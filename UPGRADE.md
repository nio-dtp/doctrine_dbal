Note about upgrading: Doctrine uses static and runtime mechanisms to raise
awareness about deprecated code.

- Use of `@deprecated` docblock that is detected by IDEs (like PHPStorm) or
  Static Analysis tools (like Psalm, phpstan)
- Use of our low-overhead runtime deprecation API, details:
  https://github.com/doctrine/deprecations/

<<<<<<< HEAD
# Upgrade to 4.0

## BC BREAK: BIGINT vales are cast to int if possible

`BigIntType` casts values retrieved from the database to int if they're inside
the integer range of PHP. Previously, those values were always cast to string.

## BC BREAK: Stricter `DateTime` types

The following types don't accept or return `DateTimeImmutable` instances anymore:

* `DateTimeType`
* `DateTimeTzType`
* `DateType`
* `TimeType`
* `VarDateTimeType`

As a consequence, the following type classes don't extend their mutable
counterparts anymore:

* `DateTimeImmutableType`
* `DateTimeTzImmutableType`
* `DateImmutableType`
* `TimeImmutableType`
* `VarDateTimeImmutableType`

## BC BREAK: Remove legacy execute and fetch methods.

The following methods have been removed:

* `Result::fetch()`
* `Result::fetchAll()`
* `Connection::exec()`
* `Connection::executeUpdate()`
* `Connection::query()`

Additionally, the `FetchMode` class has been removed.

## BC BREAK: Removed the `url` connection parameter

DBAL ships with a new and configurable DSN parser that can be used to parse a
database URL into connection parameters understood by `DriverManager`.

### Before

```php
$connection = DriverManager::getConnection(
    ['url' => 'mysql://my-user:t0ps3cr3t@my-host/my-database']
);
```

### After

```php
$dsnParser  = new DsnParser(['mysql' => 'pdo_mysql']);
$connection = DriverManager::getConnection(
    $dsnParser->parse('mysql://my-user:t0ps3cr3t@my-host/my-database')
);
```

## BC BREAK: Removed `Connection::PARAM_*_ARRAY` constants

Use the enum `ArrayParameterType` instead.

## BC BREAK: Disallowed partial version numbers in ``serverVersion``

The ``serverVersion`` connection parameter must consist of 3 numbers:

```diff
-'serverVersion' => '8.0'
+'serverVersion' => '8.0.31'
```

## BC BREAK: Removed `mariadb-` prefix hack

Previously, it was necessary to prefix the `serverVersion` parameter with
`mariadb-` when using MariaDB. Doing so is now considered invalid, and you
should prefer using the version as returned by `SELECT VERSION();`

```diff
-'serverVersion' => 'mariadb-10.9.3'
+'serverVersion' => '10.9.3-MariaDB-1'
```


## BC BREAK: Removed `SchemaDiff::$orphanedForeignKeys`

The functionality of automatically dropping the foreign keys referencing the tables being dropped has been removed.

## BC BREAK: Removed registration of user defined functions for SQLite

DBAL does not register functions for SQLite anymore. The following functions
which were previously provided by DBAL have been removed:

* `locate()`: SQLite provides the function `instr()` that behaves similarly.
  Use `AbstractPlatform::getLocateExpression()` if you need a portable solution.
* `mod()`: SQLite provides a `%` operator for modulo calculations.
  Use `AbstractPlatform::getModExpression()` if you need a portable solution.
  Since version 3.35.0 SQLite also provides a `mod()` function if math
  functions have been enabled.
* `sqrt()`: Upgrade to SQLite 3.35.0 and compile SQLite with math functions to
  get a native `sqrt()` function. If you need a `sqrt()` implementation for an
  earlier release of SQLite, you can polyfill it.

  ```php
  // pdo_sqlite driver
  $connection->getNativeConnection()
      ->sqliteCreateFunction('sqrt', \sqrt(...), 1);

  // sqlite3 driver
  $connection->getNativeConnection()
      ->createFunction('sqrt', \sqrt(...), 1);
  ```

The `userDefinedFunctions` driver option has also been removed. If you want
to register your own functions, do so by calling `sqliteCreateFunction()`
or `createFunction()` on the PDO or SQLite3 connection.

## BC BREAK: Removed `Table` methods

The following `Table` methods have been removed:

- `changeColumn()`,
- `getForeignKeyColumns()`,
- `getPrimaryKeyColumns()`,
- `hasPrimaryKey()`.

## BC BREAK: removed `SchemaException` error code constants

The following `SchemaException` class constants have been removed:

- `TABLE_DOESNT_EXIST`,
- `TABLE_ALREADY_EXISTS`,
- `COLUMN_DOESNT_EXIST`,
- `COLUMN_ALREADY_EXISTS`,
- `INDEX_DOESNT_EXIST`,
- `INDEX_ALREADY_EXISTS`,
- `SEQUENCE_DOENST_EXIST`,
- `SEQUENCE_ALREADY_EXISTS`,
- `INDEX_INVALID_NAME`,
- `FOREIGNKEY_DOESNT_EXIST`,
- `CONSTRAINT_DOESNT_EXIST`,
- `NAMESPACE_ALREADY_EXISTS`.

## BC BREAK: Exception classes have been converted to interfaces

The `Doctrine\DBAL\Exception` and the `Doctrine\DBAL\Schema\SchemaException` classes are now interfaces.

## BC BREAK: removed misspelled isFullfilledBy() method

This method's name was spelled incorrectly. Use `isFulfilledBy` instead.

## BC BREAK: removed default PostgreSQL connection database.

When connecting to a PostgreSQL server, the driver will no longer connect to the "postgres" database by default.

## BC BREAK: removed support for the "default_dbname" parameter of the wrapper `Connection`.

The "default_dbname" parameter of the wrapper `Connection` is no longer supported.

## BC BREAK: removed fallback connection used to determine the database platform.

When determining the database platform, if an attempt to connect using the provided configuration fails,
the wrapper connection will no longer fall back to a configuration without the database name.

## BC BREAK: removed support for driver name aliases.

Driver name aliases are no longer supported.

## BC BREAK: removed support for the "platform" parameter of the wrapper `Connection`.

The support for the "platform" parameter of the wrapper `Connection` has been removed.

## BC BREAK: removed support for "unique" and "check" column properties.

The "unique" and "check" column properties are no longer supported.

## BC BREAK: removed default precision and scale of decimal columns.

The DBAL no longer provides default values for precision and scale of decimal columns.

## BC BREAK: a non-empty WHERE clause is not enforced in data manipulation `Connection` methods.

The `Connection::update()` and `::delete()` methods no longer enforce a non-empty WHERE clause. If modification
of all table rows should not be allowed, it should be implemented in the application code.

## BC BREAK: removed wrapper- and driver-level `Statement::bindParam()` methods.

The following methods have been removed:

1. `Doctrine\DBAL\Statement::bindParam()`,
2. `Doctrine\DBAL\Driver\Statement::bindParam()`.

## BC BREAK: made parameter type in driver-level `Statement::bindValue()` required.

The `$type` parameter of the driver-level `Statement::bindValue()` has been made required.

## BC BREAK: removed support for using NULL as prepared statement parameter type.

The value of parameter type used in the wrapper layer (e.g. in `Connection::executeQuery()`
or `Statement::bindValue()`) can no longer be `NULL`.

## BC BREAK: converted enum-like classes to enums

The following classes have been converted to enums:

1. `Doctrine\DBAL\ColumnCase`,
2. `Doctrine\DBAL\LockMode`,
3. `Doctrine\DBAL\ParameterType`,
4. `Doctrine\DBAL\TransactionIsolationLevel`,
5. `Doctrine\DBAL\Platforms\DateIntervalUnit`,
6. `Doctrine\DBAL\Platforms\TrimMode`.

The corresponding class constants are now instances of their enum type.

## BC BREAK: dropped naming convention for default constraints on SQL Server

The DBAL no longer generates default constraint names using the table name and column name. The name is now generated
by the database.

## BC BREAK: renamed SQLite platform classes

1. `SqlitePlatform` => `SQLitePlatform`
2. `SqliteSchemaManager` => `SQLiteSchemaManager`

## BC BREAK: removed `SqlitePlatform` methods.

1. `getTinyIntTypeDeclarationSQL()`,
2. `getMediumIntTypeDeclarationSQL()`.

## BC BREAK: removed `AbstractPlatform` methods.

1. `getColumnsFieldDeclarationListSQL()`,
2. `getCustomTypeDeclarationSQL()`,
3. `getDefaultSchemaName()`,
4. `getIdentitySequenceName()`,
5. `getIndexFieldDeclarationListSQL()`,
6. `supportsCreateDropDatabase()`,
7. `usesSequenceEmulatedIdentityColumns()`.

## BC BREAK: removed support for the `NULL` value of schema asset filter.

The argument of `Configuration::setSchemaAssetsFilter()` is now required and non-nullable.

## BC BREAK: removed support for custom schema options.

The following `Column` class properties and methods have been removed:

- `$_customSchemaOptions`,
- `setCustomSchemaOption()`,
- `hasCustomSchemaOption()`,
- `getCustomSchemaOption()`,
- `setCustomSchemaOptions()`,
- `getCustomSchemaOptions()`.

## BC BREAK: removed `array` and `object` column types.

The following classes and constants have been removed:
- `ArrayType`,
- `ObjectType`,
- `Types::ARRAY`,
- `Types::OBJECT`.

## BC BREAK: removed `Driver::getSchemaManager()`

The `Driver::getSchemaManager()` method has been removed.

## BC BREAK: removed `AbstractSchemaManager` methods

The `AbstractSchemaManager::getDatabasePlatform()` and `::listTableDetails()` methods have been removed.

## BC BREAK: removed Schema Visitor API.

The following interfaces and classes have been removed:

1. `Doctrine\DBAL\Schema\Visitor`,
2. `Doctrine\DBAL\Schema\NamespaceVisitor`,
3. `Doctrine\DBAL\Schema\AbstractVisitor`.

The following methods have been removed:

1. `Doctrine\DBAL\Schema\Schema::visit()`,
2. `Doctrine\DBAL\Schema\Table::visit()`,
3. `Doctrine\DBAL\Schema\Sequence::visit()`.

## BC BREAK: removed `RemoveNamespacedAssets`.

The `RemoveNamespacedAssets` schema visitor has been removed.

## BC BREAK: removed the functionality of checking schema for the usage of reserved keywords.

The following components have been removed:

1. The `dbal:reserved-words` console command.
2. The `ReservedWordsCommand` and `ReservedKeywordsValidator` classes.
3. The `KeywordList::getName()` method.

## BC BREAK: removed `AbstractPlatform::supportsForeignKeyConstraints()`.

The `AbstractPlatform::supportsForeignKeyConstraints()` method has been removed.

## BC BREAK: foreign key DDL is generated on MySQL regardless of the storage engine.

The DBAL generates DDL for foreign keys regardless of the MySQL storage engines used by the table
that owns the foreign key constraint.

## BC BREAK: removed `AbstractPlatform` methods exposing quote characters.

The `AbstractPlatform::getStringLiteralQuoteCharacter()` and `::getIdentifierQuoteCharacter()` methods
have been removed.

## Deprecated: `AbstractPlatform::CREATE_*` constants

The `AbstractPlatform::CREATE_INDEXES` and `::CREATE_FOREIGNKEYS` constants have been deprecated
as they no longer have any effect on the behavior of the `AbstractPlatform::getCreateTableSQL()` method.

## BC BREAK: removed `$createFlags` from `AbstractPlatform::getCreateTableSQL()`

The `$createFlags` parameter of `AbstractPlatform::getCreateTableSQL()` has been removed.

## BC BREAK: removed `CreateSchemaSqlCollector` and `DropSchemaSqlCollector`

The `CreateSchemaSqlCollector` and `DropSchemaSqlCollector` classes have been removed.

## BC BREAK: remove support for transaction nesting without savepoints

Starting a transaction inside another transaction with
`Doctrine\DBAL\Connection::beginTransaction()` now always results in
savepoints being used.

In case your platform does not support savepoints, you will have to
rework your application logic so as to avoid nested transaction blocks.

## Deprecated: configuration methods related to transaction nesting

Since it is no longer possible to configure whether transaction nesting is
emulated with savepoints or not, configuring that behavior has no effect and it
is deprecated to attempt to change it or to know how it is configured. As a
result, the following methods are deprecated:

- `Connection::setNestTransactionsWithSavepoints()`
- `Connection::getNestTransactionsWithSavepoints()`

## BC BREAK: Auto-increment columns on PostgreSQL are implemented as `IDENTITY`, not `SERIAL`.

Instead of using `SERIAL*` column types for `autoincrement` columns, the DBAL will now use
the `GENERATED BY DEFAULT AS IDENTITY` clause.

The upgrade to DBAL 4 will require manual migration of the database schema.
See the [documentation](docs/en/how-to/postgresql-identity-migration.rst) for more details.

## Removed the `doctrine-dbal` binary and the `ConsoleRunner` class.

The documentation explains how the console tools can be bootstrapped for standalone usage.

## Removed support for the `$database` parameter of `AbstractSchemaManager::list*()` methods

Passing `$database` to the following methods is no longer supported:

- `AbstractSchemaManager::listSequences()`,
- `AbstractSchemaManager::listTableColumns()`,
- `AbstractSchemaManager::listTableForeignKeys()`.

## Removed `AbstractPlatform` schema introspection methods

The following schema introspection methods have been removed:

- `AbstractPlatform::getListTablesSQL()`,
- `AbstractPlatform::getListTableColumnsSQL()`,
- `AbstractPlatform::getListTableIndexesSQL()`,
- `AbstractPlatform::getListTableForeignKeysSQL()`,
- `AbstractPlatform::getListTableConstraintsSQL()`.

## Abstract methods in the `AbstractSchemaManager` class have been declared as `abstract`

The following abstract methods in the `AbstractSchemaManager` class have been declared as `abstract`:

- `selectDatabaseColumns()`,
- `selectDatabaseIndexes()`,
- `selectDatabaseForeignKeys()`,
- `getDatabaseTableOptions()`.

Every non-abstract schema manager class must implement them in order to satisfy the API.

# BC Break: The number of affected rows is returned as `int|string`

The signatures of the methods returning the number of affected rows changed as returning `int|string` instead of `int`.
If the number is greater than `PHP_INT_MAX`, the number of affected rows may be returned as a string if the driver supports it.

# BC Break: Dropped support for `collate` option for MySQL

Use `collation` instead.

## BC BREAK: Removed `Type::getName()`

As a consequence, only types extending `JsonType` or that type itself can have
the `jsonb` platform option set.

## BC BREAK: Deployed database schema no longer contains the information about abstract data types

Database column comments no longer contain type comments added by DBAL.
If you use `doctrine/migrations`, it should generate a migration dropping those
comments from all columns that have them.
As a consequence, introspecting a table no longer guarantees getting the same
column types that were used when creating that table.

## BC BREAK: Removed `AbstractPlatform::prefersIdentityColumns()`

The `AbstractPlatform::prefersIdentityColumns()` method has been removed.

## BC BREAK: Removed the `Graphviz` visitor.

The `Doctrine\DBAL\Schema\Visitor\Graphviz` class has been removed.

## BC BREAK: Removed support for Oracle 12c (12.2.0.1) and older

Oracle 12c (12.2.0.1) and older are not supported anymore.

## BC BREAK: Removed support for MariaDB 10.4.2 and older

MariaDB 10.4.2 and older are not supported anymore. The following classes have been removed:

* `Doctrine\DBAL\Platforms\MariaDb1027Platform`
* `Doctrine\DBAL\Platforms\MariaDB1043Platform`
* `Doctrine\DBAL\Platforms\Keywords\MariaDb102Keywords`

## BC BREAK: Removed support for MySQL 5.6 and older

MySQL 5.6 and older are not supported anymore. The following classes have been merged into their respective
parent classes:

* `Doctrine\DBAL\Platforms\MySQL57Platform`
* `Doctrine\DBAL\Platforms\Keywords\MySQL57Keywords`

## BC BREAK: Removed active support for Postgres 9

Postgres 9 is not actively supported anymore. The following classes have been merged into their respective parent class:

* `Doctrine\DBAL\Platforms\PostgreSQL100Platform`
* `Doctrine\DBAL\Platforms\Keywords\PostgreSQL100Keywords`

## BC BREAK: Removed Platform "commented type" API

The following methods are removed:

- `AbstractPlatform::hasNativeJsonType()`
- `AbstractPlatform::hasNativeGuidType()`
- `AbstractPlatform::isCommentedDoctrineType()`
- `AbstractPlatform::initializeCommentedDoctrineTypes()`
- `AbstractPlatform::markDoctrineTypeCommented()`
- `Type::requiresSQLCommentHint()`

The protected property `AbstractPlatform::$doctrineTypeComments` is removed as
well.

## BC BREAK: Removed `Type::canRequireSQLConversion()`

The `Type::canRequireSQLConversion()` method has been removed.

## BC BREAK: Removed `Connection::getWrappedConnection()`, `Connection::connect()` made `protected`.

The wrapper-level `Connection::getWrappedConnection()` method has been removed. The `Connection::connect()` method
has been made `protected` and now must return the underlying driver-level connection.

## BC BREAK: Added `getNativeConnection()` to driver connections and removed old accessors

Driver and middleware connections must implement `getNativeConnection()` now. This new method replaces several accessors
that have been removed:

* `Doctrine\DBAL\Driver\PDO\Connection::getWrappedConnection()`
* `Doctrine\DBAL\Driver\PDO\SQLSrv\Connection::getWrappedConnection()`
* `Doctrine\DBAL\Driver\Mysqli\Connection::getWrappedResourceHandle()`

## BC BREAK: Removed `SQLLogger` and its implementations.

The `SQLLogger` interface and its implementations `DebugStack` and `LoggerChain` have been removed.
The corresponding `Configuration` methods, `getSQLLogger()` and `setSQLLogger()`, have been removed as well.

## BC BREAK: Removed `SqliteSchemaManager::createDatabase()` and `dropDatabase()` methods.

The `SqliteSchemaManager::createDatabase()` and `dropDatabase()` methods have been removed.

## BC BREAK: Removed `AbstractSchemaManager::dropAndCreate*()` and `::tryMethod()` methods.

The following `AbstractSchemaManager` methods have been removed:

1. `AbstractSchemaManager::dropAndCreateConstraint()`,
2. `AbstractSchemaManager::dropAndCreateDatabase()`,
3. `AbstractSchemaManager::dropAndCreateForeignKey()`,
4. `AbstractSchemaMVersionAwarePlatformDriveranager::dropAndCreateIndex()`,
5. `AbstractSchemaManager::dropAndCreateSequence()`,
6. `AbstractSchemaManager::dropAndCreateTable()`,
7. `AbstractSchemaManager::dropAndCreateView()`,
8. `AbstractSchemaManager::tryMethod()`.

## BC BREAK: Removed support for SQL Server 2016 and older

DBAL is now tested only with SQL Server 2017 and newer.

## BC BREAK: `Statement::execute()` marked private.

The `Statement::execute()` method has been marked private.

## BC BREAK: Removed `QueryBuilder` methods and contstants.

The following `QueryBuilder` methods have been removed:

1. `execute()`,
2. `getState()`,
3. `getType()`,
4. `getConnection()`.

The following `QueryBuilder` constants have been removed:

1. `SELECT`,
2. `DELETE`,
3. `UPDATE`,
4. `INSERT`,
5. `STATE_DIRTY`,
6. `STATE_CLEAN`.

## BC BREAK: Removed the `Constraint` interface.

The `Constraint` interface has been removed. The `ForeignKeyConstraint`, `Index` and `UniqueConstraint` classes
no longer implement this interface.

The following methods that used to accept an instance of `Constraint` have been removed:

- `AbstractPlatform::getCreateConstraintSQL()`,
- `AbstractSchemaManager::createConstraint()`, `::dropConstraint()` and `::dropAndCreateConstraint()`,
- `ForeignKeyConstraint::getColumns()` and `::getQuotedColumns()`.

## BC BREAK: Removed `AbstractSchemaManager::getSchemaSearchPaths()`.

The `AbstractSchemaManager::getSchemaSearchPaths()` method has been removed.

The schema configuration returned by `AbstractSchemaManager::createSchemaConfig()` will contain a non-empty schema name
only for those database platforms that support schemas (currently, PostgreSQL).

The schema returned by `AbstractSchemaManager::createSchema()` will have a non-empty name only for those
database platforms that support schemas.

## BC BREAK: Removed `AbstractAsset::getFullQualifiedName()`.

The `AbstractAsset::getFullQualifiedName()` method has been removed.

## BC BREAK: Removed schema methods related to explicit foreign key indexes.

The following methods have been removed:

- `Schema::hasExplicitForeignKeyIndexes()`,
- `SchemaConfig::hasExplicitForeignKeyIndexes()`,
- `SchemaConfig::setExplicitForeignKeyIndexes()`.

## BC BREAK: Removed `Schema::getTableNames()`.

The `Schema::getTableNames()` method has been removed.

## BC BREAK: Changes in `Schema` method return values.

The `Schema::getNamespaces()`, `Schema::getTables()` and `Schema::getSequences()` methods will return numeric arrays
of namespaces, tables and sequences respectively instead of associative arrays.

## BC BREAK: Removed `SqlitePlatform::udf*()` methods.

The following `SqlitePlatform` methods have been removed:

- `udfSqrt()`,
- `udfMod()`,
- `udfLocate()`.

## BC BREAK: `SQLServerPlatform` methods marked protected.

The following `SQLServerPlatform` methods have been marked protected:

- `getDefaultConstraintDeclarationSQL()`,
- `getAddExtendedPropertySQL()`,
- `getDropExtendedPropertySQL()`,
- `getUpdateExtendedPropertySQL()`.

## BC BREAK: `OraclePlatform` methods marked protected.

The `OraclePlatform::getCreateAutoincrementSql()` method has been marked protected.

## BC BREAK: Removed `OraclePlatform::assertValidIdentifier()`.

The `OraclePlatform::assertValidIdentifier()` method has been removed.

## BC BREAK: Changed signatures of `AbstractPlatform::getIndexDeclarationSQL()` and `::getUniqueConstraintDeclarationSQL()`

The `AbstractPlatform::getIndexDeclarationSQL()` and `::getUniqueConstraintDeclarationSQL()` methods no longer accept
the name of the object as a separate parameter. The name of the passed index or constraint is used instead.

## BC BREAK: Removed `AbstractPlatform::canEmulateSchemas()`

The `AbstractPlatform::canEmulateSchemas()` method and the schema emulation implemented in the SQLite platform
have been removed.

## BC BREAK: removed `TableDiff::$name` name `TableDiff::getName()`.

The `TableDiff::$name` property and `TableDiff::getName()` method have been removed.

## BC BREAK: removed support for renaming tables via `TableDiff` and `AbstractPlatform::alterTable()`.

The `TableDiff::$newName` property and the `TableDiff::getNewName()` method have been removed.

## BC BREAK: removed `SchemaDiff` reference to the original schema.

The `SchemaDiff` class no longer accepts or exposes a reference to the original schema.

## BC BREAK: Changes in the `ColumnDiff` class

1. The `$fromColumn` parameter of the `ColumnDiff` constructor has been made required.
2. The `$oldColumnName` property and the `getOldColumnName()` method have been removed.

## BC BREAK: Changes in the return value of `Table::getColumns()`

1. The columns are returned as a list, not as an associative array.
2. The columns are no longer sorted based on whether they belong to the primary key or a foreign key.

## BC BREAK: Removed schema comparison APIs that don't account for the current database connection and the database platform

The `Schema::getMigrateFromSql()` and `::getMigrateToSql()` methods have been removed.

## BC BREAK: Removed driver-level APIs that don't take the server version into account.

The `ServerInfoAwareConnection` interface has been removed. The `getServerVersion()` method has been made
part of the driver-level `Connection` interface.

The `VersionAwarePlatformDriver` interface has been removed. The `Driver::getDatabasePlatform()` method now accepts
a `ServerVersionProvider` argument that will provide the server version, if the driver relies on the server version
to instantiate a database platform.

## BC BREAK: Removed `AbstractPlatform::getName()`

The `AbstractPlatform::getName()` method has been removed.

## BC BREAK: Removed versioned platform classes that represent the lowest supported version.

The following platform-related classes have been removed:

1. `PostgreSQL94Platform` and `PostgreSQL94Keywords`.
2. `SQLServer2012Platform` and `SQLServer2012Keywords`.

## BC BREAK: Removed `AbstractPlatform::getNowExpression()`.

The `AbstractPlatform::getNowExpression()` method has been removed.

## BC BREAK: Removed reference from `ForeignKeyConstraint` to its local (referencing) `Table`.

Reference from `ForeignKeyConstraint` to its local (referencing) `Table` is removed as well as the following methods:

- `setLocalTable()`,
- `getLocalTable()`,
- `getLocalTableName()`.

## BC BREAK: Removed redundant `AbstractPlatform` methods.

The following redundant `AbstractPlatform` methods have been removed:

- `getSqlCommentStartString()`,
- `getSqlCommentEndString()`,
- `getWildcards()`,
- `getAvgExpression()`,
- `getCountExpression()`,
- `getMaxExpression()`,
- `getMinExpression()`,
- `getSumExpression()`,
- `getMd5Expression()`,
- `getSqrtExpression()`,
- `getRoundExpression()`,
- `getRtrimExpression()`,
- `getLtrimExpression()`,
- `getUpperExpression()`,
- `getLowerExpression()`,
- `getNotExpression()`,
- `getIsNullExpression()`,
- `getIsNotNullExpression()`,
- `getBetweenExpression()`,
- `getAcosExpression()`,
- `getSinExpression()`,
- `getPiExpression()`,
- `getCosExpression()`,
- `getTemporaryTableSQL()`,
- `getUniqueFieldDeclarationSQL()`,
- `getListUsersSQL()`,
- `supportsIndexes()`,
- `supportsAlterTable()`,
- `supportsTransactions()`,
- `supportsPrimaryConstraints()`,
- `supportsViews()`,
- `supportsLimitOffset()`.
- `supportsGettingAffectedRows()`.

## Abstract methods in the `AbstractPlatform` class have been declared as `abstract`.

The following abstract methods in the `AbstractPlatform` class have been declared as `abstract`:

- `getListTablesSQL()`,
- `getAlterTableSQL()`,
- `getListTableColumnsSQL()`,
- `getListTableIndexesSQL()`,
- `getListTableForeignKeysSQL()`,
- `getCreateViewSQL()`,
- `getListViewsSQL()`,
- `getDropViewSQL()`,
- `getDateArithmeticIntervalExpression()`,
- `getDateDiffExpression()`,
- `getTimeTypeDeclarationSQL()`,
- `getDateTimeTypeDeclarationSQL()`,
- `getLocateExpression()`,
- `getSetTransactionIsolationSQL()`.

Every non-abstract platform class must implement them in order to satisfy the API.

## `Connection::lastInsertId()` throws an exception when there's no identity value.

Instead of returning an empty value, `Connection::lastInsertId()` throws an exception when there's no identity value.

## Removed static keyword from `Comparator::compareSchemas()` signature

The method `Comparator::compareSchemas()` cannot be called statically anymore.

## Removed `Comparator` methods

The `Comparator::compare()`, `::diffTable()` and `::diffColumn()` methods have been removed.

## Removed `ColumnDiff` methods

The `ColumnDiff::hasChanged()` method has been removed.

## Removed `TableGenerator` component

The `TableGenerator` component has been removed.

## Removed support for `Connection::lastInsertId($name)`

The `Connection::lastInsertId()` method no longer accepts a sequence name.

## Removed defaults for MySQL table charset, collation and engine

The library no longer provides the default values for MySQL table charset, collation and engine.
If omitted in the table definition, MySQL will derive the values from the database options.

## Removed `ReservedWordsCommand::setKeywordListClass()`

To add or replace a keyword list, use `ReservedWordsCommand::setKeywordList()`.

## Removed `AbstractPlatform::getReservedKeywordsClass()`

Instead of implementing `AbstractPlatform::getReservedKeywordsClass()`, platforms must implement `AbstractPlatform::createReservedKeywordsList()`. The latter has been made abstract.

## `PostgreSQLSchemaManager` methods have been made protected.

`PostgreSQLSchemaManager::getExistingSchemaSearchPaths()` and `::determineExistingSchemaSearchPaths()` have been made protected.
The former has also been made final.

## Removed schema- and namespace-related methods

The following schema- and namespace-related methods have been removed:

- `AbstractPlatform::getListNamespacesSQL()`,
- `AbstractSchemaManager::createSchema()`,
- `AbstractSchemaManager::listNamespaceNames()`,
- `AbstractSchemaManager::getPortableNamespacesList()`,
- `AbstractSchemaManager::getPortableNamespaceDefinition()`,
- `PostgreSQLSchemaManager::getSchemaNames()`.

## BC BREAK: Removed `Connection::$_schemaManager` and `Connection::getSchemaManager()`

The `Connection` and `AbstractSchemaManager` classes used to have a reference on each other effectively making a circular reference. Use `createSchemaManager()` to instantiate a schema manager.

## BC BREAK: Removed `Connection::$_expr` and `Connection::getExpressionBuilder()`

The `Connection` and `ExpressionBuilder` classes used to have a reference on each other effectively making a circular reference. Use `createExpressionBuilder()` to instantiate an expression builder.

## BC BREAK: Removed `ExpressionBuilder` methods

The `andX()` and `orX()` methods of the `ExpressionBuilder` class have been removed. Use `and()` and `or()` instead.

## BC BREAK: Removed `CompositeExpression` methods

The `add()` and `addMultiple()` methods of the `CompositeExpression` class have been removed. Use `with()` instead, which returns a new instance.
The `CompositeExpression` class is now immutable.

## BC BREAK: Changes in the QueryBuilder API.

1. The `select()`, `addSelect()`, `groupBy()` and `addGroupBy()` methods no longer accept an array of arguments. Pass each expression as an individual argument or expand an array of expressions using the `...` operator.
2. The `select()`, `addSelect()`, `groupBy()` and `addGroupBy()` methods no longer ignore the first argument if it's empty.
3. The `addSelect()` method can be no longer called without arguments.
4. The `insert()`, `update()` and `delete()` methods now require the `$table` parameter, and do not support aliases anymore.
5. The `add()`, `getQueryPart()`, `getQueryParts()`, `resetQueryPart()` and `resetQueryParts()` methods are removed.
6. For a `select()` query, the `getSQL()` method now throws an expression if no `SELECT` expressions have been provided.

## BC BREAK: Changes in handling string and binary columns

- When generating schema DDL, DBAL no longer provides the default length for string and binary columns. The application may need to provide the column length if required by the target platform.
- The `\DBAL\Platforms\AbstractPlatform::getVarcharTypeDeclarationSQL()` method has been renamed to `::getStringTypeDeclarationSQL()`.
- The following `AbstractPlatform` methods have been removed as no longer relevant: `::getCharMaxLength()`, `::getVarcharMaxLength()`, `::getVarcharDefaultLength()`, `::getBinaryMaxLength()`, `::getBinaryDefaultLength()`.

## BC BREAK: Changes in `Doctrine\DBAL\Event\SchemaCreateTableEventArgs`

Table columns are no longer indexed by column name. Use the `name` attribute of the column instead.

## BC BREAK: Changes in the `Doctrine\DBAL\Schema` API

- Column precision no longer defaults to 10. The default value is NULL.
- Asset names are no longer nullable. An empty asset name should be represented as an empty string.

## BC BREAK: Changes in the `Doctrine\DBAL\Event` API

- `SchemaAlterTableAddColumnEventArgs::addSql()` and the same method in other `SchemaEventArgs`-based classes no longer accept an array of SQL statements. They accept a variadic string.

## BC BREAK: Changes in the `Doctrine\DBAL\Schema` API

- Method `Doctrine\DBAL\Schema\AbstractSchemaManager::_getPortableViewDefinition()` no longer optionally returns false. It will always return a `Doctrine\DBAL\Schema\View` instance.
- Property `Doctrine\DBAL\Schema\Table::$_primaryKeyName` is now optionally null instead of false.
- Method `Doctrine\DBAL\Schema\AbstractSchemaManager::tablesExist()` no longer accepts a string. Use `Doctrine\DBAL\Schema\AbstractSchemaManager::tableExists()` instead.
- Method `Doctrine\DBAL\Schema\OracleSchemaManager::createDatabase()` no longer accepts `null` for `$database` argument.

## BC BREAK PostgreSqlPlatform ForeignKeyConstraint support for `feferred` misspelling removed

`PostgreSqlPlatform::getAdvancedForeignKeyOptionsSQL()` had a typo in it in 2.x. Both the option name
`feferred` and `deferred` were supported in `2.x` but the misspelling was removed in 3.x.

The method was used internally and is no longer needed.

## BC BREAK `DB2SchemaManager::_getPortableForeignKeyRuleDef()` removed

The method was used internally and is no longer needed.

## BC BREAK `AbstractPlatform::get*Expression()` methods no loner accept integer values as arguments

The following methods' arguments do not longer accept integer value:

- the `$expression` argument in `::getCountExpression()`,
- the `$decimals` argument in `::getRoundExpression()`,
- the `$seconds` argument in `::getDateAddSecondsExpression()`,
- the `$seconds` argument in `::getDateSubSecondsExpression()`,
- the `$minutes` argument in `::getDateAddMinutesExpression()`,
- the `$minutes` argument in `::getDateSubMinutesExpression()`,
- the `$hours` argument in `::getDateAddHourExpression()`,
- the `$hours` argument in `::getDateAddHourExpression()`,
- the `$days` argument in `::getDateAddDaysExpression()`,
- the `$days` argument in `::getDateSubDaysExpression()`,
- the `$weeks` argument in `::getDateAddWeeksExpression()`,
- the `$weeks` argument in `::getDateSubWeeksExpression()`,
- the `$months` argument in `::getDateAddMonthExpression()`,
- the `$months` argument in `::getDateSubMonthExpression()`,
- the `$quarters` argument in `::getDateAddQuartersExpression()`,
- the `$quarters` argument in `::getDateSubQuartersExpression()`,
- the `$years` argument in `::getDateAddYearsExpression()`,
- the `$years` argument in `::getDateSubYearsExpression()`.

Please use the strings representing numeric SQL literals instead (e.g. `'1'` instead of `1`).

The signature of `AbstractPlatform::getConcatExpression()` changed to `::getConcatExpression(string ...$string)`.

## BC BREAK The type of `$start` in `AbstractPlatform::getLocateExpression()` changed from `string|false` to `?string`

The default value of `$start` is now `null`, not `false`.

## BC BREAK The types of `$start` and `$length` in `AbstractPlatform::getSubstringExpression()` changed from `int` and `?int` to `string` and `?string` respectively

The platform abstraction allows building arbitrary SQL expressions, so even if the arguments represent numeric literals, they should be passed as a string.

Note that `OraclePlatform::getSubstringExpression()` will no longer automatically format the values of the `$start` and `$length` parameters as integers. The caller of the method is responsible for the validity of the SQL expressions.

## BC BREAK The type of `$char` in `AbstractPlatform::getTrimExpression()` changed from `string|false` to `?string`

The default value of `$char` is now `null`, not `false`. Additionally, the method will throw an `InvalidArgumentException` in an invalid value of `$mode` is passed.

## BC BREAK `Statement::quote()` only accepts strings.

`Statement::quote()` and `ExpressionBuilder::literal()` no longer accept arguments of an arbitrary type and and don't implement type-specific handling. Only strings can be quoted.

## BC BREAK `Statement` and `Connection` methods return `void`.

`Connection::connect()`, `::bindValue()` and `::execute()` no longer return a boolean value. They will throw an exception in case of failure.

## BC BREAK Transaction-related `Statement` methods return `void`.

`Statement::beginTransaction()`, `::commit()` and `::rollBack()` no longer return a boolean value. They will throw a `DriverException` in case of failure.

## MINOR BC BREAK `Statement::fetchColumn()` with an invalid index.

Similarly to `PDOStatement::fetchColumn()`, DBAL statements throw an exception in case of an invalid column index.

## BC BREAK `Statement::execute()` with redundant parameters.

Similarly to the drivers based on `pdo_pgsql` and `pdo_sqlsrv`, `OCI8Statement::execute()` and `MySQLiStatement::execute()` do not longer ignore redundant parameters.

## BC BREAK: The `NULL` value of `$offset` in LIMIT queries is not allowed

The `NULL` value of the `$offset` argument in `AbstractPlatform::(do)?ModifyLimitQuery()` methods is no longer allowed. The absence of the offset should be indicated with a `0` which is now the default value.

## BC BREAK: Changes to handling binary fields

- Binary fields whose length exceeds the maximum field size on a given platform are no longer represented as `BLOB`s.
  Use binary fields of a size which fits all target platforms, or use blob explicitly instead.
- Binary fields are no longer represented as streams in PHP. They are represented as strings.

## BC BREAK: Removal of Doctrine Cache

The following methods have been removed.

| class               | method                   | replacement        |
| ------------------- | ------------------------ | ------------------ |
| `Configuration`     | `setResultCacheImpl()`   | `setResultCache()` |
| `Configuration`     | `getResultCacheImpl()`   | `getResultCache()` |
| `QueryCacheProfile` | `setResultCacheDriver()` | `setResultCache()` |
| `QueryCacheProfile` | `getResultCacheDriver()` | `getResultCache()` |
=======
# Upgrade to 3.8

## Deprecated getting query parts from `QueryBuilder`

The usage of `QueryBuilder::getQueryPart()` and `::getQueryParts()` is deprecated. The query parts
are implementation details and should not be relied upon.
>>>>>>> 55ef7f84

# Upgrade to 3.6

## Deprecated not setting a schema manager factory

DBAL 4 will change the way the schema manager is created. To opt in to the new
behavior, please configure the schema manager factory:

```php
$configuration = new Configuration();
$configuration->setSchemaManagerFactory(new DefaultSchemaManagerFactory());

$connection = DriverManager::getConnection(
    [/* your parameters */],
    $configuration,
);
```

If you use a custom platform implementation, please make sure it implements
the `createSchemaManager()`method . Otherwise, the connection will fail to
create a schema manager.

## Deprecated the `url` connection parameter

DBAL ships with a new and configurable DSN parser that can be used to parse a
database URL into connection parameters understood by `DriverManager`.

### Before

```php
$connection = DriverManager::getConnection(
    ['url' => 'mysql://my-user:t0ps3cr3t@my-host/my-database']
);
```

### After

```php
$dsnParser  = new DsnParser(['mysql' => 'pdo_mysql']);
$connection = DriverManager::getConnection(
    $dsnParser->parse('mysql://my-user:t0ps3cr3t@my-host/my-database')
);
```

## Deprecated `Connection::PARAM_*_ARRAY` constants

Use the corresponding constants on `ArrayParameterType` instead. Please be aware that
`ArrayParameterType` will be a native enum type in DBAL 4.

# Upgrade to 3.5

## Deprecated extension via Doctrine Event Manager

Extension of the library behavior via Doctrine Event Manager has been deprecated.

The following methods and properties have been deprecated:
- `AbstractPlatform::$_eventManager`,
- `AbstractPlatform::getEventManager()`,
- `AbstractPlatform::setEventManager()`,
- `Connection::$_eventManager`,
- `Connection::getEventManager()`.

## Deprecated extension via connection events

Subscription to the `postConnect` event has been deprecated. Use one of the following replacements for the standard
event listeners or implement a custom middleware instead.

The following `postConnect` event listeners have been deprecated:
1. `OracleSessionInit`. Use `Doctrine\DBAL\Driver\OCI8\Middleware\InitializeSession`.
2. `SQLiteSessionInit`. Use `Doctrine\DBAL\Driver\AbstractSQLiteDriver\Middleware\EnableForeignKeys`.
3. `SQLSessionInit`. Implement a custom middleware.

## Deprecated extension via transaction events

Subscription to the following events has been deprecated:
- `onTransactionBegin`,
- `onTransactionCommit`,
- `onTransactionRollBack`.

The upgrade path will depend on the use case:
1. If you need to extend the behavior of only the actual top-level transactions (not the ones emulated via savepoints),
   implement a driver middleware.
2. If you need to extend the behavior of the top-level and nested transactions, either implement a driver middleware
   or implement a custom wrapper connection.

## Deprecated extension via schema definition events

Subscription to the following events has been deprecated:
- `onSchemaColumnDefinition`,
- `onSchemaIndexDefinition`.

Use a custom schema manager instead.

## Deprecated extension via schema manipulation events

Subscription to the following events has been deprecated:
- `onSchemaCreateTable`,
- `onSchemaCreateTableColumn`,
- `onSchemaDropTable`,
- `onSchemaAlterTable`,
- `onSchemaAlterTableAddColumn`,
- `onSchemaAlterTableRemoveColumn`,
- `onSchemaAlterTableChangeColumn`,
- `onSchemaAlterTableRenameColumn`.

The upgrade path will depend on the use case:
1. If you are using the events to modify the behavior of the platform, you should extend the platform class
   and implement the corresponding logic in the sub-class.
2. If you are using the events to modify the arguments processed by the platform (e.g. modify the table definition
   before the platform generates the `CREATE TABLE` DDL), you should do the needed modifications before calling
   the corresponding platform or schema manager method.

## Deprecated the emulation of the `LOCATE()` function for SQLite

Relying on the availability of the `LOCATE()` on SQLite deprecated. SQLite does not provide that function natively,
but the function `INSTR()` can be a drop-in replacement in most situations. Use
`AbstractPlatform::getLocateExpression()` if you need a portable solution.

## Deprecated `SchemaDiff::toSql()` and `SchemaDiff::toSaveSql()`

Using `SchemaDiff::toSql()` to generate SQL representing the diff has been deprecated.
Use `AbstractPlatform::getAlterSchemaSQL()` instead.

`SchemaDiff::toSaveSql()` has been deprecated without a replacement.

## Deprecated `SchemaDiff::$orphanedForeignKeys`

Relying on the schema diff tracking foreign keys referencing the tables that have been dropped is deprecated.
Before dropping a table referenced by foreign keys, drop the foreign keys first.

## Deprecated the `userDefinedFunctions` driver option for `pdo_sqlite`

Instead of funneling custom functions through the `userDefinedFunctions` option, use `getNativeConnection()`
to access the wrapped PDO connection and register your custom functions directly.

### Before

```php
$connection = DriverManager::getConnection([
    'driver' => 'pdo_sqlite',
    'path' => '/path/to/file.db',
    'driverOptions' => [
        'userDefinedFunctions' => [
            'my_function' => ['callback' => [SomeClass::class, 'someMethod'], 'numArgs' => 2],
        ],
    ]
]);
```

### After

```php
$connection = DriverManager::getConnection([
    'driver' => 'pdo_sqlite',
    'path' => '/path/to/file.db',
]);

$connection->getNativeConnection()
    ->sqliteCreateFunction('my_function', [SomeClass::class, 'someMethod'], 2);
```

## Deprecated `Table` methods.

The `hasPrimaryKey()` method has been deprecated. Use `getPrimaryKey()` and check if the return value is not null.
The `getPrimaryKeyColumns()` method has been deprecated. Use `getPrimaryKey()` and `Index::getColumns()` instead.
The `getForeignKeyColumns()` method has been deprecated. Use `getForeignKey()`
and `ForeignKeyConstraint::getLocalColumns()` instead.
The `changeColumn()` method has been deprecated. Use `modifyColumn()` instead.

## Deprecated `SchemaException` error codes.

Relying on the error code of `SchemaException` is deprecated. In order to handle a specific type of exception,
catch the corresponding exception class instead.

| Error Code                  | Class                          |
|-----------------------------|--------------------------------|
| `TABLE_DOESNT_EXIST`        | `TableDoesNotExist`            |
| `TABLE_ALREADY_EXISTS`      | `TableAlreadyExists`           |
| `COLUMN_DOESNT_EXIST`       | `ColumnDoesNotExist`           |
| `COLUMN_ALREADY_EXISTS`     | `ColumnAlreadyExists`          |
| `INDEX_DOESNT_EXIST`        | `IndexDoesNotExist`            |
| `INDEX_ALREADY_EXISTS`      | `IndexAlreadyExists`           |
| `SEQUENCE_DOENST_EXIST`     | `SequenceDoesNotExist`         |
| `SEQUENCE_ALREADY_EXISTS`   | `SequenceAlreadyExists`        |
| `FOREIGNKEY_DOESNT_EXIST`   | `ForeignKeyDoesNotExist`       |
| `CONSTRAINT_DOESNT_EXIST`   | `UniqueConstraintDoesNotExist` |
| `NAMESPACE_ALREADY_EXISTS`  | `NamespaceAlreadyExists`       |

## Deprecated fallback connection used to determine the database platform.

Relying on a fallback connection used to determine the database platform while connecting to a non-existing database
has been deprecated. Either use an existing database name in connection parameters or omit the database name
if the platform and the server configuration allow that.

## Deprecated misspelled isFullfilledBy() method

This method's name was spelled incorrectly. Use `isFulfilledBy` instead.

## Deprecated default PostgreSQL connection database.

Relying on the DBAL connecting to the "postgres" database by default is deprecated. Unless you want to have the server
determine the default database for the connection, specify the database name explicitly.

## Deprecated the "default_dbname" parameter of the wrapper `Connection`.

The "default_dbname" parameter of the wrapper `Connection` has been deprecated. Use "dbname" instead.

## Deprecated the "platform" parameter of the wrapper `Connection`.

The "platform" parameter of the wrapper `Connection` has been deprecated. Use a driver middleware that would instantiate
the platform instead.

## Deprecated driver name aliases.

Relying on driver name aliases in connection parameters has been deprecated. Use the actual driver names instead.

## Deprecated "unique" and "check" column properties.

The "unique" and "check" column properties have been deprecated. Use unique constraints to define unique columns.

## Deprecated relying on the default precision and scale of decimal columns.

Relying on the default precision and scale of decimal columns provided by the DBAL is deprecated.
When declaring decimal columns, specify the precision and scale explicitly.

## Deprecated `Comparator::diffTable()` method.

The `Comparator::diffTable()` method has been deprecated in favor of `Comparator::compareTables()`
and `TableDiff::isEmpty()`.

Instead of having to check whether the diff is equal to the boolean `false`, you can optionally check
if the returned table diff is empty.

### Before

```php
$diff = $comparator->diffTable($oldTable, $newTable);

// mandatory check
if ($diff !== false) {
    // we have a diff
}
```

### After

```php
$diff = $comparator->compareTables($oldTable, $newTable);

// optional check
if (! $diff->isEmpty()) {
    // we have a diff
}
```

## Deprecated not passing `$fromTable` to the `TableDiff` constructor.

Not passing `$fromTable` to the `TableDiff` constructor has been deprecated.

The `TableDiff::$name` property and the `TableDiff::getName()` method have been deprecated as well. In order to obtain
the name of the table that the diff describes, use `TableDiff::getOldTable()`.

## Deprecated renaming tables via `TableDiff` and `AbstractPlatform::alterTable()`.

Renaming tables via setting the `$newName` property on a `TableDiff` and passing it to `AbstractPlatform::alterTable()`
is deprecated. The implementations of `AbstractSchemaManager::alterTable()` should use `AbstractPlatform::renameTable()`
instead.

The `TableDiff::$newName` property and the `TableDiff::getNewName()` method have been deprecated.

## Marked `Comparator` methods as internal.

The following `Comparator` methods have been marked as internal:

- `columnsEqual()`,
- `diffForeignKey()`,
- `diffIndex()`.

The `diffColumn()` method has been deprecated. Use `diffTable()` instead.

## Marked `SchemaDiff` public properties as internal.

The public properties of the `SchemaDiff` class have been marked as internal. Use the following corresponding methods
instead:

| Property             | Method                  |
|----------------------|-------------------------|
| `$newNamespaces`     | `getCreatedSchemas()`   |
| `$removedNamespaces` | `getDroppedSchemas()`   |
| `$newTables`         | `getCreatedTables()`    |
| `$changedTables`     | `getAlteredTables()`    |
| `$removedTables`     | `getDroppedTables()`    |
| `$newSequences`      | `getCreatedSequences()` |
| `$changedSequences`  | `getAlteredSequence()`  |
| `$removedSequences`  | `getDroppedSequences()` |

## Marked `TableDiff` public properties as internal.

The public properties of the `TableDiff` class have been marked as internal. Use the following corresponding methods
instead:

| Property               | Method                     |
|------------------------|----------------------------|
| `$addedColumns`        | `getAddedColumns()`        |
| `$changedColumns`      | `getModifiedColumns()`     |
| `$removedColumns`      | `getDroppedColumns()`      |
| `$renamedColumns`      | `getRenamedColumns()`      |
| `$addedIndexes`        | `getAddedIndexes()`        |
| `$changedIndexes`      | `getModifiedIndexes()`     |
| `$removedIndexes`      | `getDroppedIndexes()`      |
| `$renamedIndexes`      | `getRenamedIndexes()`      |
| `$addedForeignKeys`    | `getAddedForeignKeys()`    |
| `$changedForeignKeys`  | `getModifiedForeignKeys()` |
| `$removedForeignKeys`  | `getDroppedForeignKeys()`  |

## Marked `ColumnDiff` public properties as internal.

The `$fromColumn` and `$column` properties of the `ColumnDiff` class have been marked as internal. Use the
`getOldColumn()` and `getNewColumn()` methods instead.

## Deprecated `ColumnDiff::$changedProperties` and `::hasChanged()`.

The `ColumnDiff::$changedProperties` property and the `hasChanged()` method have been deprecated. Use one of the
following `ColumnDiff` methods in order to check if a given column property has changed:

- `hasTypeChanged()`,
- `hasLengthChanged()`,
- `hasPrecisionChanged()`,
- `hasScaleChanged()`,
- `hasUnsignedChanged()`,
- `hasFixedChanged()`,
- `hasNotNullChanged()`,
- `hasDefaultChanged()`,
- `hasAutoIncrementChanged()`,
- `hasCommentChanged()`.

## Deprecated `ColumnDiff` APIs dedicated to the old column name.

The `$oldColumnName` property and the `getOldColumnName()` method of the `ColumnDiff` class have been deprecated.

Make sure the `$fromColumn` argument is passed to the `ColumnDiff` constructor and use the `$fromColumn` property
instead.

## Marked schema diff constructors as internal.

The constructors of the following classes have been marked as internal:

1. `SchemaDiff`,
2. `TableDiff`,
3. `ColumnDiff`.

These classes can be instantiated only by schema comparators. The signatures of the constructors may change in future
versions.

## Deprecated `SchemaDiff` reference to the original schema.

The `SchemaDiff::$fromSchema` property has been deprecated.

## Marked `AbstractSchemaManager::_execSql()` as internal.

The `AbstractSchemaManager::_execSql()` method has been marked as internal. It will not be available in 4.0.

## Deprecated `AbstractSchemaManager` schema introspection methods.

The following `AbstractSchemaManager` methods has been deprecated:

1. `listTableDetails()`. Use `introspectTable()` instead,
2. `createSchema()`. Use `introspectSchema()` instead.

# Upgrade to 3.4

## Deprecated wrapper- and driver-level `Statement::bindParam()` methods.

The following methods have been deprecated:

1. `Doctrine\DBAL\Statement::bindParam()`,
2. `Doctrine\DBAL\Driver\Statement::bindParam()`.

Use the corresponding `bindValue()` instead.

## Deprecated not passing parameter type to the driver-level `Statement::bind*()` methods.

Not passing `$type` to the driver-level `Statement::bindParam()` and `::bindValue()` is deprecated.
Pass the type corresponding to the parameter being bound.

## Deprecated passing `$params` to `Statement::execute*()` methods.

Passing `$params` to the driver-level `Statement::execute()` and the wrapper-level `Statement::executeQuery()`
and `Statement::executeStatement()` methods has been deprecated.

Bind parameters using `Statement::bindParam()` or `Statement::bindValue()` instead.

## Deprecated `QueryBuilder` methods and constants.

1. The `QueryBuilder::getState()` method has been deprecated as the builder state is an internal concern.
2. Relying on the type of the query being built by using `QueryBuilder::getType()` has been deprecated.
   If necessary, track the type of the query being built outside of the builder.
3. The `QueryBuilder::getConnection()` method has been deprecated. Use the connection used to instantiate the builder
   instead.

The following `QueryBuilder` constants related to the above methods have been deprecated:

1. `SELECT`,
2. `DELETE`,
3. `UPDATE`,
4. `INSERT`,
5. `STATE_DIRTY`,
6. `STATE_CLEAN`.

## Marked `Connection::ARRAY_PARAM_OFFSET` as internal.

The `Connection::ARRAY_PARAM_OFFSET` constant has been marked as internal. It will be removed in 4.0.

## Deprecated using NULL as prepared statement parameter type.

Omit the type or use `Parameter::STRING` instead.

## Deprecated passing asset names as assets in `AbstractPlatform` and `AbstractSchemaManager` methods.

Passing assets to the following `AbstractPlatform` methods and parameters has been deprecated:

1. The `$table` parameter of `getDropTableSQL()`,
2. The `$table` parameter of `getDropTemporaryTableSQL()`,
3. The `$index` and `$table` parameters of `getDropIndexSQL()`,
4. The `$constraint` and `$table` parameters of `getDropConstraintSQL()`,
5. The `$foreignKey` and `$table` parameters of `getDropForeignKeySQL()`,
6. The `$sequence` parameter of `getDropSequenceSQL()`,
7. The `$table` parameter of `getCreateConstraintSQL()`,
8. The `$table` parameter of `getCreatePrimaryKeySQL()`,
9. The `$table` parameter of `getCreateForeignKeySQL()`.

Passing assets to the following `AbstractSchemaManager` methods and parameters has been deprecated:

1. The `$index` and `$table` parameters of `dropIndex()`,
2. The `$table` parameter of `dropConstraint()`,
3. The `$foreignKey` and `$table` parameters of `dropForeignKey()`.

Pass a string representing the quoted asset name instead.

## Marked `AbstractPlatform` methods as internal.

The following methods have been marked internal as they are not designed to be used from outside the platform classes:

1. `getAdvancedForeignKeyOptionsSQL()`,
2. `getColumnCharsetDeclarationSQL()`,
3. `getColumnCollationDeclarationSQL()`,
4. `getColumnDeclarationSQL()`,
5. `getCommentOnColumnSQL()`,
6. `getDefaultValueDeclarationSQL()`,
7. `getForeignKeyDeclarationSQL()`,
8. `getForeignKeyReferentialActionSQL()`,
9. `getIndexDeclarationSQL()`,
10. `getInlineColumnCommentSQL()`,
11. `supportsColumnCollation()`,
12. `supportsCommentOnStatement()`,
13. `supportsInlineColumnComments()`,
14. `supportsPartialIndexes()`.

## Deprecated internal `AbstractPlatform` methods.

The following methods have been deprecated as they do not represent any platform-level abstraction:

1. `getCustomTypeDeclarationSQL()`,
2. `getIndexFieldDeclarationListSQL()`,
3. `getColumnsFieldDeclarationListSQL()`.

## Deprecated `AbstractPlatform` methods.

1. `usesSequenceEmulatedIdentityColumns()` and `getIdentitySequenceName()` have been deprecated since the fact of
   emulation of identity columns and the underlying sequence name are internal platform-specific implementation details.
2. `getDefaultSchemaName()` has been deprecated since it's not used to implement any of the portable APIs.
3. `supportsCreateDropDatabase()` has been deprecated. Try calling `AbstractSchemaManager::createDatabase`
    and/or `::dropDatabase()` to see if the corresponding operations are supported by the current database platform
    or implement conditional logic based on the platform class name.

## Deprecated `SqlitePlatform::getTinyIntTypeDeclarationSQL()` and `::getMediumIntTypeDeclarationSQL()` methods.

The methods have been deprecated since they are implemented only by the SQLite platform, and the column types
they implement are not portable across the rest of the supported platforms.

Use `SqlitePlatform::getSmallIntTypeDeclarationSQL()` and `::getIntegerTypeDeclarationSQL()` respectively instead.

## Deprecated `NULL` schema asset filter.

Not passing an argument to `Configuration::setSchemaAssetsFilter()` and passing `NULL` as the value of `$callable`
has been deprecated. In order to disable filtering, pass a callable that always returns true.

## Deprecated custom schema options.

Custom schema options have been deprecated since they effectively duplicate the functionality of platform options.

The following `Column` class properties and methods have been deprecated:

- `$_customSchemaOptions`,
- `setCustomSchemaOption()`,
- `hasCustomSchemaOption()`,
- `getCustomSchemaOption()`,
- `setCustomSchemaOptions()`,
- `getCustomSchemaOptions()`.

Use platform options instead.

## Deprecated `array` and `object` column types.

The `array` and `object` column types have been deprecated since they use PHP built-in serialization. Without additional
configuration, which the API of these types doesn't allow, the usage of built-in serialization may lead to
security issues.

The following classes and constants have been deprecated:
- `ArrayType`,
- `ObjectType`,
- `Types::ARRAY`,
- `Types::OBJECT`.

Use JSON for storing unstructured data.

## Deprecated `Driver::getSchemaManager()`.

The `Driver::getSchemaManager()` method has been deprecated. Use `AbstractPlatform::createSchemaManager()` instead.

## Deprecated `ConsolerRunner`.

The `ConsoleRunner` class has been deprecated. Use Symfony Console documentation
to bootstrap a command-line application.

## Deprecated `Visitor` interfaces and `visit()` methods on schema objects.

The following interfaces and classes have been deprecated:

1. `Visitor`,
2. `NamespaceVisitor`,
3. `AbstractVisitor`.

The following methods have been deprecated:

1. `Schema::visit()`,
2. `Table::visit()`,
3. `Sequence::visit()`.

Instead of having schema objects call the visitor API, call the API of the schema objects.

## Deprecated removal of namespaced assets from schema.

The `RemoveNamespacedAssets` schema visitor and the usage of namespaced database object names with the platforms
that don't support them have been deprecated.

## Deprecated the functionality of checking schema for the usage of reserved keywords.

The following components have been deprecated:

1. The `dbal:reserved-words` console command.
2. The `ReservedWordsCommand` and `ReservedKeywordsValidator` classes.
3. The `KeywordList::getName()` method.

Use the documentation on the used database platform(s) instead.

## Deprecated `CreateSchemaSqlCollector` and `DropSchemaSqlCollector`.

The `CreateSchemaSqlCollector` and `DropSchemaSqlCollector` classes have been deprecated in favor of
`CreateSchemaObjectsSQLBuilder` and `DropSchemaObjectsSQLBuilder` respectively.

## Deprecated calling `AbstractPlatform::getCreateTableSQL()` with any of the `CREATE_INDEXES` and `CREATE_FOREIGNKEYS`
flags unset.

Not setting the `CREATE_FOREIGNKEYS` flag and unsetting the `CREATE_INDEXES` flag when calling
`AbstractPlatform::getCreateTableSQL()` has been deprecated. The table should be always created with indexes.
In order to build the statements that create multiple tables referencing each other via foreign keys,
use `AbstractPlatform::getCreateTablesSQL()`.

## Deprecated `AbstractPlatform::supportsForeignKeyConstraints()`.

The `AbstractPlatform::supportsForeignKeyConstraints()` method has been deprecated. All platforms should support
foreign key constraints.

## Deprecated `AbstractPlatform::supportsForeignKeyConstraints()`.

Relying on the DBAL not generating DDL for foreign keys on MySQL engines other than InnoDB is deprecated.
Define foreign key constraints only if they are necessary.

## Deprecated `AbstractPlatform` methods exposing quote characters.

The `AbstractPlatform::getStringLiteralQuoteCharacter()` and `::getIdentifierQuoteCharacter()` methods
have been deprecated. Use `::quoteStringLiteral()` and `::quoteIdentifier()` to quote string literals and identifiers
respectively.

## Deprecated `AbstractSchemaManager::getDatabasePlatform()`

The `AbstractSchemaManager::getDatabasePlatform()` method has been deprecated. Use `Connection::getDatabasePlatform()`
instead.

## Deprecated passing date interval parameters as integer.

Passing date interval parameters to the following `AbstractPlatform` methods as integer has been deprecated:

- the `$seconds` argument in `::getDateAddSecondsExpression()`,
- the `$seconds` parameter in `::getDateSubSecondsExpression()`,
- the `$minutes` parameter in `::getDateAddMinutesExpression()`,
- the `$minutes` parameter in `::getDateSubMinutesExpression()`,
- the `$hours` parameter in `::getDateAddHourExpression()`,
- the `$hours` parameter in `::getDateAddHourExpression()`,
- the `$days` parameter in `::getDateAddDaysExpression()`,
- the `$days` parameter in `::getDateSubDaysExpression()`,
- the `$weeks` parameter in `::getDateAddWeeksExpression()`,
- the `$weeks` parameter in `::getDateSubWeeksExpression()`,
- the `$months` parameter in `::getDateAddMonthExpression()`,
- the `$months` parameter in `::getDateSubMonthExpression()`,
- the `$quarters` parameter in `::getDateAddQuartersExpression()`,
- the `$quarters` parameter in `::getDateSubQuartersExpression()`,
- the `$years` parameter in `::getDateAddYearsExpression()`,
- the `$years` parameter in `::getDateSubYearsExpression()`.

Use the strings representing numeric SQL literals instead (e.g. `'1'` instead of `1`).

## Deprecated transaction nesting without savepoints

Starting a transaction inside another transaction with
`Doctrine\DBAL\Connection::beginTransaction()` without enabling transaction
nesting with savepoints beforehand is deprecated.

Transaction nesting with savepoints can be enabled with
`$connection->setNestTransactionsWithSavepoints(true);`

In case your platform does not support savepoints, you will have to rework your
application logic so as to avoid nested transaction blocks.

## Added runtime deprecations for the default string column length.

In addition to the formal deprecation introduced in DBAL 3.2, the library will now emit a deprecation message at runtime
if the string or binary column length is omitted, but it's required by the target database platform.

## Deprecated `AbstractPlatform::getVarcharTypeDeclarationSQL()`

The `AbstractPlatform::getVarcharTypeDeclarationSQL()` method has been deprecated.
Use `AbstractPlatform::getStringTypeDeclarationSQL()` instead.

## Deprecated `$database` parameter of `AbstractSchemaManager::list*()` methods

Passing `$database` to the following methods has been deprecated:

- `AbstractSchemaManager::listSequences()`,
- `AbstractSchemaManager::listTableColumns()`,
- `AbstractSchemaManager::listTableForeignKeys()`.

Only introspection of the current database will be supported in DBAL 4.0.

## Deprecated `AbstractPlatform` schema introspection methods

The following schema introspection methods have been deprecated:

- `AbstractPlatform::getListTablesSQL()`,
- `AbstractPlatform::getListTableColumnsSQL()`,
- `AbstractPlatform::getListTableIndexesSQL()`,
- `AbstractPlatform::getListTableForeignKeysSQL()`.

## `AbstractPlatform` schema introspection methods made internal

The following schema introspection methods have been marked as internal:

- `AbstractPlatform::getListDatabasesSQL()`,
- `AbstractPlatform::getListSequencesSQL()`,
- `AbstractPlatform::getListViewsSQL()`.

The queries used for schema introspection are an internal implementation detail of the DBAL.

## Deprecated `collate` option for MySQL

This undocumented option is deprecated in favor of `collation`.

## Deprecated `AbstractPlatform::getListTableConstraintsSQL()`

This method is unused by the DBAL since 2.0.

## Deprecated `Type::getName()`

This method is not useful for the DBAL anymore, and will be removed in 4.0.
As a consequence, depending on the name of a type being `json` for `jsonb` to
be used for the Postgres platform is deprecated in favor of extending
`Doctrine\DBAL\Types\JsonType`.

You can use `Type::getTypeRegistry()->lookupName($type)` instead.

## Deprecated `AbstractPlatform::getColumnComment()`, `AbstractPlatform::getDoctrineTypeComment()`,
`AbstractPlatform::hasNative*Type()` and `Type::requiresSQLCommentHint()`

DBAL no longer needs column comments to ensure proper diffing. Note that all the
methods should probably have been marked as internal as these comments were an
implementation detail of the DBAL.

# Upgrade to 3.3

## Deprecated `Type::canRequireSQLConversion()`.

Consumers should call `Type::convertToDatabaseValueSQL()` and `Type::convertToPHPValueSQL()` regardless of the type.

## Deprecated the `doctrine-dbal` binary.

The documentation explains how the console tools can be bootstrapped for standalone usage.

The method `ConsoleRunner::printCliConfigTemplate()` is deprecated because it was only useful in the context of the
`doctrine-dbal` binary.

## Deprecated the `Graphviz` visitor.

This class is not part of the database abstraction provided by the library and will be removed in DBAL 4.

## Deprecated the `--depth` option of `RunSqlCommand`.

This option does not have any effect anymore and will be removed in DBAL 4.

## Deprecated platform "commented type" API

Since `Type::requiresSQLCommentTypeHint()` already allows determining whether a
type should result in SQL columns with a type hint in their comments, the
following methods are deprecated:

- `AbstractPlatform::isCommentedDoctrineType()`
- `AbstractPlatform::initializeCommentedDoctrineTypes()`
- `AbstractPlatform::markDoctrineTypeCommented()`

The protected property `AbstractPlatform::$doctrineTypeComments` is deprecated
as well.

## Deprecated support for IBM DB2 10.5 and older

IBM DB2 10.5 and older won't be supported in DBAL 4. Consider upgrading to IBM DB2 11.1 or later.

## Deprecated support for Oracle 12c (12.2.0.1) and older

Oracle 12c (12.2.0.1) won't be supported in DBAL 4. Consider upgrading to Oracle 18c (12.2.0.2) or later.

## Deprecated support for MariaDB 10.2.6 and older

MariaDB 10.2.6 and older won't be supported in DBAL 4. Consider upgrading to MariaDB 10.2.7 or later.
The following classes have been deprecated:

* `Doctrine\DBAL\Platforms\MariaDb1027Platform`
* `Doctrine\DBAL\Platforms\Keywords\MariaDb102Keywords`

## Deprecated support for MySQL 5.6 and older

MySQL 5.6 and older won't be actively supported in DBAL 4. Consider upgrading to MySQL 5.7 or later.
The following classes have been deprecated:

* `Doctrine\DBAL\Platforms\MySQL57Platform`
* `Doctrine\DBAL\Platforms\Keywords\MySQL57Keywords`

## Deprecated support for Postgres 9

Postgres 9 won't be actively supported in DBAL 4. Consider upgrading to Postgres 10 or later.
The following classes have been deprecated:

* `Doctrine\DBAL\Platforms\PostgreSQL100Platform`
* `Doctrine\DBAL\Platforms\Keywords\PostgreSQL100Keywords`

## Deprecated `Connection::getWrappedConnection()`, `Connection::connect()` made `@internal`.

The wrapper-level `Connection::getWrappedConnection()` method has been deprecated.
Use `Connection::getNativeConnection()` to access the native connection.

The `Connection::connect()` method has been marked internal. It will be marked `protected` in DBAL 4.0.

## Add `Connection::getNativeConnection()`

Driver and middleware connections need to implement a new method `getNativeConnection()` that gives access to the
native database connection. Not doing so is deprecated.

## Deprecate accessors for the native connection in favor of `getNativeConnection()`

The following methods have been deprecated:

* `Doctrine\DBAL\Driver\PDO\Connection::getWrappedConnection()`
* `Doctrine\DBAL\Driver\PDO\SQLSrv\Connection::getWrappedConnection()`
* `Doctrine\DBAL\Driver\Mysqli\Connection::getWrappedResourceHandle()`

Call `getNativeConnection()` to access the underlying PDO or MySQLi connection.

# Upgrade to 3.2

## Minor BC Break: using cache keys with characters reserved by `psr/cache`

We have been working on phasing out `doctrine/cache`, and 3.2.0 allows to use
`psr/cache` instead. To help calling our own internal APIs in a unified way, we
also wrap `doctrine/cache` implementations with a `psr/cache` adapter.
Using cache keys containing characters reserved by `psr/cache` will result in
an exception. The characters are the following: `{}()/\@`.

## Deprecated `SQLLogger` and its implementations.

The `SQLLogger` and its implementations `DebugStack` and `LoggerChain` have been deprecated.
For logging purposes, use `Doctrine\DBAL\Logging\Middleware` instead. No replacement for `DebugStack` is provided.

The `Configuration` methods `getSQLLogger()` and `setSQLLogger()` have been deprecated as well.

## Deprecated `SqliteSchemaManager::createDatabase()` and `dropDatabase()` methods.

The `SqliteSchemaManager::createDatabase()` and `dropDatabase()` methods have been deprecated. The SQLite engine
will create the database file automatically. In order to delete the database file, use the filesystem.

## Deprecated `AbstractSchemaManager::dropAndCreate*()` and `::tryMethod()` methods.

The following `AbstractSchemaManager::dropAndCreate*()` methods have been deprecated:

1. `AbstractSchemaManager::dropAndCreateConstraint()`. Use `AbstractSchemaManager::dropIndex()`
   and `AbstractSchemaManager::createIndex()`, `AbstractSchemaManager::dropForeignKey()`
   and `AbstractSchemaManager::createForeignKey()` or `AbstractSchemaManager::dropUniqueConstraint()`
   and `AbstractSchemaManager::createUniqueConstraint()` instead.
2. `AbstractSchemaManager::dropAndCreateIndex()`. Use `AbstractSchemaManager::dropIndex()`
   and `AbstractSchemaManager::createIndex()` instead.
3. `AbstractSchemaManager::dropAndCreateForeignKey()`.
    Use AbstractSchemaManager::dropForeignKey() and AbstractSchemaManager::createForeignKey() instead.
4. `AbstractSchemaManager::dropAndCreateSequence()`. Use `AbstractSchemaManager::dropSequence()`
   and `AbstractSchemaManager::createSequence()` instead.
5. `AbstractSchemaManager::dropAndCreateTable()`. Use `AbstractSchemaManager::dropTable()`
   and `AbstractSchemaManager::createTable()` instead.
6. `AbstractSchemaManager::dropAndCreateDatabase()`. Use `AbstractSchemaManager::dropDatabase()`
   and `AbstractSchemaManager::createDatabase()` instead.
7. `AbstractSchemaManager::dropAndCreateView()`. Use `AbstractSchemaManager::dropView()`
   and `AbstractSchemaManager::createView()` instead.

The `AbstractSchemaManager::tryMethod()` method has been also deprecated.

## Deprecated `AbstractSchemaManager::getSchemaSearchPaths()`.

1. The `AbstractSchemaManager::getSchemaSearchPaths()` method has been deprecated.
2. Relying on `AbstractSchemaManager::createSchemaConfig()` populating the schema name for those database
   platforms that don't support schemas (currently, all except for PostgreSQL) is deprecated.
3. Relying on `Schema` using "public" as the default name is deprecated.

## Deprecated `AbstractAsset::getFullQualifiedName()`.

The `AbstractAsset::getFullQualifiedName()` method has been deprecated. Use `::getNamespaceName()`
and `::getName()` instead.

## Deprecated schema methods related to explicit foreign key indexes.

The following methods have been deprecated:

- `Schema::hasExplicitForeignKeyIndexes()`,
- `SchemaConfig::hasExplicitForeignKeyIndexes()`,
- `SchemaConfig::setExplicitForeignKeyIndexes()`.

## Deprecated `Schema::getTableNames()`.

The `Schema::getTableNames()` method has been deprecated. In order to obtain schema table names,
use `Schema::getTables()` and call `Table::getName()` on the elements of the returned array.

## Deprecated features of `Schema::getTables()`

Using the returned array keys as table names is deprecated. Retrieve the name from the table
via `Table::getName()` instead. In order to retrieve a table by name, use `Schema::getTable()`.

## Deprecated `AbstractPlatform::canEmulateSchemas()`.

The `AbstractPlatform::canEmulateSchemas()` method and the schema emulation implemented in the SQLite platform
have been deprecated.

## Deprecated `udf*` methods of the `SQLitePlatform` methods.

The following `SQLServerPlatform` methods have been deprecated in favor of their implementations
in the `UserDefinedFunctions` class:
- `udfSqrt()`,
- `udfMod()`,
- `udfLocate()`.

## `SQLServerPlatform` methods marked internal.

The following `SQLServerPlatform` methods have been marked internal:
- `getDefaultConstraintDeclarationSQL()`,
- `getAddExtendedPropertySQL()`,
- `getDropExtendedPropertySQL()`,
- `getUpdateExtendedPropertySQL()`.

## `OraclePlatform` methods marked internal.

The `OraclePlatform::getCreateAutoincrementSql()` and `::getDropAutoincrementSql()` have been marked internal.

## Deprecated `OraclePlatform::assertValidIdentifier()`

The `OraclePlatform::assertValidIdentifier()` method has been deprecated.

## Deprecated features of `Table::getColumns()`

1. Using the returned array keys as column names is deprecated. Retrieve the name from the column
   via `Column::getName()` instead. In order to retrieve a column by name, use `Table::getColumn()`.
2. Relying on the columns being sorted based on whether they belong to the primary key or a foreign key is deprecated.
   If necessary, maintain the column order explicitly.

## Deprecated not passing the `$fromColumn` argument to the `ColumnDiff` constructor.

Not passing the `$fromColumn` argument to the `ColumnDiff` constructor is deprecated.

## Deprecated `AbstractPlatform::getName()`

Relying on the name of the platform is discouraged. To identify the platform, use its class name.

## Deprecated versioned platform classes that represent the lowest supported version:

1. `PostgreSQL94Platform` and `PostgreSQL94Keywords`. Use `PostgreSQLPlatform` and `PostgreSQLKeywords` instead.
2. `SQLServer2012Platform` and `SQLServer2012Keywords`. Use `SQLServerPlatform` and `SQLServerKeywords` instead.

## Deprecated schema comparison APIs that don't account for the current database connection and the database platform

1. Instantiation of the `Comparator` class outside the DBAL is deprecated. Use `SchemaManager::createComparator()`
   to create the comparator specific to the current database connection and the database platform.
2. The `Schema::getMigrateFromSql()` and `::getMigrateToSql()` methods are deprecated. Compare the schemas using the
   connection-aware comparator and produce the SQL by passing the resulting diff to the target platform.

## Deprecated driver-level APIs that don't take the server version into account.

The `ServerInfoAwareConnection` and `VersionAwarePlatformDriver` interfaces are deprecated. In the next major version,
all drivers and driver connections will be required to implement the APIs aware of the server version.

## Deprecated `AbstractPlatform::prefersIdentityColumns()`.

Whether to use identity columns should be decided by the application developer. For example, based on the set
of supported database platforms.

## Deprecated `AbstractPlatform::getNowExpression()`.

Relying on dates generated by the database is deprecated. Generate dates within the application.

## Deprecated reference from `ForeignKeyConstraint` to its local (referencing) `Table`.

Reference from `ForeignKeyConstraint` to its local (referencing) `Table` is deprecated as well as the following methods:

- `setLocalTable()`,
- `getLocalTable()`,
- `getLocalTableName()`.

When a foreign key is used as part of the `Table` definition, the table should be used directly. When a foreign key is
used as part of another collection (e.g. `SchemaDiff`), the collection should store the reference to the key's
referencing table separately.

## Deprecated redundant `AbstractPlatform` methods.

The following methods implement simple SQL fragments that don't vary across supported platforms. The SQL fragments
implemented by these methods should be used as is:

- `getSqlCommentStartString()`,
- `getSqlCommentEndString()`,
- `getWildcards()`,
- `getAvgExpression()`,
- `getCountExpression()`,
- `getMaxExpression()`,
- `getMinExpression()`,
- `getSumExpression()`,
- `getMd5Expression()`,
- `getSqrtExpression()`,
- `getRoundExpression()`,
- `getRtrimExpression()`,
- `getLtrimExpression()`,
- `getUpperExpression()`,
- `getLowerExpression()`,
- `getNotExpression()`,
- `getIsNullExpression()`,
- `getIsNotNullExpression()`,
- `getBetweenExpression()`,
- `getAcosExpression()`,
- `getSinExpression()`,
- `getPiExpression()`,
- `getCosExpression()`,
- `getTemporaryTableSQL()`,
- `getUniqueFieldDeclarationSQL()`.

The `getListUsersSQL()` method is not implemented by any of the supported platforms.

The following methods describe the features consistently implemented across all the supported platforms:

- `supportsIndexes()`,
- `supportsAlterTable()`,
- `supportsTransactions()`,
- `supportsPrimaryConstraints()`,
- `supportsViews()`,
- `supportsLimitOffset()`.

All 3rd-party platform implementations must implement the support for these features as well.

The `supportsGettingAffectedRows()` method describes a driver-level feature and does not belong to the Platform API.

## Deprecated `AbstractPlatform` methods that describe the default and the maximum column lengths.

Relying on the default and the maximum column lengths provided by the DBAL is deprecated.
The following `AbstractPlatform` methods and their implementations in specific platforms have been deprecated:

- `getCharMaxLength()`,
- `getVarcharDefaultLength()`,
- `getVarcharMaxLength()`,
- `getBinaryDefaultLength()`,
- `getBinaryMaxLength()`.

If required by the target platform(s), the column length should be specified based on the application logic.

## Deprecated static calls to `Comparator::compareSchemas($fromSchema, $toSchema)`

The usage of `Comparator::compareSchemas($fromSchema, $toSchema)` statically is
deprecated in order to provide a more consistent API.

## Deprecated `Comparator::compare($fromSchema, $toSchema)`

The usage of `Comparator::compare($fromSchema, $toSchema)` is deprecated and
replaced by `Comparator::compareSchemas($fromSchema, $toSchema)` in order to
clarify the purpose of the method.

## Deprecated `Connection::lastInsertId($name)`

The usage of `Connection::lastInsertId()` with a sequence name is deprecated as unsafe in scenarios with multiple
concurrent connections. If a newly inserted row needs to be referenced, it is recommended to generate its identifier
explicitly prior to insertion.

## Introduction of PSR-6 for result caching

Instead of relying on the deprecated `doctrine/cache` library, a PSR-6 cache
can now be used for result caching. The usage of Doctrine Cache is deprecated
in favor of PSR-6. The following methods related to Doctrine Cache have been
replaced with PSR-6 counterparts:

| class               | old method               | new method         |
| ------------------- | ------------------------ | ------------------ |
| `Configuration`     | `setResultCacheImpl()`   | `setResultCache()` |
| `Configuration`     | `getResultCacheImpl()`   | `getResultCache()` |
| `QueryCacheProfile` | `setResultCacheDriver()` | `setResultCache()` |
| `QueryCacheProfile` | `getResultCacheDriver()` | `getResultCache()` |

# Upgrade to 3.1

## Deprecated schema- and namespace-related methods

The usage of the following schema- and namespace-related methods is deprecated:

- `AbstractPlatform::getListNamespacesSQL()`,
- `AbstractSchemaManager::listNamespaceNames()`,
- `AbstractSchemaManager::getPortableNamespacesList()`,
- `AbstractSchemaManager::getPortableNamespaceDefinition()`,
- `PostgreSQLSchemaManager::getSchemaNames()`.

Use `AbstractSchemaManager::listSchemaNames()` instead.

## `PostgreSQLSchemaManager` methods marked internal.

`PostgreSQLSchemaManager::getExistingSchemaSearchPaths()` and `::determineExistingSchemaSearchPaths()` have been marked internal.

## `OracleSchemaManager` methods marked internal.

`OracleSchemaManager::dropAutoincrement()` has been marked internal.

## Deprecated `AbstractPlatform::getReservedKeywordsClass()`

Instead of implementing `getReservedKeywordsClass()`, `AbstractPlatform` subclasses should implement
`createReservedKeywordsList()`.

## Deprecated `ReservedWordsCommand::setKeywordListClass()`

The usage of `ReservedWordsCommand::setKeywordListClass()` has been deprecated. To add or replace a keyword list,
use `setKeywordList()` instead.

## Deprecated `$driverOptions` argument of `PDO\Statement::bindParam()` and `PDO\SQLSrv\Statement::bindParam()`

The usage of the `$driverOptions` argument of `PDO\Statement::bindParam()` and `PDO\SQLSrv\Statement::bindParam()` is deprecated.
To define parameter binding type as `ASCII`, `BINARY` or `BLOB`, use the corresponding `ParameterType::*` constant.

## Deprecated `Connection::$_schemaManager` and `Connection::getSchemaManager()`

The usage of `Connection::$_schemaManager` and `Connection::getSchemaManager()` is deprecated.
Use `Connection::createSchemaManager()` instead.

## Deprecated `Connection::$_expr` and `Connection::getExpressionBuilder()`

The usage of `Connection::$_expr` and `Connection::getExpressionBuilder()` is deprecated.
Use `Connection::createExpressionBuilder()` instead.

## Deprecated `QueryBuilder::execute()`

The usage of `QueryBuilder::execute()` is deprecated. Use either `QueryBuilder::executeQuery()` or
`QueryBuilder::executeStatement()`, depending on whether the queryBuilder is a query (SELECT) or a statement (INSERT,
UPDATE, DELETE).

You might also consider the use of the new shortcut methods, such as:

- `fetchAllAssociative()`
- `fetchAllAssociativeIndexed()`
- `fetchAllKeyValue()`
- `fetchAllNumeric()`
- `fetchAssociative()`
- `fetchFirstColumn()`
- `fetchNumeric()`
- `fetchOne()`

# Upgrade to 3.0

## BC BREAK: leading colon in named parameter names not supported

The usage of the colon prefix when binding named parameters is no longer supported.

## BC BREAK `Doctrine\DBAL\Abstraction\Result` removed

The `Doctrine\DBAL\Abstraction\Result` interface is removed. Use the `Doctrine\DBAL\Result` class instead.

## BC BREAK: `Doctrine\DBAL\Types\Type::getDefaultLength()` removed

The `Doctrine\DBAL\Types\Type::getDefaultLength()` method has been removed as it served no purpose.

## BC BREAK: `Doctrine\DBAL\DBALException` class renamed

The `Doctrine\DBAL\DBALException` class has been renamed to `Doctrine\DBAL\Exception`.

## BC BREAK: `Doctrine\DBAL\Schema\Table` constructor new parameter

Deprecated parameter `$idGeneratorType` removed and added a new parameter `$uniqueConstraints`.
Constructor changed like so:

```diff
- __construct($name, array $columns = [], array $indexes = [], array $fkConstraints = [], $idGeneratorType = 0, array $options = [])
+ __construct($name, array $columns = [], array $indexes = [], array $uniqueConstraints = [], array $fkConstraints = [], array $options = [])
```

## BC BREAK: change in the behavior of `SchemaManager::dropDatabase()`

When dropping a database, the DBAL no longer attempts to kill the client sessions that use the database.
It's the responsibility of the operator to make sure that the database is not being used.

## BC BREAK: removed `Synchronizer` package

The `Doctrine\DBAL\Schema\Synchronizer\SchemaSynchronizer` interface and all its implementations have been removed.

## BC BREAK: removed wrapper `Connection` methods

The following methods of the `Connection` class have been removed:

1. `query()`.
2. `exec()`.
3. `executeUpdate()`.

## BC BREAK: Changes in the wrapper-level API ancestry

The wrapper-level `Connection` and `Statement` classes no longer implement the corresponding driver-level interfaces.

## BC BREAK: Removed `DBALException` factory methods

The following factory methods of the `DBALException` class have been removed:

1. `DBALException::invalidPlatformSpecified()`.
2. `DBALException::invalidPdoInstance()`.

## BC BREAK: PDO-based driver classes are moved under the `PDO` namespace

The following classes have been renamed:

- `PDOMySql\Driver` → `PDO\MySQL\Driver`
- `PDOOracle\Driver` → `PDO\OCI\Driver`
- `PDOPgSql\Driver` → `PDO\PgSQL\Driver`
- `PDOSqlite\Driver` → `PDO\SQLite\Driver`
- `PDOSqlsrv\Driver` → `PDO\SQLSrv\Driver`
- `PDOSqlsrv\Connection` → `PDO\SQLSrv\Connection`
- `PDOSqlsrv\Statement` → `PDO\SQLSrv\Statement`

## BC BREAK: Changes schema manager instantiation.

1. The `$platform` argument of all schema manager constructors is no longer optional.
2. A new `$platform` argument has been added to the `Driver::getSchemaManager()` method.

## BC BREAK: Changes in driver classes

1. All implementations of the `Driver` interface have been made final.
2. The `PDO\Connection` and `PDO\Statement` classes have been made final.
3. The `PDOSqlsrv\Connection` and `PDOSqlsrv\Statement` classes have been made final and no longer extend the corresponding PDO classes.
4. The `SQLSrv\LastInsertId` class has been made final.

## BC BREAK: Changes in wrapper-level exceptions

`DBALException::invalidTableName()` has been replaced with the `InvalidTableName` class.

## BC BREAK: Changes in driver-level exception handling

1. The `convertException()` method has been removed from the `Driver` interface. The logic of exception conversion has been moved to the `ExceptionConverter` interface. The drivers now must implement the `getExceptionConverter()` method.
2. The `driverException()` and `driverExceptionDuringQuery()` factory methods have been removed from the `DBALException` class.
3. Non-driver exceptions (e.g. exceptions of type `Error`) are no longer wrapped in a `DBALException`.

## BC BREAK: More driver-level methods are allowed to throw a `Driver\Exception`.

The following driver-level methods are allowed to throw a `Driver\Exception`:

- `Connection::prepare()`
- `Connection::lastInsertId()`
- `Connection::beginTransaction()`
- `Connection::commit()`
- `Connection::rollBack()`
- `ServerInfoAwareConnection::getServerVersion()`
- `Statement::bindParam()`
- `Statement::bindValue()`
- `Result::rowCount()`
- `Result::columnCount()`

The driver-level implementations of `Connection::query()` and `Connection::exec()` may no longer throw a `DBALException`.

## The `ExceptionConverterDriver` interface is removed

All drivers must implement the `convertException()` method which is now part of the `Driver` interface.

## The `PingableConnection` interface is removed

The functionality of pinging the server is no longer supported. Lost
connections are now automatically reconnected by Doctrine internally.

## BC BREAK: Deprecated driver-level classes and interfaces are removed.

- `AbstractDriverException`
- `DriverException`
- `PDOConnection`
- `PDOException`
- `PDOStatement`
- `IBMDB2\DB2Connection`
- `IBMDB2\DB2Driver`
- `IBMDB2\DB2Exception`
- `IBMDB2\DB2Statement`
- `Mysqli\MysqliConnection`
- `Mysqli\MysqliException`
- `Mysqli\MysqliStatement`
- `OCI8\OCI8Connection`
- `OCI8\OCI8Exception`
- `OCI8\OCI8Statement`
- `SQLSrv\SQLSrvConnection`
- `SQLSrv\SQLSrvException`
- `SQLSrv\SQLSrvStatement`

## BC BREAK: `ServerInfoAwareConnection::requiresQueryForServerVersion()` is removed.

The `ServerInfoAwareConnection::requiresQueryForServerVersion()` method has been removed as an implementation detail which is the same for all supported drivers.

## BC BREAK Changes in driver exceptions

1. The `Doctrine\DBAL\Driver\DriverException::getErrorCode()` method is removed. In order to obtain the driver error code, please use `::getCode()` or `::getSQLState()`.
2. The value returned by `Doctrine\DBAL\Driver\PDOException::getSQLState()` no longer falls back to the driver error code.

## BC BREAK: Changes in `OracleSchemaManager::createDatabase()`

The `$database` argument is no longer nullable or optional.

## BC BREAK: `Doctrine\DBAL\Types\Type::__toString()` removed

Relying on string representation was discouraged and has been removed.

## BC BREAK: Changes in the `Doctrine\DBAL\Schema` API

- Removed unused method `Doctrine\DBAL\Schema\AbstractSchemaManager::_getPortableFunctionsList()`
- Removed unused method `Doctrine\DBAL\Schema\AbstractSchemaManager::_getPortableFunctionDefinition()`
- Removed unused method `Doctrine\DBAL\Schema\OracleSchemaManager::_getPortableFunctionDefinition()`
- Removed unused method `Doctrine\DBAL\Schema\SqliteSchemaManager::_getPortableTableIndexDefinition()`

## BC BREAK: Removed support for DB-generated UUIDs

The support for DB-generated UUIDs was removed as non-portable.
Please generate UUIDs on the application side (e.g. using [ramsey/uuid](https://packagist.org/packages/ramsey/uuid)).

## BC BREAK: Changes in the `Doctrine\DBAL\Connection` API

- The following methods have been removed as leaking internal implementation details: `::getHost()`, `::getPort()`, `::getUsername()`, `::getPassword()`.

## BC BREAK: Changes in the `Doctrine\DBAL\Event` API

- `ConnectionEventArgs::getDriver()`, `::getDatabasePlatform()` and `::getSchemaManager()` methods have been removed. The connection information can be obtained from the connection which is available via `::getConnection()`.
- `SchemaColumnDefinitionEventArgs::getDatabasePlatform()` and `SchemaIndexDefinitionEventArgs::getDatabasePlatform()` have been removed for the same reason as above.

## BC BREAK: Changes in obtaining the currently selected database name

- The `Doctrine\DBAL\Driver::getDatabase()` method has been removed. Please use `Doctrine\DBAL\Connection::getDatabase()` instead.
- `Doctrine\DBAL\Connection::getDatabase()` will always return the name of the database currently connected to, regardless of the configuration parameters and will initialize a database connection if it's not yet established.
- A call to `Doctrine\DBAL\Connection::getDatabase()`, when connected to an SQLite database, will no longer return the database file path.

## BC BREAK: `Doctrine\DBAL\Driver::getName()` removed

The `Doctrine\DBAL\Driver::getName()` has been removed.

## BC BREAK Removed previously deprecated features

 * Removed `json_array` type and all associated hacks.
 * Removed `Connection::TRANSACTION_*` constants.
 * Removed `AbstractPlatform::DATE_INTERVAL_UNIT_*` and `AbstractPlatform::TRIM_*` constants.
 * Removed `AbstractPlatform::getSQLResultCasing()`, `::prefersSequences()` and `::supportsForeignKeyOnUpdate()` methods.
 * Removed `PostgreSqlPlatform::getDisallowDatabaseConnectionsSQL()` and `::getCloseActiveDatabaseConnectionsSQL()` methods.
 * Removed `MysqlSessionInit` listener.
 * Removed `MySQLPlatform::getCollationFieldDeclaration()`.
 * Removed `AbstractPlatform::getIdentityColumnNullInsertSQL()`.
 * Removed `AbstractPlatform::fixSchemaElementName()`.
 * Removed `Table::addUnnamedForeignKeyConstraint()` and `Table::addNamedForeignKeyConstraint()`.
 * Removed `Table::renameColumn()`.
 * Removed `SQLParserUtils::getPlaceholderPositions()`.
 * Removed `LoggerChain::addLogger`.
 * Removed `AbstractSchemaManager::getFilterSchemaAssetsExpression()`, `Configuration::getFilterSchemaAssetsExpression()`
   and `Configuration::getFilterSchemaAssetsExpression()`.
 * `SQLParserUtils::*_TOKEN` constants made private.

## BC BREAK changes the `Driver::connect()` signature

The method no longer accepts the `$username`, `$password` and `$driverOptions` arguments. The corresponding values are expected to be passed as the `"user"`, `"password"` and `"driver_options"` keys of the `$params` argument respectively.

## Removed `MasterSlaveConnection`

This class was deprecated in favor of `PrimaryReadReplicaConnection`

## BC BREAK: Changes in the portability layer

1. The platform-specific portability constants (`Portability\Connection::PORTABILITY_{PLATFORM}`) were internal implementation details which are no longer relevant.
2. The `Portability\Connection` class no longer extends the DBAL `Connection`.
3. The `Portability\Class` class has been made final.

## BC BREAK changes in fetching statement results

1. The `Statement` interface no longer extends `ResultStatement`.
2. The `ResultStatement` interface has been renamed to `Result`.
3. Instead of returning `bool`, `Statement::execute()` now returns a `Result` that should be used for fetching the result data and metadata.
4. The functionality previously available via `Statement::closeCursor()` is now available via `Result::free()`. The behavior of fetching data from a freed result is no longer portable. In this case, some drivers will return `false` while others may throw an exception.

Additional related changes:

1. The `ArrayStatement` and `ResultCacheStatement` classes from the `Cache` package have been renamed to `ArrayResult` and  `CachingResult` respectively and marked `@internal`.

## BC BREAK `Statement::rowCount()` is moved.

`Statement::rowCount()` has been moved to the `ResultStatement` interface where it belongs by definition.

## Removed `FetchMode` and the corresponding methods

1. The `FetchMode` class and the `setFetchMode()` method of the `Connection` and `Statement` interfaces are removed.
2. The `Statement::fetch()` method is replaced with `fetchNumeric()`, `fetchAssociative()` and `fetchOne()`.
3. The `Statement::fetchAll()` method is replaced with `fetchAllNumeric()`, `fetchAllAssociative()` and `fetchColumn()`.
4. The `Statement::fetchColumn()` method is replaced with `fetchOne()`.
5. The `Connection::fetchArray()` and `fetchAssoc()` methods are replaced with `fetchNumeric()` and `fetchAssociative()` respectively.
6. The `StatementIterator` class is removed. The usage of a `Statement` object as `Traversable` is no longer possible. Use `iterateNumeric()`, `iterateAssociative()` and `iterateColumn()` instead.
7. Fetching data in mixed mode (former `FetchMode::MIXED`) is no longer possible.

## BC BREAK: Dropped handling of one-based numeric arrays of parameters in `Statement::execute()`

The statement implementations no longer detect whether `$params` is a zero- or one-based array. A zero-based numeric array is expected.

## BC BREAK `Statement::project()` has been removed

- The `Statement::project()` method has been removed. Use `::executeQuery()` and fetch the data from the statement using one of the `Statement::fetch*()` methods instead.

## BC BREAK `::errorCode()` and `::errorInfo()` removed from `Connection` and `Statement` APIs

The error information is available in `DriverException` thrown in case of an error.

## BC BREAK: Dropped support for `FetchMode::CUSTOM_OBJECT` and `::STANDARD_OBJECT`

Instead of fetching an object, fetch an array and map it to an object of the desired class.

## BC BREAK: Dropped support for the `$columnIndex` argument in `ResultStatement::fetchColumn()`, other `ResultStatement::fetch*()` methods invoked with `FetchMode::COLUMN` and `Connection::fetchColumn()`.

In order to fetch a column with an index other than `0`, use `FetchMode::NUMERIC` and the array element with the corresponding index.

## BC BREAK: Removed `EchoSQLLogger`

`EchoSQLLogger` is no longer available as part of the package.

## BC BREAK: Removed support for SQL Anywhere

The support for the SQL Anywhere database platform and the corresponding driver has been removed.

## BC BREAK: Removed support for PostgreSQL 9.3 and older

DBAL now requires PostgreSQL 9.4 or newer, support for unmaintained versions has been dropped.
If you are using any of the legacy versions, you have to upgrade to a newer PostgreSQL version (9.6+ is recommended).

The following classes have been removed:

 * `Doctrine\DBAL\Platforms\PostgreSqlPlatform`
 * `Doctrine\DBAL\Platforms\PostgreSQL91Platform`
 * `Doctrine\DBAL\Platforms\PostgreSQL92Platform`
 * `Doctrine\DBAL\Platforms\Keywords\PostgreSQLKeywords`
 * `Doctrine\DBAL\Platforms\Keywords\PostgreSQL91Keywords`
 * `Doctrine\DBAL\Platforms\Keywords\PostgreSQL92Keywords`

## BC BREAK: Removed support for MariaDB 10.0 and older

DBAL now requires MariaDB 10.1 or newer, support for unmaintained versions has been dropped.
If you are using any of the legacy versions, you have to upgrade to a newer MariaDB version (10.1+ is recommended).

## BC BREAK: The `ServerInfoAwareConnection` interface now extends `Connection`

All implementations of the `ServerInfoAwareConnection` interface have to implement the methods defined in the `Connection` interface as well.

## BC BREAK: `VersionAwarePlatformDriver` interface now extends `Driver`

All implementations of the `VersionAwarePlatformDriver` interface have to implement the methods defined in the `Driver` interface as well.

## BC BREAK: Removed `MsSQLKeywords` class

The `Doctrine\DBAL\Platforms\MsSQLKeywords` class has been removed.
Please use `Doctrine\DBAL\Platforms\SQLServerPlatform` instead.

## BC BREAK: Removed PDO DB2 driver

This PDO-based IBM DB2 driver (built on top of `pdo_ibm` extension) has already been unsupported as of 2.5, it has been now removed.

The following class has been removed:

 * `Doctrine\DBAL\Driver\PDOIbm\Driver`

## BC BREAK: Removed support for SQL Server 2008 and older

DBAL now requires SQL Server 2012 or newer, support for unmaintained versions has been dropped.
If you are using any of the legacy versions, you have to upgrade to a newer SQL Server version.

The following classes have been removed:

 * `Doctrine\DBAL\Platforms\SQLServerPlatform`
 * `Doctrine\DBAL\Platforms\SQLServer2005Platform`
 * `Doctrine\DBAL\Platforms\SQLServer2008Platform`
 * `Doctrine\DBAL\Platforms\Keywords\SQLServerKeywords`
 * `Doctrine\DBAL\Platforms\Keywords\SQLServer2005Keywords`
 * `Doctrine\DBAL\Platforms\Keywords\SQLServer2008Keywords`

The `AbstractSQLServerDriver` class and its subclasses no longer implement the `VersionAwarePlatformDriver` interface.

## BC BREAK: Removed `Doctrine\DBAL\Version`

The `Doctrine\DBAL\Version` class is no longer available: please refrain from checking the DBAL version at runtime.

## BC BREAK User-provided `PDO` instance is no longer supported

In order to share the same `PDO` instances between DBAL and other components, initialize the connection in DBAL and access it using `Connection::getWrappedConnection()->getWrappedConnection()`.

## BC BREAK: the PDO symbols are no longer part of the DBAL API

1. The support of `PDO::PARAM_*`, `PDO::FETCH_*`, `PDO::CASE_*` and `PDO::PARAM_INPUT_OUTPUT` constants in the DBAL API is removed.
2. `\Doctrine\DBAL\Driver\PDOConnection` does not extend `\PDO` anymore. Please use `\Doctrine\DBAL\Driver\PDOConnection::getWrappedConnection()` to access the underlying `PDO` object.
3. `\Doctrine\DBAL\Driver\PDOStatement` does not extend `\PDOStatement` anymore.

Before:

```php
use Doctrine\DBAL\Portability\Connection;

$params = array(
    'wrapperClass' => Connection::class,
    'fetch_case' => PDO::CASE_LOWER,
);

$stmt->bindValue(1, 1, PDO::PARAM_INT);
$stmt->fetchAll(PDO::FETCH_COLUMN);
```

After:

```php
use Doctrine\DBAL\ColumnCase;
use Doctrine\DBAL\FetchMode;
use Doctrine\DBAL\ParameterType;
use Doctrine\DBAL\Portability\Connection;

$params = array(
    'wrapperClass' => Connection::class,
    'fetch_case' => ColumnCase::LOWER,
);

$stmt->bindValue(1, 1, ParameterType::INTEGER);
$stmt->fetchAll(FetchMode::COLUMN);
```

## BC BREAK: Removed Drizzle support

The Drizzle project is abandoned and is therefore not supported by Doctrine DBAL anymore.

## BC BREAK: Removed `dbal:import` CLI command

The `dbal:import` CLI command has been removed since it only worked with PDO-based drivers by relying on a non-documented behavior of the extension, and it was impossible to make it work with other drivers.
Please use other database client applications for import, e.g.:

 * For MySQL and MariaDB: `mysql [dbname] < data.sql`.
 * For PostgreSQL: `psql [dbname] < data.sql`.
 * For SQLite: `sqlite3 /path/to/file.db < data.sql`.

## BC BREAK: Changed signature of `ExceptionConverter::convert()`

Before:

```php
public function convert(string $message, Doctrine\DBAL\Driver\Exception $exception): DriverException
```

After:

```php
public function convert(Doctrine\DBAL\Driver\Exception $exception, ?Doctrine\DBAL\Query $query): DriverException
```

## BC Break: The `DriverException` constructor is now internal

The constructor of `Doctrine\DBAL\Exception\DriverException` is now `@internal`.

## BC Break: `Configuration`

- all `Configuration` methods are now typed
- `Configuration::setSchemaAssetsFilter()` now returns `void`
- `Configuration::$_attributes` has been removed; use individual properties in subclasses instead<|MERGE_RESOLUTION|>--- conflicted
+++ resolved
@@ -6,7 +6,6 @@
 - Use of our low-overhead runtime deprecation API, details:
   https://github.com/doctrine/deprecations/
 
-<<<<<<< HEAD
 # Upgrade to 4.0
 
 ## BC BREAK: BIGINT vales are cast to int if possible
@@ -919,14 +918,13 @@
 | `Configuration`     | `getResultCacheImpl()`   | `getResultCache()` |
 | `QueryCacheProfile` | `setResultCacheDriver()` | `setResultCache()` |
 | `QueryCacheProfile` | `getResultCacheDriver()` | `getResultCache()` |
-=======
+
 # Upgrade to 3.8
 
 ## Deprecated getting query parts from `QueryBuilder`
 
 The usage of `QueryBuilder::getQueryPart()` and `::getQueryParts()` is deprecated. The query parts
 are implementation details and should not be relied upon.
->>>>>>> 55ef7f84
 
 # Upgrade to 3.6
 
