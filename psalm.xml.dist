--- conflicted
+++ resolved
@@ -42,23 +42,6 @@
         <DeprecatedClass>
             <errorLevel type="suppress">
                 <!--
-<<<<<<< HEAD
-                    This suppression should be removed once Composer 1
-                    is no longer supported.
-                -->
-                <file name="src/Tools/Console/ConsoleRunner.php"/>
-=======
-                    This suppression should be removed in 4.0.0.
-                -->
-                <referencedClass name="Doctrine\DBAL\Id\TableGenerator"/>
-                <referencedClass name="Doctrine\DBAL\Id\TableGeneratorSchemaVisitor"/>
-                <!--
-                    TODO: remove in 4.0.0
-                -->
-                <referencedClass name="Doctrine\DBAL\Driver\ServerInfoAwareConnection"/>
-                <referencedClass name="Doctrine\DBAL\VersionAwarePlatformDriver"/>
->>>>>>> cb080ac3
-                <!--
                     TODO: remove in 4.0.0
                 -->
                 <referencedClass name="Doctrine\DBAL\Platforms\Keywords\MySQL57Keywords"/>
