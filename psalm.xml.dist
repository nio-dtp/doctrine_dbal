<?xml version="1.0"?>
<psalm
    errorLevel="2"
    xmlns:xsi="http://www.w3.org/2001/XMLSchema-instance"
    xmlns="https://getpsalm.org/schema/config"
    xsi:schemaLocation="https://getpsalm.org/schema/config vendor/vimeo/psalm/config.xsd"
>
    <projectFiles>
        <directory name="src" />
        <directory name="static-analysis" />
        <directory name="tests" />
        <ignoreFiles>
            <directory name="vendor" />
        </ignoreFiles>
    </projectFiles>
    <stubs>
        <file name="vendor/jetbrains/phpstorm-stubs/PDO/PDO.php" />
        <file name="vendor/jetbrains/phpstorm-stubs/ibm_db2/ibm_db2.php" />
        <file name="vendor/jetbrains/phpstorm-stubs/mysqli/mysqli.php" />
        <file name="vendor/jetbrains/phpstorm-stubs/oci8/oci8.php" />
        <file name="vendor/jetbrains/phpstorm-stubs/pgsql/pgsql.php" />
        <file name="vendor/jetbrains/phpstorm-stubs/sqlsrv/sqlsrv.php" />
    </stubs>
    <issueHandlers>
        <ArgumentTypeCoercion>
            <errorLevel type="suppress">
                <!--
                    See https://github.com/composer/package-versions-deprecated/pull/12
                -->
                <file name="src/Tools/Console/ConsoleRunner.php"/>
            </errorLevel>
        </ArgumentTypeCoercion>
        <ConflictingReferenceConstraint>
            <errorLevel type="suppress">
                <!--
                    This one is just too convoluted for Psalm to figure out, by
                    its author's own admission
                -->
                <file name="src/Driver/OCI8/ConvertPositionalToNamedPlaceholders.php"/>
            </errorLevel>
        </ConflictingReferenceConstraint>
        <DeprecatedMethod>
            <errorLevel type="suppress">
                <!--
                    This suppression should be removed after 2022
                    See https://github.com/doctrine/dbal/pull/4317
                -->
                <file name="tests/Functional/LegacyAPITest.php"/>
            </errorLevel>
        </DeprecatedMethod>
        <DocblockTypeContradiction>
            <errorLevel type="suppress">
                <!--
                    Requires a release of https://github.com/JetBrains/phpstorm-stubs/pull/1158
                -->
                <file name="src/Driver/IBMDB2/Connection.php"/>
                <!--
                    Requires a release of https://github.com/JetBrains/phpstorm-stubs/pull/766
                -->
                <file name="src/Driver/Mysqli/Result.php"/>
                <!--
                    These issues can be mostly divided in the following categories:
                      1. Union types not supported at the language level (require dropping PHP 7 support)
                      2. Associative arrays with typed elements used instead of classes (require breaking API changes)
                -->
                <file name="src/Connection.php"/>
                <file name="src/Driver/IBMDB2/Statement.php"/>
                <!--
                    Requires a release of https://github.com/JetBrains/phpstorm-stubs/pull/1255
                -->
                <file name="src/Driver/PDO/Connection.php"/>
                <file name="src/DriverManager.php"/>
                <file name="src/Platforms/AbstractMySQLPlatform.php"/>
                <file name="src/Platforms/AbstractPlatform.php"/>
                <file name="src/Platforms/SQLServerPlatform.php"/>
                <file name="src/Platforms/SqlitePlatform.php"/>
                <file name="src/Schema/Column.php"/>
                <!--
                    See https://github.com/vimeo/psalm/issues/5325
                -->
                <file name="tests/Driver/OCI8/ExecutionModeTest.php"/>
                <!-- See https://github.com/vimeo/psalm/issues/5472 -->
                <file name="src/Portability/Converter.php"/>
            </errorLevel>
        </DocblockTypeContradiction>
        <FalsableReturnStatement>
            <errorLevel type="suppress">
                <!--
                    Fixing these issues requires an API change
                -->
                <file name="src/Driver/PDO/SQLSrv/Connection.php"/>
                <file name="src/Driver/SQLSrv/Connection.php"/>
            </errorLevel>
        </FalsableReturnStatement>
        <ImpureMethodCall>
            <errorLevel type="suppress">
                <!--
                    Requires a release of
                    https://github.com/vimeo/psalm/pull/3171
                -->
                <file name="src/Exception/DriverException.php"/>
            </errorLevel>
        </ImpureMethodCall>
        <ImplementedReturnTypeMismatch>
            <errorLevel type="suppress">
                <!-- Fixing this issue requires an API change -->
                <file name="src/Driver/OCI8/Connection.php"/>
            </errorLevel>
        </ImplementedReturnTypeMismatch>
        <InvalidArgument>
            <errorLevel type="suppress">
                <!-- We're testing with invalid input here. -->
                <file name="tests/Platforms/AbstractPlatformTestCase.php"/>
            </errorLevel>
        </InvalidArgument>
        <InvalidDocblock>
            <errorLevel type="suppress">
                <!-- See https://github.com/vimeo/psalm/issues/5472 -->
                <file name="src/Portability/Converter.php"/>
            </errorLevel>
        </InvalidDocblock>
        <InvalidPropertyAssignmentValue>
            <errorLevel type="suppress">
                <!-- Fixing this issue requires an API change -->
                <file name="src/Driver/PDO/Exception.php"/>
            </errorLevel>
        </InvalidPropertyAssignmentValue>
        <NullableReturnStatement>
            <errorLevel type="suppress">
                <!--
                    Fixing this issue requires an API change
                -->
                <file name="src/Driver/AbstractSQLiteDriver.php"/>
            </errorLevel>
        </NullableReturnStatement>
        <PossiblyNullArgument>
            <errorLevel type="suppress">
                <!--
                    This is a valid issue and requires some refactoring.
                -->
                <file name="src/Schema/SqliteSchemaManager.php"/>
            </errorLevel>
        </PossiblyNullArgument>
        <PossiblyUndefinedArrayOffset>
            <errorLevel type="suppress">
                <!-- See https://github.com/psalm/psalm-plugin-phpunit/pull/82 -->
                <file name="tests/Functional/PrimaryReadReplicaConnectionTest.php"/>
                <file name="tests/Functional/Schema/PostgreSQLSchemaManagerTest.php"/>
            </errorLevel>
        </PossiblyUndefinedArrayOffset>
        <PossiblyUndefinedVariable>
            <errorLevel type="suppress">
                <!--
                    See https://github.com/vimeo/psalm/issues/4354
                -->
                <file name="src/Schema/AbstractSchemaManager.php"/>
            </errorLevel>
        </PossiblyUndefinedVariable>
        <PossiblyFalseReference>
            <errorLevel type="suppress">
                <!--
                    oci_new_descriptor() returns OCI-Lob|false on PHP 7 and OCILob|null on PHP 8
                -->
                <file name="src/Driver/OCI8/Statement.php"/>
            </errorLevel>
        </PossiblyFalseReference>
        <PropertyNotSetInConstructor>
            <errorLevel type="suppress">
                <!-- See https://github.com/psalm/psalm-plugin-phpunit/issues/107 -->
                <!-- See https://github.com/sebastianbergmann/phpunit/pull/4610 -->
                <directory name="tests"/>
            </errorLevel>
        </PropertyNotSetInConstructor>
        <RedundantConditionGivenDocblockType>
            <errorLevel type="suppress">
                <!--
                    Fixing these issues requires support of union types at the language level
                    or breaking API changes.
                -->
                <file name="src/Platforms/AbstractMySQLPlatform.php"/>
                <file name="tests/Functional/Driver/AbstractDriverTest.php"/>
            </errorLevel>
        </RedundantConditionGivenDocblockType>
        <TypeDoesNotContainNull>
            <errorLevel type="suppress">
                <!-- See https://github.com/psalm/psalm-plugin-phpunit/issues/107 -->
                <file name="tests/Functional/Schema/SchemaManagerFunctionalTestCase.php"/>
            </errorLevel>
        </TypeDoesNotContainNull>
        <UndefinedConstant>
            <errorLevel type="suppress">
                <!--
                    Requires a release of
                    https://github.com/JetBrains/phpstorm-stubs/pull/732
                -->
                <file name="tests/Driver/PDO/PgSQL/DriverTest.php" />
            </errorLevel>
        </UndefinedConstant>
        <UndefinedDocblockClass>
            <errorLevel type="suppress">
                <!-- See https://github.com/vimeo/psalm/issues/5472 -->
                <referencedClass name="Doctrine\DBAL\Portability\T"/>
            </errorLevel>
        </UndefinedDocblockClass>
<<<<<<< HEAD
        <UnsafeInstantiation>
            <errorLevel type="suppress">
                <!-- See https://github.com/doctrine/dbal/issues/4511 -->
                <file name="src/DriverManager.php"/>
            </errorLevel>
        </UnsafeInstantiation>
=======
>>>>>>> e839cecc
        <InvalidReturnType>
            <errorLevel type="suppress">
                <!-- lastInsertId has a return type that does not match the one defined in the interface-->
                <file name="src/Driver/Mysqli/Connection.php"/>
            </errorLevel>
        </InvalidReturnType>
        <InvalidScalarArgument>
            <errorLevel type="suppress">
                <!-- See https://github.com/vimeo/psalm/issues/4295 -->
                <file name="src/Exception/DriverException.php"/>

                <!-- See https://bugs.php.net/bug.php?id=77591 -->
                <referencedFunction name="db2_autocommit"/>
            </errorLevel>
        </InvalidScalarArgument>
        <InvalidReturnStatement>
            <errorLevel type="suppress">
                <!-- lastInsertId has a return type that does not match the one defined in the interface-->
                <file name="src/Driver/Mysqli/Connection.php"/>
            </errorLevel>
        </InvalidReturnStatement>
    </issueHandlers>
</psalm><|MERGE_RESOLUTION|>--- conflicted
+++ resolved
@@ -202,15 +202,6 @@
                 <referencedClass name="Doctrine\DBAL\Portability\T"/>
             </errorLevel>
         </UndefinedDocblockClass>
-<<<<<<< HEAD
-        <UnsafeInstantiation>
-            <errorLevel type="suppress">
-                <!-- See https://github.com/doctrine/dbal/issues/4511 -->
-                <file name="src/DriverManager.php"/>
-            </errorLevel>
-        </UnsafeInstantiation>
-=======
->>>>>>> e839cecc
         <InvalidReturnType>
             <errorLevel type="suppress">
                 <!-- lastInsertId has a return type that does not match the one defined in the interface-->
