<?php

declare(strict_types=1);

namespace Doctrine\DBAL\Platforms;

use Doctrine\DBAL\Exception;
use Doctrine\DBAL\Platforms\Keywords\KeywordList;
use Doctrine\DBAL\Platforms\Keywords\MySQLKeywords;
use Doctrine\DBAL\Schema\ForeignKeyConstraint;
use Doctrine\DBAL\Schema\Identifier;
use Doctrine\DBAL\Schema\Index;
use Doctrine\DBAL\Schema\Table;
use Doctrine\DBAL\Schema\TableDiff;
use Doctrine\DBAL\TransactionIsolationLevel;
use Doctrine\DBAL\Types\BlobType;
use Doctrine\DBAL\Types\TextType;

use function array_diff_key;
use function array_merge;
use function array_unique;
use function array_values;
use function count;
use function implode;
use function in_array;
use function is_numeric;
use function sprintf;
use function str_replace;
use function strcasecmp;
use function strtoupper;
use function trim;

/**
 * The MySQLPlatform provides the behavior, features and SQL dialect of the
 * MySQL database platform. This platform represents a MySQL 5.0 or greater platform that
 * uses the InnoDB storage engine.
 */
class MySQLPlatform extends AbstractPlatform
{
    public const LENGTH_LIMIT_TINYTEXT   = 255;
    public const LENGTH_LIMIT_TEXT       = 65535;
    public const LENGTH_LIMIT_MEDIUMTEXT = 16777215;

    public const LENGTH_LIMIT_TINYBLOB   = 255;
    public const LENGTH_LIMIT_BLOB       = 65535;
    public const LENGTH_LIMIT_MEDIUMBLOB = 16777215;

    protected function doModifyLimitQuery(string $query, ?int $limit, int $offset): string
    {
        if ($limit !== null) {
            $query .= ' LIMIT ' . $limit;

            if ($offset > 0) {
                $query .= ' OFFSET ' . $offset;
            }
        } elseif ($offset > 0) {
            // 2^64-1 is the maximum of unsigned BIGINT, the biggest limit possible
            $query .= ' LIMIT 18446744073709551615 OFFSET ' . $offset;
        }

        return $query;
    }

    public function getIdentifierQuoteCharacter(): string
    {
        return '`';
    }

    public function getRegexpExpression(): string
    {
        return 'RLIKE';
    }

    public function getLocateExpression(string $string, string $substring, ?string $start = null): string
    {
        if ($start === null) {
            return sprintf('LOCATE(%s, %s)', $substring, $string);
        }

        return sprintf('LOCATE(%s, %s, %s)', $substring, $string, $start);
    }

    public function getConcatExpression(string ...$string): string
    {
        return sprintf('CONCAT(%s)', implode(', ', $string));
    }

    protected function getDateArithmeticIntervalExpression(
        string $date,
        string $operator,
        string $interval,
        string $unit
    ): string {
        $function = $operator === '+' ? 'DATE_ADD' : 'DATE_SUB';

        return $function . '(' . $date . ', INTERVAL ' . $interval . ' ' . $unit . ')';
    }

    public function getDateDiffExpression(string $date1, string $date2): string
    {
        return 'DATEDIFF(' . $date1 . ', ' . $date2 . ')';
    }

    public function getCurrentDatabaseExpression(): string
    {
        return 'DATABASE()';
    }

<<<<<<< HEAD
    public function getListDatabasesSQL(): string
=======
    /**
     * {@inheritDoc}
     */
    public function getLengthExpression($column)
    {
        return 'CHAR_LENGTH(' . $column . ')';
    }

    /**
     * {@inheritDoc}
     */
    public function getListDatabasesSQL()
>>>>>>> 4d61e813
    {
        return 'SHOW DATABASES';
    }

    public function getListTableConstraintsSQL(string $table): string
    {
        return 'SHOW INDEX FROM ' . $table;
    }

    /**
     * {@inheritDoc}
     *
     * Two approaches to listing the table indexes. The information_schema is
     * preferred, because it doesn't cause problems with SQL keywords such as "order" or "table".
     */
    public function getListTableIndexesSQL(string $table, ?string $database = null): string
    {
        if ($database !== null) {
            $database = $this->quoteStringLiteral($database);
            $table    = $this->quoteStringLiteral($table);

            return 'SELECT NON_UNIQUE AS Non_Unique, INDEX_NAME AS Key_name, COLUMN_NAME AS Column_Name,' .
                   ' SUB_PART AS Sub_Part, INDEX_TYPE AS Index_Type' .
                   ' FROM information_schema.STATISTICS WHERE TABLE_NAME = ' . $table .
                   ' AND TABLE_SCHEMA = ' . $database .
                   ' ORDER BY SEQ_IN_INDEX ASC';
        }

        return 'SHOW INDEX FROM ' . $table;
    }

    public function getListViewsSQL(string $database): string
    {
        return 'SELECT * FROM information_schema.VIEWS WHERE TABLE_SCHEMA = ' . $this->quoteStringLiteral($database);
    }

    public function getListTableForeignKeysSQL(string $table, ?string $database = null): string
    {
        $table = $this->quoteStringLiteral($table);

        $sql = 'SELECT DISTINCT k.`CONSTRAINT_NAME`, k.`COLUMN_NAME`, k.`REFERENCED_TABLE_NAME`, ' .
               'k.`REFERENCED_COLUMN_NAME` /*!50116 , c.update_rule, c.delete_rule */ ' .
               'FROM information_schema.key_column_usage k /*!50116 ' .
               'INNER JOIN information_schema.referential_constraints c ON ' .
               '  c.constraint_name = k.constraint_name AND ' .
               '  c.table_name = ' . $table . ' */ WHERE k.table_name = ' . $table;

        $databaseNameSql = $this->getDatabaseNameSql($database);

        return $sql . ' AND k.table_schema = ' . $databaseNameSql
            . ' /*!50116 AND c.constraint_schema = ' . $databaseNameSql . ' */'
            . ' AND k.`REFERENCED_COLUMN_NAME` is not NULL';
    }

    /**
     * Gets the SQL snippet used to declare a CLOB column type.
     *     TINYTEXT   : 2 ^  8 - 1 = 255
     *     TEXT       : 2 ^ 16 - 1 = 65535
     *     MEDIUMTEXT : 2 ^ 24 - 1 = 16777215
     *     LONGTEXT   : 2 ^ 32 - 1 = 4294967295
     *
     * {@inheritDoc}
     */
    public function getClobTypeDeclarationSQL(array $column): string
    {
        if (! empty($column['length']) && is_numeric($column['length'])) {
            $length = $column['length'];

            if ($length <= static::LENGTH_LIMIT_TINYTEXT) {
                return 'TINYTEXT';
            }

            if ($length <= static::LENGTH_LIMIT_TEXT) {
                return 'TEXT';
            }

            if ($length <= static::LENGTH_LIMIT_MEDIUMTEXT) {
                return 'MEDIUMTEXT';
            }
        }

        return 'LONGTEXT';
    }

    /**
     * {@inheritDoc}
     */
    public function getDateTimeTypeDeclarationSQL(array $column): string
    {
        if (isset($column['version']) && $column['version'] === true) {
            return 'TIMESTAMP';
        }

        return 'DATETIME';
    }

    /**
     * {@inheritDoc}
     */
    public function getDateTypeDeclarationSQL(array $column): string
    {
        return 'DATE';
    }

    /**
     * {@inheritDoc}
     */
    public function getTimeTypeDeclarationSQL(array $column): string
    {
        return 'TIME';
    }

    /**
     * {@inheritDoc}
     */
    public function getBooleanTypeDeclarationSQL(array $column): string
    {
        return 'TINYINT(1)';
    }

    /**
     * {@inheritDoc}
     *
     * MySQL prefers "autoincrement" identity columns since sequences can only
     * be emulated with a table.
     */
    public function prefersIdentityColumns(): bool
    {
        return true;
    }

    /**
     * {@inheritDoc}
     *
     * MySQL supports this through AUTO_INCREMENT columns.
     */
    public function supportsIdentityColumns(): bool
    {
        return true;
    }

    public function supportsInlineColumnComments(): bool
    {
        return true;
    }

    public function supportsColumnCollation(): bool
    {
        return true;
    }

    public function getListTablesSQL(): string
    {
        return "SHOW FULL TABLES WHERE Table_type = 'BASE TABLE'";
    }

    public function getListTableColumnsSQL(string $table, ?string $database = null): string
    {
        return 'SELECT COLUMN_NAME AS Field, COLUMN_TYPE AS Type, IS_NULLABLE AS `Null`, ' .
               'COLUMN_KEY AS `Key`, COLUMN_DEFAULT AS `Default`, EXTRA AS Extra, COLUMN_COMMENT AS Comment, ' .
               'CHARACTER_SET_NAME AS CharacterSet, COLLATION_NAME AS Collation ' .
               'FROM information_schema.COLUMNS WHERE TABLE_SCHEMA = ' . $this->getDatabaseNameSql($database) . ' ' .
               'AND TABLE_NAME = ' . $this->quoteStringLiteral($table) . ' ORDER BY ORDINAL_POSITION';
    }

    public function getListTableMetadataSQL(string $table, ?string $database = null): string
    {
        return sprintf(
            <<<'SQL'
SELECT t.ENGINE,
       t.AUTO_INCREMENT,
       t.TABLE_COMMENT,
       t.CREATE_OPTIONS,
       t.TABLE_COLLATION,
       ccsa.CHARACTER_SET_NAME
FROM information_schema.TABLES t
    INNER JOIN information_schema.`COLLATION_CHARACTER_SET_APPLICABILITY` ccsa
        ON ccsa.COLLATION_NAME = t.TABLE_COLLATION
WHERE TABLE_TYPE = 'BASE TABLE' AND TABLE_SCHEMA = %s AND TABLE_NAME = %s
SQL
            ,
            $database !== null ? $this->quoteStringLiteral($database) : 'DATABASE()',
            $this->quoteStringLiteral($table)
        );
    }

    /**
     * {@inheritDoc}
     */
    protected function _getCreateTableSQL(string $name, array $columns, array $options = []): array
    {
        $queryFields = $this->getColumnDeclarationListSQL($columns);

        if (isset($options['uniqueConstraints']) && ! empty($options['uniqueConstraints'])) {
            foreach ($options['uniqueConstraints'] as $definition) {
                $queryFields .= ', ' . $this->getUniqueConstraintDeclarationSQL($definition);
            }
        }

        // add all indexes
        if (isset($options['indexes']) && ! empty($options['indexes'])) {
            foreach ($options['indexes'] as $definition) {
                $queryFields .= ', ' . $this->getIndexDeclarationSQL($definition);
            }
        }

        // attach all primary keys
        if (isset($options['primary']) && ! empty($options['primary'])) {
            $keyColumns   = array_unique(array_values($options['primary']));
            $queryFields .= ', PRIMARY KEY(' . implode(', ', $keyColumns) . ')';
        }

        $sql = ['CREATE'];

        if (! empty($options['temporary'])) {
            $sql[] = 'TEMPORARY';
        }

        $sql[] = 'TABLE ' . $name . ' (' . $queryFields . ')';

        $tableOptions = $this->buildTableOptions($options);

        if ($tableOptions !== '') {
            $sql[] = $tableOptions;
        }

        if (isset($options['partition_options'])) {
            $sql[] = $options['partition_options'];
        }

        $sql = [implode(' ', $sql)];

        // Propagate foreign key constraints only for InnoDB.
        if (
            isset($options['foreignKeys'])
            && (! isset($options['engine']) || strcasecmp($options['engine'], 'InnoDB') === 0)
        ) {
            foreach ($options['foreignKeys'] as $definition) {
                $sql[] = $this->getCreateForeignKeySQL($definition, $name);
            }
        }

        return $sql;
    }

    /**
     * {@inheritdoc}
     */
    public function getDefaultValueDeclarationSQL(array $column): string
    {
        // Unset the default value if the given column definition does not allow default values.
        if ($column['type'] instanceof TextType || $column['type'] instanceof BlobType) {
            $column['default'] = null;
        }

        return parent::getDefaultValueDeclarationSQL($column);
    }

    /**
     * Build SQL for table options
     *
     * @param mixed[] $options
     */
    private function buildTableOptions(array $options): string
    {
        if (isset($options['table_options'])) {
            return $options['table_options'];
        }

        $tableOptions = [];

        if (isset($options['charset'])) {
            $tableOptions[] = sprintf('DEFAULT CHARACTER SET %s', $options['charset']);
        }

        if (isset($options['collate'])) {
            $tableOptions[] = $this->getColumnCollationDeclarationSQL($options['collate']);
        }

        if (isset($options['engine'])) {
            $tableOptions[] = sprintf('ENGINE = %s', $options['engine']);
        }

        // Auto increment
        if (isset($options['auto_increment'])) {
            $tableOptions[] = sprintf('AUTO_INCREMENT = %s', $options['auto_increment']);
        }

        // Comment
        if (isset($options['comment'])) {
            $tableOptions[] = sprintf('COMMENT = %s ', $this->quoteStringLiteral($options['comment']));
        }

        // Row format
        if (isset($options['row_format'])) {
            $tableOptions[] = sprintf('ROW_FORMAT = %s', $options['row_format']);
        }

        return implode(' ', $tableOptions);
    }

    /**
     * {@inheritDoc}
     */
    public function getAlterTableSQL(TableDiff $diff): array
    {
        $columnSql  = [];
        $queryParts = [];
        $newName    = $diff->getNewName();

        if ($newName !== null) {
            $queryParts[] = 'RENAME TO ' . $newName->getQuotedName($this);
        }

        foreach ($diff->addedColumns as $column) {
            if ($this->onSchemaAlterTableAddColumn($column, $diff, $columnSql)) {
                continue;
            }

            $columnArray = array_merge($column->toArray(), [
                'comment' => $this->getColumnComment($column),
            ]);

            $queryParts[] = 'ADD ' . $this->getColumnDeclarationSQL($column->getQuotedName($this), $columnArray);
        }

        foreach ($diff->removedColumns as $column) {
            if ($this->onSchemaAlterTableRemoveColumn($column, $diff, $columnSql)) {
                continue;
            }

            $queryParts[] =  'DROP ' . $column->getQuotedName($this);
        }

        foreach ($diff->changedColumns as $columnDiff) {
            if ($this->onSchemaAlterTableChangeColumn($columnDiff, $diff, $columnSql)) {
                continue;
            }

            $column      = $columnDiff->column;
            $columnArray = $column->toArray();

            // Don't propagate default value changes for unsupported column types.
            if (
                $columnDiff->hasChanged('default') &&
                count($columnDiff->changedProperties) === 1 &&
                ($columnArray['type'] instanceof TextType || $columnArray['type'] instanceof BlobType)
            ) {
                continue;
            }

            $columnArray['comment'] = $this->getColumnComment($column);
            $queryParts[]           =  'CHANGE ' . ($columnDiff->getOldColumnName()->getQuotedName($this)) . ' '
                    . $this->getColumnDeclarationSQL($column->getQuotedName($this), $columnArray);
        }

        foreach ($diff->renamedColumns as $oldColumnName => $column) {
            if ($this->onSchemaAlterTableRenameColumn($oldColumnName, $column, $diff, $columnSql)) {
                continue;
            }

            $oldColumnName          = new Identifier($oldColumnName);
            $columnArray            = $column->toArray();
            $columnArray['comment'] = $this->getColumnComment($column);
            $queryParts[]           =  'CHANGE ' . $oldColumnName->getQuotedName($this) . ' '
                    . $this->getColumnDeclarationSQL($column->getQuotedName($this), $columnArray);
        }

        if (isset($diff->addedIndexes['primary'])) {
            $keyColumns   = array_unique(array_values($diff->addedIndexes['primary']->getColumns()));
            $queryParts[] = 'ADD PRIMARY KEY (' . implode(', ', $keyColumns) . ')';
            unset($diff->addedIndexes['primary']);
        } elseif (isset($diff->changedIndexes['primary'])) {
            // Necessary in case the new primary key includes a new auto_increment column
            foreach ($diff->changedIndexes['primary']->getColumns() as $columnName) {
                if (isset($diff->addedColumns[$columnName]) && $diff->addedColumns[$columnName]->getAutoincrement()) {
                    $keyColumns   = array_unique(array_values($diff->changedIndexes['primary']->getColumns()));
                    $queryParts[] = 'DROP PRIMARY KEY';
                    $queryParts[] = 'ADD PRIMARY KEY (' . implode(', ', $keyColumns) . ')';
                    unset($diff->changedIndexes['primary']);
                    break;
                }
            }
        }

        $sql      = [];
        $tableSql = [];

        if (! $this->onSchemaAlterTable($diff, $tableSql)) {
            if (count($queryParts) > 0) {
                $sql[] = 'ALTER TABLE ' . $diff->getName($this)->getQuotedName($this) . ' '
                    . implode(', ', $queryParts);
            }

            $sql = array_merge(
                $this->getPreAlterTableIndexForeignKeySQL($diff),
                $sql,
                $this->getPostAlterTableIndexForeignKeySQL($diff)
            );
        }

        return array_merge($sql, $tableSql, $columnSql);
    }

    /**
     * {@inheritDoc}
     */
    protected function getPreAlterTableIndexForeignKeySQL(TableDiff $diff): array
    {
        $sql   = [];
        $table = $diff->getName($this)->getQuotedName($this);

        foreach ($diff->changedIndexes as $changedIndex) {
            $sql = array_merge($sql, $this->getPreAlterTableAlterPrimaryKeySQL($diff, $changedIndex));
        }

        foreach ($diff->removedIndexes as $remKey => $remIndex) {
            $sql = array_merge($sql, $this->getPreAlterTableAlterPrimaryKeySQL($diff, $remIndex));

            foreach ($diff->addedIndexes as $addKey => $addIndex) {
                if ($remIndex->getColumns() !== $addIndex->getColumns()) {
                    continue;
                }

                $indexClause = 'INDEX ' . $addIndex->getName();

                if ($addIndex->isPrimary()) {
                    $indexClause = 'PRIMARY KEY';
                } elseif ($addIndex->isUnique()) {
                    $indexClause = 'UNIQUE INDEX ' . $addIndex->getName();
                }

                $query  = 'ALTER TABLE ' . $table . ' DROP INDEX ' . $remIndex->getName() . ', ';
                $query .= 'ADD ' . $indexClause;
                $query .= ' (' . $this->getIndexFieldDeclarationListSQL($addIndex) . ')';

                $sql[] = $query;

                unset($diff->removedIndexes[$remKey], $diff->addedIndexes[$addKey]);

                break;
            }
        }

        $engine = 'INNODB';

        if ($diff->fromTable instanceof Table && $diff->fromTable->hasOption('engine')) {
            $engine = strtoupper(trim($diff->fromTable->getOption('engine')));
        }

        // Suppress foreign key constraint propagation on non-supporting engines.
        if ($engine !== 'INNODB') {
            $diff->addedForeignKeys   = [];
            $diff->changedForeignKeys = [];
            $diff->removedForeignKeys = [];
        }

        $sql = array_merge(
            $sql,
            $this->getPreAlterTableAlterIndexForeignKeySQL($diff),
            parent::getPreAlterTableIndexForeignKeySQL($diff),
            $this->getPreAlterTableRenameIndexForeignKeySQL($diff)
        );

        return $sql;
    }

    /**
     * @return string[]
     *
     * @throws Exception
     */
    private function getPreAlterTableAlterPrimaryKeySQL(TableDiff $diff, Index $index): array
    {
        $sql = [];

        if (! $index->isPrimary() || ! $diff->fromTable instanceof Table) {
            return $sql;
        }

        $tableName = $diff->getName($this)->getQuotedName($this);

        // Dropping primary keys requires to unset autoincrement attribute on the particular column first.
        foreach ($index->getColumns() as $columnName) {
            if (! $diff->fromTable->hasColumn($columnName)) {
                continue;
            }

            $column = $diff->fromTable->getColumn($columnName);

            if (! $column->getAutoincrement()) {
                continue;
            }

            $column->setAutoincrement(false);

            $sql[] = 'ALTER TABLE ' . $tableName . ' MODIFY ' .
                $this->getColumnDeclarationSQL($column->getQuotedName($this), $column->toArray());

            // original autoincrement information might be needed later on by other parts of the table alteration
            $column->setAutoincrement(true);
        }

        return $sql;
    }

    /**
     * @param TableDiff $diff The table diff to gather the SQL for.
     *
     * @return string[]
     *
     * @throws Exception
     */
    private function getPreAlterTableAlterIndexForeignKeySQL(TableDiff $diff): array
    {
        $sql   = [];
        $table = $diff->getName($this)->getQuotedName($this);

        foreach ($diff->changedIndexes as $changedIndex) {
            // Changed primary key
            if (! $changedIndex->isPrimary() || ! ($diff->fromTable instanceof Table)) {
                continue;
            }

            foreach ($diff->fromTable->getPrimaryKeyColumns() as $columnName => $column) {
                $column = $diff->fromTable->getColumn($columnName);

                // Check if an autoincrement column was dropped from the primary key.
                if (! $column->getAutoincrement() || in_array($columnName, $changedIndex->getColumns(), true)) {
                    continue;
                }

                // The autoincrement attribute needs to be removed from the dropped column
                // before we can drop and recreate the primary key.
                $column->setAutoincrement(false);

                $sql[] = 'ALTER TABLE ' . $table . ' MODIFY ' .
                    $this->getColumnDeclarationSQL($column->getQuotedName($this), $column->toArray());

                // Restore the autoincrement attribute as it might be needed later on
                // by other parts of the table alteration.
                $column->setAutoincrement(true);
            }
        }

        return $sql;
    }

    /**
     * @param TableDiff $diff The table diff to gather the SQL for.
     *
     * @return string[]
     */
    protected function getPreAlterTableRenameIndexForeignKeySQL(TableDiff $diff): array
    {
        $sql       = [];
        $tableName = $diff->getName($this)->getQuotedName($this);

        foreach ($this->getRemainingForeignKeyConstraintsRequiringRenamedIndexes($diff) as $foreignKey) {
            if (in_array($foreignKey, $diff->changedForeignKeys, true)) {
                continue;
            }

            $sql[] = $this->getDropForeignKeySQL($foreignKey->getQuotedName($this), $tableName);
        }

        return $sql;
    }

    /**
     * Returns the remaining foreign key constraints that require one of the renamed indexes.
     *
     * "Remaining" here refers to the diff between the foreign keys currently defined in the associated
     * table and the foreign keys to be removed.
     *
     * @param TableDiff $diff The table diff to evaluate.
     *
     * @return ForeignKeyConstraint[]
     */
    private function getRemainingForeignKeyConstraintsRequiringRenamedIndexes(TableDiff $diff): array
    {
        if (empty($diff->renamedIndexes) || ! $diff->fromTable instanceof Table) {
            return [];
        }

        $foreignKeys = [];
        /** @var ForeignKeyConstraint[] $remainingForeignKeys */
        $remainingForeignKeys = array_diff_key(
            $diff->fromTable->getForeignKeys(),
            $diff->removedForeignKeys
        );

        foreach ($remainingForeignKeys as $foreignKey) {
            foreach ($diff->renamedIndexes as $index) {
                if ($foreignKey->intersectsIndexColumns($index)) {
                    $foreignKeys[] = $foreignKey;

                    break;
                }
            }
        }

        return $foreignKeys;
    }

    /**
     * {@inheritdoc}
     */
    protected function getPostAlterTableIndexForeignKeySQL(TableDiff $diff): array
    {
        return array_merge(
            parent::getPostAlterTableIndexForeignKeySQL($diff),
            $this->getPostAlterTableRenameIndexForeignKeySQL($diff)
        );
    }

    /**
     * @param TableDiff $diff The table diff to gather the SQL for.
     *
     * @return string[]
     */
    protected function getPostAlterTableRenameIndexForeignKeySQL(TableDiff $diff): array
    {
        $sql     = [];
        $newName = $diff->getNewName();

        if ($newName !== null) {
            $tableName = $newName->getQuotedName($this);
        } else {
            $tableName = $diff->getName($this)->getQuotedName($this);
        }

        foreach ($this->getRemainingForeignKeyConstraintsRequiringRenamedIndexes($diff) as $foreignKey) {
            if (in_array($foreignKey, $diff->changedForeignKeys, true)) {
                continue;
            }

            $sql[] = $this->getCreateForeignKeySQL($foreignKey, $tableName);
        }

        return $sql;
    }

    protected function getCreateIndexSQLFlags(Index $index): string
    {
        $type = '';
        if ($index->isUnique()) {
            $type .= 'UNIQUE ';
        } elseif ($index->hasFlag('fulltext')) {
            $type .= 'FULLTEXT ';
        } elseif ($index->hasFlag('spatial')) {
            $type .= 'SPATIAL ';
        }

        return $type;
    }

    /**
     * {@inheritDoc}
     */
    public function getIntegerTypeDeclarationSQL(array $column): string
    {
        return 'INT' . $this->_getCommonIntegerTypeDeclarationSQL($column);
    }

    /**
     * {@inheritDoc}
     */
    public function getBigIntTypeDeclarationSQL(array $column): string
    {
        return 'BIGINT' . $this->_getCommonIntegerTypeDeclarationSQL($column);
    }

    /**
     * {@inheritDoc}
     */
    public function getSmallIntTypeDeclarationSQL(array $column): string
    {
        return 'SMALLINT' . $this->_getCommonIntegerTypeDeclarationSQL($column);
    }

    /**
     * {@inheritdoc}
     */
    public function getFloatDeclarationSQL(array $column): string
    {
        return 'DOUBLE PRECISION' . $this->getUnsignedDeclaration($column);
    }

    /**
     * {@inheritdoc}
     */
    public function getDecimalTypeDeclarationSQL(array $column): string
    {
        return parent::getDecimalTypeDeclarationSQL($column) . $this->getUnsignedDeclaration($column);
    }

    /**
     * Get unsigned declaration for a column.
     *
     * @param mixed[] $columnDef
     */
    private function getUnsignedDeclaration(array $columnDef): string
    {
        return ! empty($columnDef['unsigned']) ? ' UNSIGNED' : '';
    }

    /**
     * {@inheritDoc}
     */
    protected function _getCommonIntegerTypeDeclarationSQL(array $column): string
    {
        $autoinc = '';
        if (! empty($column['autoincrement'])) {
            $autoinc = ' AUTO_INCREMENT';
        }

        return $this->getUnsignedDeclaration($column) . $autoinc;
    }

    public function getColumnCharsetDeclarationSQL(string $charset): string
    {
        return 'CHARACTER SET ' . $charset;
    }

    public function getColumnCollationDeclarationSQL(string $collation): string
    {
        return 'COLLATE ' . $this->quoteSingleIdentifier($collation);
    }

    public function getAdvancedForeignKeyOptionsSQL(ForeignKeyConstraint $foreignKey): string
    {
        $query = '';
        if ($foreignKey->hasOption('match')) {
            $query .= ' MATCH ' . $foreignKey->getOption('match');
        }

        $query .= parent::getAdvancedForeignKeyOptionsSQL($foreignKey);

        return $query;
    }

    public function getDropIndexSQL(string $name, string $table): string
    {
        return 'DROP INDEX ' . $name . ' ON ' . $table;
    }

    /**
     * The `ALTER TABLE ... DROP CONSTRAINT` syntax is only available as of MySQL 8.0.19.
     *
     * @link https://dev.mysql.com/doc/refman/8.0/en/alter-table.html
     */
    public function getDropUniqueConstraintSQL(string $name, string $tableName): string
    {
        return $this->getDropIndexSQL($name, $tableName);
    }

    public function getSetTransactionIsolationSQL(int $level): string
    {
        return 'SET SESSION TRANSACTION ISOLATION LEVEL ' . $this->_getTransactionIsolationLevelSQL($level);
    }

    public function getReadLockSQL(): string
    {
        return 'LOCK IN SHARE MODE';
    }

    protected function initializeDoctrineTypeMappings(): void
    {
        $this->doctrineTypeMapping = [
            'bigint'     => 'bigint',
            'binary'     => 'binary',
            'blob'       => 'blob',
            'char'       => 'string',
            'date'       => 'date',
            'datetime'   => 'datetime',
            'decimal'    => 'decimal',
            'double'     => 'float',
            'float'      => 'float',
            'int'        => 'integer',
            'integer'    => 'integer',
            'longblob'   => 'blob',
            'longtext'   => 'text',
            'mediumblob' => 'blob',
            'mediumint'  => 'integer',
            'mediumtext' => 'text',
            'numeric'    => 'decimal',
            'real'       => 'float',
            'set'        => 'simple_array',
            'smallint'   => 'smallint',
            'string'     => 'string',
            'text'       => 'text',
            'time'       => 'time',
            'timestamp'  => 'datetime',
            'tinyblob'   => 'blob',
            'tinyint'    => 'boolean',
            'tinytext'   => 'text',
            'varbinary'  => 'binary',
            'varchar'    => 'string',
            'year'       => 'date',
        ];
    }

    protected function createReservedKeywordsList(): KeywordList
    {
        return new MySQLKeywords();
    }

    /**
     * {@inheritDoc}
     *
     * MySQL commits a transaction implicitly when DROP TABLE is executed, however not
     * if DROP TEMPORARY TABLE is executed.
     */
    public function getDropTemporaryTableSQL(string $table): string
    {
        return 'DROP TEMPORARY TABLE ' . $table;
    }

    /**
     * Gets the SQL Snippet used to declare a BLOB column type.
     *     TINYBLOB   : 2 ^  8 - 1 = 255
     *     BLOB       : 2 ^ 16 - 1 = 65535
     *     MEDIUMBLOB : 2 ^ 24 - 1 = 16777215
     *     LONGBLOB   : 2 ^ 32 - 1 = 4294967295
     *
     * {@inheritDoc}
     */
    public function getBlobTypeDeclarationSQL(array $column): string
    {
        if (! empty($column['length']) && is_numeric($column['length'])) {
            $length = $column['length'];

            if ($length <= static::LENGTH_LIMIT_TINYBLOB) {
                return 'TINYBLOB';
            }

            if ($length <= static::LENGTH_LIMIT_BLOB) {
                return 'BLOB';
            }

            if ($length <= static::LENGTH_LIMIT_MEDIUMBLOB) {
                return 'MEDIUMBLOB';
            }
        }

        return 'LONGBLOB';
    }

    public function quoteStringLiteral(string $str): string
    {
        $str = str_replace('\\', '\\\\', $str); // MySQL requires backslashes to be escaped aswell.

        return parent::quoteStringLiteral($str);
    }

    public function getDefaultTransactionIsolationLevel(): int
    {
        return TransactionIsolationLevel::REPEATABLE_READ;
    }

    public function supportsColumnLengthIndexes(): bool
    {
        return true;
    }

    /**
     * Returns an SQL expression representing the given database name or current database name
     *
     * @param string|null $database Database name
     */
    private function getDatabaseNameSql(?string $database): string
    {
        if ($database === null) {
            return 'DATABASE()';
        }

        return $this->quoteStringLiteral($database);
    }
}<|MERGE_RESOLUTION|>--- conflicted
+++ resolved
@@ -106,22 +106,12 @@
         return 'DATABASE()';
     }
 
-<<<<<<< HEAD
+    public function getLengthExpression(string $string): string
+    {
+        return 'CHAR_LENGTH(' . $string . ')';
+    }
+
     public function getListDatabasesSQL(): string
-=======
-    /**
-     * {@inheritDoc}
-     */
-    public function getLengthExpression($column)
-    {
-        return 'CHAR_LENGTH(' . $column . ')';
-    }
-
-    /**
-     * {@inheritDoc}
-     */
-    public function getListDatabasesSQL()
->>>>>>> 4d61e813
     {
         return 'SHOW DATABASES';
     }
