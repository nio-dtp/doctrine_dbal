--- conflicted
+++ resolved
@@ -4,987 +4,10 @@
 
 namespace Doctrine\DBAL\Platforms;
 
-<<<<<<< HEAD
-use Doctrine\DBAL\Exception;
-use Doctrine\DBAL\Platforms\Keywords\KeywordList;
-use Doctrine\DBAL\Platforms\Keywords\MySQLKeywords;
-use Doctrine\DBAL\Schema\ForeignKeyConstraint;
-use Doctrine\DBAL\Schema\Identifier;
-use Doctrine\DBAL\Schema\Index;
-use Doctrine\DBAL\Schema\Table;
-use Doctrine\DBAL\Schema\TableDiff;
-use Doctrine\DBAL\TransactionIsolationLevel;
-use Doctrine\DBAL\Types\BlobType;
-use Doctrine\DBAL\Types\TextType;
-
-use function array_diff_key;
-use function array_merge;
-use function array_unique;
-use function array_values;
-use function count;
-use function implode;
-use function in_array;
-use function is_numeric;
-use function sprintf;
-use function str_replace;
-use function strcasecmp;
-use function strtoupper;
-use function trim;
-
-=======
->>>>>>> b0ee6a50
 /**
  * Provides the behavior, features and SQL dialect of the Oracle MySQL database platform
  * of the oldest supported version.
  */
 class MySQLPlatform extends AbstractMySQLPlatform
 {
-<<<<<<< HEAD
-    public const LENGTH_LIMIT_TINYTEXT   = 255;
-    public const LENGTH_LIMIT_TEXT       = 65535;
-    public const LENGTH_LIMIT_MEDIUMTEXT = 16777215;
-
-    public const LENGTH_LIMIT_TINYBLOB   = 255;
-    public const LENGTH_LIMIT_BLOB       = 65535;
-    public const LENGTH_LIMIT_MEDIUMBLOB = 16777215;
-
-    protected function doModifyLimitQuery(string $query, ?int $limit, int $offset): string
-    {
-        if ($limit !== null) {
-            $query .= sprintf(' LIMIT %d', $limit);
-
-            if ($offset > 0) {
-                $query .= sprintf(' OFFSET %d', $offset);
-            }
-        } elseif ($offset > 0) {
-            // 2^64-1 is the maximum of unsigned BIGINT, the biggest limit possible
-            $query .= sprintf(' LIMIT 18446744073709551615 OFFSET %d', $offset);
-        }
-
-        return $query;
-    }
-
-    public function getIdentifierQuoteCharacter(): string
-    {
-        return '`';
-    }
-
-    public function getRegexpExpression(): string
-    {
-        return 'RLIKE';
-    }
-
-    public function getLocateExpression(string $string, string $substring, ?string $start = null): string
-    {
-        if ($start === null) {
-            return sprintf('LOCATE(%s, %s)', $substring, $string);
-        }
-
-        return sprintf('LOCATE(%s, %s, %s)', $substring, $string, $start);
-    }
-
-    public function getConcatExpression(string ...$string): string
-    {
-        return sprintf('CONCAT(%s)', implode(', ', $string));
-    }
-
-    protected function getDateArithmeticIntervalExpression(
-        string $date,
-        string $operator,
-        string $interval,
-        string $unit
-    ): string {
-        $function = $operator === '+' ? 'DATE_ADD' : 'DATE_SUB';
-
-        return $function . '(' . $date . ', INTERVAL ' . $interval . ' ' . $unit . ')';
-    }
-
-    public function getDateDiffExpression(string $date1, string $date2): string
-    {
-        return 'DATEDIFF(' . $date1 . ', ' . $date2 . ')';
-    }
-
-    public function getCurrentDatabaseExpression(): string
-    {
-        return 'DATABASE()';
-    }
-
-    public function getLengthExpression(string $string): string
-    {
-        return 'CHAR_LENGTH(' . $string . ')';
-    }
-
-    public function getListDatabasesSQL(): string
-    {
-        return 'SHOW DATABASES';
-    }
-
-    public function getListTableConstraintsSQL(string $table): string
-    {
-        return 'SHOW INDEX FROM ' . $table;
-    }
-
-    /**
-     * {@inheritDoc}
-     *
-     * Two approaches to listing the table indexes. The information_schema is
-     * preferred, because it doesn't cause problems with SQL keywords such as "order" or "table".
-     */
-    public function getListTableIndexesSQL(string $table, ?string $database = null): string
-    {
-        if ($database !== null) {
-            return 'SELECT NON_UNIQUE AS Non_Unique, INDEX_NAME AS Key_name, COLUMN_NAME AS Column_Name,' .
-                   ' SUB_PART AS Sub_Part, INDEX_TYPE AS Index_Type' .
-                   ' FROM information_schema.STATISTICS WHERE TABLE_NAME = ' . $this->quoteStringLiteral($table) .
-                   ' AND TABLE_SCHEMA = ' . $this->quoteStringLiteral($database) .
-                   ' ORDER BY SEQ_IN_INDEX ASC';
-        }
-
-        return 'SHOW INDEX FROM ' . $table;
-    }
-
-    public function getListViewsSQL(string $database): string
-    {
-        return 'SELECT * FROM information_schema.VIEWS WHERE TABLE_SCHEMA = ' . $this->quoteStringLiteral($database);
-    }
-
-    public function getListTableForeignKeysSQL(string $table, ?string $database = null): string
-    {
-        return 'SELECT k.CONSTRAINT_NAME, k.COLUMN_NAME, k.REFERENCED_TABLE_NAME, ' .
-               'k.REFERENCED_COLUMN_NAME /*!50116 , c.UPDATE_RULE, c.DELETE_RULE */ ' .
-               'FROM INFORMATION_SCHEMA.KEY_COLUMN_USAGE k /*!50116 ' .
-               'INNER JOIN INFORMATION_SCHEMA.REFERENTIAL_CONSTRAINTS c ON ' .
-               'c.CONSTRAINT_NAME = k.CONSTRAINT_NAME AND ' .
-               'c.TABLE_NAME = k.TABLE_NAME AND ' .
-               'c.CONSTRAINT_SCHEMA = k.CONSTRAINT_SCHEMA */ ' .
-               'WHERE k.TABLE_NAME = ' . $this->quoteStringLiteral($table) . ' ' .
-               'AND k.TABLE_SCHEMA = ' . $this->getDatabaseNameSQL($database) . ' ' .
-               'ORDER BY k.ORDINAL_POSITION';
-    }
-
-    /**
-     * Gets the SQL snippet used to declare a CLOB column type.
-     *     TINYTEXT   : 2 ^  8 - 1 = 255
-     *     TEXT       : 2 ^ 16 - 1 = 65535
-     *     MEDIUMTEXT : 2 ^ 24 - 1 = 16777215
-     *     LONGTEXT   : 2 ^ 32 - 1 = 4294967295
-     *
-     * {@inheritDoc}
-     */
-    public function getClobTypeDeclarationSQL(array $column): string
-    {
-        if (! empty($column['length']) && is_numeric($column['length'])) {
-            $length = $column['length'];
-
-            if ($length <= static::LENGTH_LIMIT_TINYTEXT) {
-                return 'TINYTEXT';
-            }
-
-            if ($length <= static::LENGTH_LIMIT_TEXT) {
-                return 'TEXT';
-            }
-
-            if ($length <= static::LENGTH_LIMIT_MEDIUMTEXT) {
-                return 'MEDIUMTEXT';
-            }
-        }
-
-        return 'LONGTEXT';
-    }
-
-    /**
-     * {@inheritDoc}
-     */
-    public function getDateTimeTypeDeclarationSQL(array $column): string
-    {
-        if (isset($column['version']) && $column['version'] === true) {
-            return 'TIMESTAMP';
-        }
-
-        return 'DATETIME';
-    }
-
-    /**
-     * {@inheritDoc}
-     */
-    public function getDateTypeDeclarationSQL(array $column): string
-    {
-        return 'DATE';
-    }
-
-    /**
-     * {@inheritDoc}
-     */
-    public function getTimeTypeDeclarationSQL(array $column): string
-    {
-        return 'TIME';
-    }
-
-    /**
-     * {@inheritDoc}
-     */
-    public function getBooleanTypeDeclarationSQL(array $column): string
-    {
-        return 'TINYINT(1)';
-    }
-
-    /**
-     * {@inheritDoc}
-     *
-     * MySQL prefers "autoincrement" identity columns since sequences can only
-     * be emulated with a table.
-     */
-    public function prefersIdentityColumns(): bool
-    {
-        return true;
-    }
-
-    /**
-     * {@inheritDoc}
-     *
-     * MySQL supports this through AUTO_INCREMENT columns.
-     */
-    public function supportsIdentityColumns(): bool
-    {
-        return true;
-    }
-
-    public function supportsInlineColumnComments(): bool
-    {
-        return true;
-    }
-
-    public function supportsColumnCollation(): bool
-    {
-        return true;
-    }
-
-    public function getListTablesSQL(): string
-    {
-        return "SHOW FULL TABLES WHERE Table_type = 'BASE TABLE'";
-    }
-
-    public function getListTableColumnsSQL(string $table, ?string $database = null): string
-    {
-        return 'SELECT COLUMN_NAME AS Field, COLUMN_TYPE AS Type, IS_NULLABLE AS `Null`, ' .
-               'COLUMN_KEY AS `Key`, COLUMN_DEFAULT AS `Default`, EXTRA AS Extra, COLUMN_COMMENT AS Comment, ' .
-               'CHARACTER_SET_NAME AS CharacterSet, COLLATION_NAME AS Collation ' .
-               'FROM information_schema.COLUMNS WHERE TABLE_SCHEMA = ' . $this->getDatabaseNameSQL($database) . ' ' .
-               'AND TABLE_NAME = ' . $this->quoteStringLiteral($table) . ' ORDER BY ORDINAL_POSITION';
-    }
-
-    public function getListTableMetadataSQL(string $table, ?string $database = null): string
-    {
-        return sprintf(
-            <<<'SQL'
-SELECT t.ENGINE,
-       t.AUTO_INCREMENT,
-       t.TABLE_COMMENT,
-       t.CREATE_OPTIONS,
-       t.TABLE_COLLATION,
-       ccsa.CHARACTER_SET_NAME
-FROM information_schema.TABLES t
-    INNER JOIN information_schema.`COLLATION_CHARACTER_SET_APPLICABILITY` ccsa
-        ON ccsa.COLLATION_NAME = t.TABLE_COLLATION
-WHERE TABLE_TYPE = 'BASE TABLE' AND TABLE_SCHEMA = %s AND TABLE_NAME = %s
-SQL
-            ,
-            $this->getDatabaseNameSQL($database),
-            $this->quoteStringLiteral($table)
-        );
-    }
-
-    /**
-     * {@inheritDoc}
-     */
-    protected function _getCreateTableSQL(string $name, array $columns, array $options = []): array
-    {
-        $queryFields = $this->getColumnDeclarationListSQL($columns);
-
-        if (isset($options['uniqueConstraints']) && ! empty($options['uniqueConstraints'])) {
-            foreach ($options['uniqueConstraints'] as $definition) {
-                $queryFields .= ', ' . $this->getUniqueConstraintDeclarationSQL($definition);
-            }
-        }
-
-        // add all indexes
-        if (isset($options['indexes']) && ! empty($options['indexes'])) {
-            foreach ($options['indexes'] as $definition) {
-                $queryFields .= ', ' . $this->getIndexDeclarationSQL($definition);
-            }
-        }
-
-        // attach all primary keys
-        if (isset($options['primary']) && ! empty($options['primary'])) {
-            $keyColumns   = array_unique(array_values($options['primary']));
-            $queryFields .= ', PRIMARY KEY(' . implode(', ', $keyColumns) . ')';
-        }
-
-        $sql = ['CREATE'];
-
-        if (! empty($options['temporary'])) {
-            $sql[] = 'TEMPORARY';
-        }
-
-        $sql[] = 'TABLE ' . $name . ' (' . $queryFields . ')';
-
-        $tableOptions = $this->buildTableOptions($options);
-
-        if ($tableOptions !== '') {
-            $sql[] = $tableOptions;
-        }
-
-        if (isset($options['partition_options'])) {
-            $sql[] = $options['partition_options'];
-        }
-
-        $sql = [implode(' ', $sql)];
-
-        // Propagate foreign key constraints only for InnoDB.
-        if (
-            isset($options['foreignKeys'])
-            && (! isset($options['engine']) || strcasecmp($options['engine'], 'InnoDB') === 0)
-        ) {
-            foreach ($options['foreignKeys'] as $definition) {
-                $sql[] = $this->getCreateForeignKeySQL($definition, $name);
-            }
-        }
-
-        return $sql;
-    }
-
-    /**
-     * {@inheritdoc}
-     */
-    public function getDefaultValueDeclarationSQL(array $column): string
-    {
-        // Unset the default value if the given column definition does not allow default values.
-        if ($column['type'] instanceof TextType || $column['type'] instanceof BlobType) {
-            $column['default'] = null;
-        }
-
-        return parent::getDefaultValueDeclarationSQL($column);
-    }
-
-    /**
-     * Build SQL for table options
-     *
-     * @param mixed[] $options
-     */
-    private function buildTableOptions(array $options): string
-    {
-        if (isset($options['table_options'])) {
-            return $options['table_options'];
-        }
-
-        $tableOptions = [];
-
-        if (isset($options['charset'])) {
-            $tableOptions[] = sprintf('DEFAULT CHARACTER SET %s', $options['charset']);
-        }
-
-        if (isset($options['collate'])) {
-            $tableOptions[] = $this->getColumnCollationDeclarationSQL($options['collate']);
-        }
-
-        if (isset($options['engine'])) {
-            $tableOptions[] = sprintf('ENGINE = %s', $options['engine']);
-        }
-
-        // Auto increment
-        if (isset($options['auto_increment'])) {
-            $tableOptions[] = sprintf('AUTO_INCREMENT = %s', $options['auto_increment']);
-        }
-
-        // Comment
-        if (isset($options['comment'])) {
-            $tableOptions[] = sprintf('COMMENT = %s ', $this->quoteStringLiteral($options['comment']));
-        }
-
-        // Row format
-        if (isset($options['row_format'])) {
-            $tableOptions[] = sprintf('ROW_FORMAT = %s', $options['row_format']);
-        }
-
-        return implode(' ', $tableOptions);
-    }
-
-    /**
-     * {@inheritDoc}
-     */
-    public function getAlterTableSQL(TableDiff $diff): array
-    {
-        $columnSql  = [];
-        $queryParts = [];
-        $newName    = $diff->getNewName();
-
-        if ($newName !== null) {
-            $queryParts[] = 'RENAME TO ' . $newName->getQuotedName($this);
-        }
-
-        foreach ($diff->addedColumns as $column) {
-            if ($this->onSchemaAlterTableAddColumn($column, $diff, $columnSql)) {
-                continue;
-            }
-
-            $columnArray = array_merge($column->toArray(), [
-                'comment' => $this->getColumnComment($column),
-            ]);
-
-            $queryParts[] = 'ADD ' . $this->getColumnDeclarationSQL($column->getQuotedName($this), $columnArray);
-        }
-
-        foreach ($diff->removedColumns as $column) {
-            if ($this->onSchemaAlterTableRemoveColumn($column, $diff, $columnSql)) {
-                continue;
-            }
-
-            $queryParts[] =  'DROP ' . $column->getQuotedName($this);
-        }
-
-        foreach ($diff->changedColumns as $columnDiff) {
-            if ($this->onSchemaAlterTableChangeColumn($columnDiff, $diff, $columnSql)) {
-                continue;
-            }
-
-            $column      = $columnDiff->column;
-            $columnArray = $column->toArray();
-
-            // Don't propagate default value changes for unsupported column types.
-            if (
-                $columnDiff->hasChanged('default') &&
-                count($columnDiff->changedProperties) === 1 &&
-                ($columnArray['type'] instanceof TextType || $columnArray['type'] instanceof BlobType)
-            ) {
-                continue;
-            }
-
-            $columnArray['comment'] = $this->getColumnComment($column);
-            $queryParts[]           =  'CHANGE ' . ($columnDiff->getOldColumnName()->getQuotedName($this)) . ' '
-                    . $this->getColumnDeclarationSQL($column->getQuotedName($this), $columnArray);
-        }
-
-        foreach ($diff->renamedColumns as $oldColumnName => $column) {
-            if ($this->onSchemaAlterTableRenameColumn($oldColumnName, $column, $diff, $columnSql)) {
-                continue;
-            }
-
-            $oldColumnName          = new Identifier($oldColumnName);
-            $columnArray            = $column->toArray();
-            $columnArray['comment'] = $this->getColumnComment($column);
-            $queryParts[]           =  'CHANGE ' . $oldColumnName->getQuotedName($this) . ' '
-                    . $this->getColumnDeclarationSQL($column->getQuotedName($this), $columnArray);
-        }
-
-        if (isset($diff->addedIndexes['primary'])) {
-            $keyColumns   = array_unique(array_values($diff->addedIndexes['primary']->getColumns()));
-            $queryParts[] = 'ADD PRIMARY KEY (' . implode(', ', $keyColumns) . ')';
-            unset($diff->addedIndexes['primary']);
-        } elseif (isset($diff->changedIndexes['primary'])) {
-            // Necessary in case the new primary key includes a new auto_increment column
-            foreach ($diff->changedIndexes['primary']->getColumns() as $columnName) {
-                if (isset($diff->addedColumns[$columnName]) && $diff->addedColumns[$columnName]->getAutoincrement()) {
-                    $keyColumns   = array_unique(array_values($diff->changedIndexes['primary']->getColumns()));
-                    $queryParts[] = 'DROP PRIMARY KEY';
-                    $queryParts[] = 'ADD PRIMARY KEY (' . implode(', ', $keyColumns) . ')';
-                    unset($diff->changedIndexes['primary']);
-                    break;
-                }
-            }
-        }
-
-        $sql      = [];
-        $tableSql = [];
-
-        if (! $this->onSchemaAlterTable($diff, $tableSql)) {
-            if (count($queryParts) > 0) {
-                $sql[] = 'ALTER TABLE ' . $diff->getName($this)->getQuotedName($this) . ' '
-                    . implode(', ', $queryParts);
-            }
-
-            $sql = array_merge(
-                $this->getPreAlterTableIndexForeignKeySQL($diff),
-                $sql,
-                $this->getPostAlterTableIndexForeignKeySQL($diff)
-            );
-        }
-
-        return array_merge($sql, $tableSql, $columnSql);
-    }
-
-    /**
-     * {@inheritDoc}
-     */
-    protected function getPreAlterTableIndexForeignKeySQL(TableDiff $diff): array
-    {
-        $sql   = [];
-        $table = $diff->getName($this)->getQuotedName($this);
-
-        foreach ($diff->changedIndexes as $changedIndex) {
-            $sql = array_merge($sql, $this->getPreAlterTableAlterPrimaryKeySQL($diff, $changedIndex));
-        }
-
-        foreach ($diff->removedIndexes as $remKey => $remIndex) {
-            $sql = array_merge($sql, $this->getPreAlterTableAlterPrimaryKeySQL($diff, $remIndex));
-
-            foreach ($diff->addedIndexes as $addKey => $addIndex) {
-                if ($remIndex->getColumns() !== $addIndex->getColumns()) {
-                    continue;
-                }
-
-                $indexClause = 'INDEX ' . $addIndex->getName();
-
-                if ($addIndex->isPrimary()) {
-                    $indexClause = 'PRIMARY KEY';
-                } elseif ($addIndex->isUnique()) {
-                    $indexClause = 'UNIQUE INDEX ' . $addIndex->getName();
-                }
-
-                $query  = 'ALTER TABLE ' . $table . ' DROP INDEX ' . $remIndex->getName() . ', ';
-                $query .= 'ADD ' . $indexClause;
-                $query .= ' (' . $this->getIndexFieldDeclarationListSQL($addIndex) . ')';
-
-                $sql[] = $query;
-
-                unset($diff->removedIndexes[$remKey], $diff->addedIndexes[$addKey]);
-
-                break;
-            }
-        }
-
-        $engine = 'INNODB';
-
-        if ($diff->fromTable instanceof Table && $diff->fromTable->hasOption('engine')) {
-            $engine = strtoupper(trim($diff->fromTable->getOption('engine')));
-        }
-
-        // Suppress foreign key constraint propagation on non-supporting engines.
-        if ($engine !== 'INNODB') {
-            $diff->addedForeignKeys   = [];
-            $diff->changedForeignKeys = [];
-            $diff->removedForeignKeys = [];
-        }
-
-        $sql = array_merge(
-            $sql,
-            $this->getPreAlterTableAlterIndexForeignKeySQL($diff),
-            parent::getPreAlterTableIndexForeignKeySQL($diff),
-            $this->getPreAlterTableRenameIndexForeignKeySQL($diff)
-        );
-
-        return $sql;
-    }
-
-    /**
-     * @return string[]
-     *
-     * @throws Exception
-     */
-    private function getPreAlterTableAlterPrimaryKeySQL(TableDiff $diff, Index $index): array
-    {
-        $sql = [];
-
-        if (! $index->isPrimary() || ! $diff->fromTable instanceof Table) {
-            return $sql;
-        }
-
-        $tableName = $diff->getName($this)->getQuotedName($this);
-
-        // Dropping primary keys requires to unset autoincrement attribute on the particular column first.
-        foreach ($index->getColumns() as $columnName) {
-            if (! $diff->fromTable->hasColumn($columnName)) {
-                continue;
-            }
-
-            $column = $diff->fromTable->getColumn($columnName);
-
-            if (! $column->getAutoincrement()) {
-                continue;
-            }
-
-            $column->setAutoincrement(false);
-
-            $sql[] = 'ALTER TABLE ' . $tableName . ' MODIFY ' .
-                $this->getColumnDeclarationSQL($column->getQuotedName($this), $column->toArray());
-
-            // original autoincrement information might be needed later on by other parts of the table alteration
-            $column->setAutoincrement(true);
-        }
-
-        return $sql;
-    }
-
-    /**
-     * @param TableDiff $diff The table diff to gather the SQL for.
-     *
-     * @return string[]
-     *
-     * @throws Exception
-     */
-    private function getPreAlterTableAlterIndexForeignKeySQL(TableDiff $diff): array
-    {
-        $sql   = [];
-        $table = $diff->getName($this)->getQuotedName($this);
-
-        foreach ($diff->changedIndexes as $changedIndex) {
-            // Changed primary key
-            if (! $changedIndex->isPrimary() || ! ($diff->fromTable instanceof Table)) {
-                continue;
-            }
-
-            foreach ($diff->fromTable->getPrimaryKeyColumns() as $columnName => $column) {
-                $column = $diff->fromTable->getColumn($columnName);
-
-                // Check if an autoincrement column was dropped from the primary key.
-                if (! $column->getAutoincrement() || in_array($columnName, $changedIndex->getColumns(), true)) {
-                    continue;
-                }
-
-                // The autoincrement attribute needs to be removed from the dropped column
-                // before we can drop and recreate the primary key.
-                $column->setAutoincrement(false);
-
-                $sql[] = 'ALTER TABLE ' . $table . ' MODIFY ' .
-                    $this->getColumnDeclarationSQL($column->getQuotedName($this), $column->toArray());
-
-                // Restore the autoincrement attribute as it might be needed later on
-                // by other parts of the table alteration.
-                $column->setAutoincrement(true);
-            }
-        }
-
-        return $sql;
-    }
-
-    /**
-     * @param TableDiff $diff The table diff to gather the SQL for.
-     *
-     * @return string[]
-     */
-    protected function getPreAlterTableRenameIndexForeignKeySQL(TableDiff $diff): array
-    {
-        $sql       = [];
-        $tableName = $diff->getName($this)->getQuotedName($this);
-
-        foreach ($this->getRemainingForeignKeyConstraintsRequiringRenamedIndexes($diff) as $foreignKey) {
-            if (in_array($foreignKey, $diff->changedForeignKeys, true)) {
-                continue;
-            }
-
-            $sql[] = $this->getDropForeignKeySQL($foreignKey->getQuotedName($this), $tableName);
-        }
-
-        return $sql;
-    }
-
-    /**
-     * Returns the remaining foreign key constraints that require one of the renamed indexes.
-     *
-     * "Remaining" here refers to the diff between the foreign keys currently defined in the associated
-     * table and the foreign keys to be removed.
-     *
-     * @param TableDiff $diff The table diff to evaluate.
-     *
-     * @return ForeignKeyConstraint[]
-     */
-    private function getRemainingForeignKeyConstraintsRequiringRenamedIndexes(TableDiff $diff): array
-    {
-        if (empty($diff->renamedIndexes) || ! $diff->fromTable instanceof Table) {
-            return [];
-        }
-
-        $foreignKeys = [];
-        /** @var ForeignKeyConstraint[] $remainingForeignKeys */
-        $remainingForeignKeys = array_diff_key(
-            $diff->fromTable->getForeignKeys(),
-            $diff->removedForeignKeys
-        );
-
-        foreach ($remainingForeignKeys as $foreignKey) {
-            foreach ($diff->renamedIndexes as $index) {
-                if ($foreignKey->intersectsIndexColumns($index)) {
-                    $foreignKeys[] = $foreignKey;
-
-                    break;
-                }
-            }
-        }
-
-        return $foreignKeys;
-    }
-
-    /**
-     * {@inheritdoc}
-     */
-    protected function getPostAlterTableIndexForeignKeySQL(TableDiff $diff): array
-    {
-        return array_merge(
-            parent::getPostAlterTableIndexForeignKeySQL($diff),
-            $this->getPostAlterTableRenameIndexForeignKeySQL($diff)
-        );
-    }
-
-    /**
-     * @param TableDiff $diff The table diff to gather the SQL for.
-     *
-     * @return string[]
-     */
-    protected function getPostAlterTableRenameIndexForeignKeySQL(TableDiff $diff): array
-    {
-        $sql     = [];
-        $newName = $diff->getNewName();
-
-        if ($newName !== null) {
-            $tableName = $newName->getQuotedName($this);
-        } else {
-            $tableName = $diff->getName($this)->getQuotedName($this);
-        }
-
-        foreach ($this->getRemainingForeignKeyConstraintsRequiringRenamedIndexes($diff) as $foreignKey) {
-            if (in_array($foreignKey, $diff->changedForeignKeys, true)) {
-                continue;
-            }
-
-            $sql[] = $this->getCreateForeignKeySQL($foreignKey, $tableName);
-        }
-
-        return $sql;
-    }
-
-    protected function getCreateIndexSQLFlags(Index $index): string
-    {
-        $type = '';
-        if ($index->isUnique()) {
-            $type .= 'UNIQUE ';
-        } elseif ($index->hasFlag('fulltext')) {
-            $type .= 'FULLTEXT ';
-        } elseif ($index->hasFlag('spatial')) {
-            $type .= 'SPATIAL ';
-        }
-
-        return $type;
-    }
-
-    /**
-     * {@inheritDoc}
-     */
-    public function getIntegerTypeDeclarationSQL(array $column): string
-    {
-        return 'INT' . $this->_getCommonIntegerTypeDeclarationSQL($column);
-    }
-
-    /**
-     * {@inheritDoc}
-     */
-    public function getBigIntTypeDeclarationSQL(array $column): string
-    {
-        return 'BIGINT' . $this->_getCommonIntegerTypeDeclarationSQL($column);
-    }
-
-    /**
-     * {@inheritDoc}
-     */
-    public function getSmallIntTypeDeclarationSQL(array $column): string
-    {
-        return 'SMALLINT' . $this->_getCommonIntegerTypeDeclarationSQL($column);
-    }
-
-    /**
-     * {@inheritdoc}
-     */
-    public function getFloatDeclarationSQL(array $column): string
-    {
-        return 'DOUBLE PRECISION' . $this->getUnsignedDeclaration($column);
-    }
-
-    /**
-     * {@inheritdoc}
-     */
-    public function getDecimalTypeDeclarationSQL(array $column): string
-    {
-        return parent::getDecimalTypeDeclarationSQL($column) . $this->getUnsignedDeclaration($column);
-    }
-
-    /**
-     * Get unsigned declaration for a column.
-     *
-     * @param mixed[] $columnDef
-     */
-    private function getUnsignedDeclaration(array $columnDef): string
-    {
-        return ! empty($columnDef['unsigned']) ? ' UNSIGNED' : '';
-    }
-
-    /**
-     * {@inheritDoc}
-     */
-    protected function _getCommonIntegerTypeDeclarationSQL(array $column): string
-    {
-        $autoinc = '';
-        if (! empty($column['autoincrement'])) {
-            $autoinc = ' AUTO_INCREMENT';
-        }
-
-        return $this->getUnsignedDeclaration($column) . $autoinc;
-    }
-
-    public function getColumnCharsetDeclarationSQL(string $charset): string
-    {
-        return 'CHARACTER SET ' . $charset;
-    }
-
-    public function getColumnCollationDeclarationSQL(string $collation): string
-    {
-        return 'COLLATE ' . $this->quoteSingleIdentifier($collation);
-    }
-
-    public function getAdvancedForeignKeyOptionsSQL(ForeignKeyConstraint $foreignKey): string
-    {
-        $query = '';
-        if ($foreignKey->hasOption('match')) {
-            $query .= ' MATCH ' . $foreignKey->getOption('match');
-        }
-
-        $query .= parent::getAdvancedForeignKeyOptionsSQL($foreignKey);
-
-        return $query;
-    }
-
-    public function getDropIndexSQL(string $name, string $table): string
-    {
-        return 'DROP INDEX ' . $name . ' ON ' . $table;
-    }
-
-    /**
-     * The `ALTER TABLE ... DROP CONSTRAINT` syntax is only available as of MySQL 8.0.19.
-     *
-     * @link https://dev.mysql.com/doc/refman/8.0/en/alter-table.html
-     */
-    public function getDropUniqueConstraintSQL(string $name, string $tableName): string
-    {
-        return $this->getDropIndexSQL($name, $tableName);
-    }
-
-    public function getSetTransactionIsolationSQL(int $level): string
-    {
-        return 'SET SESSION TRANSACTION ISOLATION LEVEL ' . $this->_getTransactionIsolationLevelSQL($level);
-    }
-
-    public function getReadLockSQL(): string
-    {
-        return 'LOCK IN SHARE MODE';
-    }
-
-    protected function initializeDoctrineTypeMappings(): void
-    {
-        $this->doctrineTypeMapping = [
-            'bigint'     => 'bigint',
-            'binary'     => 'binary',
-            'blob'       => 'blob',
-            'char'       => 'string',
-            'date'       => 'date',
-            'datetime'   => 'datetime',
-            'decimal'    => 'decimal',
-            'double'     => 'float',
-            'float'      => 'float',
-            'int'        => 'integer',
-            'integer'    => 'integer',
-            'longblob'   => 'blob',
-            'longtext'   => 'text',
-            'mediumblob' => 'blob',
-            'mediumint'  => 'integer',
-            'mediumtext' => 'text',
-            'numeric'    => 'decimal',
-            'real'       => 'float',
-            'set'        => 'simple_array',
-            'smallint'   => 'smallint',
-            'string'     => 'string',
-            'text'       => 'text',
-            'time'       => 'time',
-            'timestamp'  => 'datetime',
-            'tinyblob'   => 'blob',
-            'tinyint'    => 'boolean',
-            'tinytext'   => 'text',
-            'varbinary'  => 'binary',
-            'varchar'    => 'string',
-            'year'       => 'date',
-        ];
-    }
-
-    protected function createReservedKeywordsList(): KeywordList
-    {
-        return new MySQLKeywords();
-    }
-
-    /**
-     * {@inheritDoc}
-     *
-     * MySQL commits a transaction implicitly when DROP TABLE is executed, however not
-     * if DROP TEMPORARY TABLE is executed.
-     */
-    public function getDropTemporaryTableSQL(string $table): string
-    {
-        return 'DROP TEMPORARY TABLE ' . $table;
-    }
-
-    /**
-     * Gets the SQL Snippet used to declare a BLOB column type.
-     *     TINYBLOB   : 2 ^  8 - 1 = 255
-     *     BLOB       : 2 ^ 16 - 1 = 65535
-     *     MEDIUMBLOB : 2 ^ 24 - 1 = 16777215
-     *     LONGBLOB   : 2 ^ 32 - 1 = 4294967295
-     *
-     * {@inheritDoc}
-     */
-    public function getBlobTypeDeclarationSQL(array $column): string
-    {
-        if (! empty($column['length']) && is_numeric($column['length'])) {
-            $length = $column['length'];
-
-            if ($length <= static::LENGTH_LIMIT_TINYBLOB) {
-                return 'TINYBLOB';
-            }
-
-            if ($length <= static::LENGTH_LIMIT_BLOB) {
-                return 'BLOB';
-            }
-
-            if ($length <= static::LENGTH_LIMIT_MEDIUMBLOB) {
-                return 'MEDIUMBLOB';
-            }
-        }
-
-        return 'LONGBLOB';
-    }
-
-    public function quoteStringLiteral(string $str): string
-    {
-        $str = str_replace('\\', '\\\\', $str); // MySQL requires backslashes to be escaped aswell.
-
-        return parent::quoteStringLiteral($str);
-    }
-
-    public function getDefaultTransactionIsolationLevel(): int
-    {
-        return TransactionIsolationLevel::REPEATABLE_READ;
-    }
-
-    public function supportsColumnLengthIndexes(): bool
-    {
-        return true;
-    }
-
-    /**
-     * Returns an SQL expression representing the given database name or current database name
-     */
-    private function getDatabaseNameSQL(?string $databaseName): string
-    {
-        if ($databaseName === null) {
-            return $this->getCurrentDatabaseExpression();
-        }
-
-        return $this->quoteStringLiteral($databaseName);
-    }
-=======
->>>>>>> b0ee6a50
 }