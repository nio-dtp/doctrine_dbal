<?php

declare(strict_types=1);

namespace Doctrine\DBAL\Platforms;

use Doctrine\DBAL\Exception\ColumnLengthRequired;
use Doctrine\DBAL\Exception\InvalidLockMode;
use Doctrine\DBAL\LockMode;
use Doctrine\DBAL\Schema\Column;
use Doctrine\DBAL\Schema\ColumnDiff;
use Doctrine\DBAL\Schema\ForeignKeyConstraint;
use Doctrine\DBAL\Schema\Identifier;
use Doctrine\DBAL\Schema\Index;
use Doctrine\DBAL\Schema\Sequence;
use Doctrine\DBAL\Schema\Table;
use Doctrine\DBAL\Schema\TableDiff;
use Doctrine\Deprecations\Deprecation;
use InvalidArgumentException;

use function array_merge;
use function array_unique;
use function array_values;
use function count;
use function crc32;
use function dechex;
use function explode;
use function implode;
use function in_array;
use function is_array;
use function is_bool;
use function is_numeric;
use function is_string;
use function preg_match;
use function preg_match_all;
use function sprintf;
use function str_replace;
use function strpos;
use function strtoupper;
use function substr_count;

use const PREG_OFFSET_CAPTURE;

/**
 * Provides the behavior, features and SQL dialect of the Microsoft SQL Server 2012 database platform.
 */
class SQLServer2012Platform extends AbstractPlatform
{
    public function getCurrentDateSQL(): string
    {
        return $this->getConvertExpression('date', 'GETDATE()');
    }

    public function getCurrentTimeSQL(): string
    {
        return $this->getConvertExpression('time', 'GETDATE()');
    }

    /**
     * Returns an expression that converts an expression of one data type to another.
     *
     * @param string $dataType   The target native data type. Alias data types cannot be used.
     * @param string $expression The SQL expression to convert.
     */
    private function getConvertExpression(string $dataType, string $expression): string
    {
        return sprintf('CONVERT(%s, %s)', $dataType, $expression);
    }

    protected function getDateArithmeticIntervalExpression(
        string $date,
        string $operator,
        string $interval,
        string $unit
    ): string {
        $factorClause = '';

        if ($operator === '-') {
            $factorClause = '-1 * ';
        }

        return 'DATEADD(' . $unit . ', ' . $factorClause . $interval . ', ' . $date . ')';
    }

    public function getDateDiffExpression(string $date1, string $date2): string
    {
        return 'DATEDIFF(day, ' . $date2 . ',' . $date1 . ')';
    }

    /**
     * {@inheritDoc}
     *
     * Microsoft SQL Server prefers "autoincrement" identity columns
     * since sequences can only be emulated with a table.
     */
    public function prefersIdentityColumns(): bool
    {
        return true;
    }

    /**
     * {@inheritDoc}
     *
     * Microsoft SQL Server supports this through AUTO_INCREMENT columns.
     */
    public function supportsIdentityColumns(): bool
    {
        return true;
    }

    public function supportsReleaseSavepoints(): bool
    {
        return false;
    }

    public function supportsSchemas(): bool
    {
        return true;
    }

    public function getDefaultSchemaName(): string
    {
        return 'dbo';
    }

    public function supportsColumnCollation(): bool
    {
        return true;
    }

    public function supportsSequences(): bool
    {
        return true;
    }

    public function getAlterSequenceSQL(Sequence $sequence): string
    {
        return 'ALTER SEQUENCE ' . $sequence->getQuotedName($this) .
            ' INCREMENT BY ' . $sequence->getAllocationSize();
    }

    public function getCreateSequenceSQL(Sequence $sequence): string
    {
        return 'CREATE SEQUENCE ' . $sequence->getQuotedName($this) .
            ' START WITH ' . $sequence->getInitialValue() .
            ' INCREMENT BY ' . $sequence->getAllocationSize() .
            ' MINVALUE ' . $sequence->getInitialValue();
    }

    /**
     * {@inheritdoc}
     */
    public function getDropSequenceSQL($sequence): string
    {
        if ($sequence instanceof Sequence) {
            $sequence = $sequence->getQuotedName($this);
        }

        return 'DROP SEQUENCE ' . $sequence;
    }

    public function getListSequencesSQL(string $database): string
    {
        return 'SELECT seq.name,
                       CAST(
                           seq.increment AS VARCHAR(MAX)
                       ) AS increment, -- CAST avoids driver error for sql_variant type
                       CAST(
                           seq.start_value AS VARCHAR(MAX)
                       ) AS start_value -- CAST avoids driver error for sql_variant type
                FROM   sys.sequences AS seq';
    }

    public function getSequenceNextValSQL(string $sequence): string
    {
        return 'SELECT NEXT VALUE FOR ' . $sequence;
    }

    public function hasNativeGuidType(): bool
    {
        return true;
    }

    public function getCreateDatabaseSQL(string $database): string
    {
        return 'CREATE DATABASE ' . $database;
    }

    public function getDropDatabaseSQL(string $database): string
    {
        return 'DROP DATABASE ' . $database;
    }

    public function supportsCreateDropDatabase(): bool
    {
        return true;
    }

    public function getCreateSchemaSQL(string $schemaName): string
    {
        return 'CREATE SCHEMA ' . $schemaName;
    }

    /**
     * {@inheritDoc}
     */
    public function getDropForeignKeySQL($foreignKey, $table): string
    {
        if (! $foreignKey instanceof ForeignKeyConstraint) {
            $foreignKey = new Identifier($foreignKey);
        }

        if (! $table instanceof Table) {
            $table = new Identifier($table);
        }

        $foreignKey = $foreignKey->getQuotedName($this);
        $table      = $table->getQuotedName($this);

        return 'ALTER TABLE ' . $table . ' DROP CONSTRAINT ' . $foreignKey;
    }

    /**
     * {@inheritDoc}
     */
    public function getDropIndexSQL($index, $table = null): string
    {
        if ($index instanceof Index) {
            $index = $index->getQuotedName($this);
        } elseif (! is_string($index)) {
            throw new InvalidArgumentException(
                __METHOD__ . '() expects $index parameter to be string or ' . Index::class . '.'
            );
        }

        if (! isset($table)) {
            return 'DROP INDEX ' . $index;
        }

        if ($table instanceof Table) {
            $table = $table->getQuotedName($this);
        }

        return sprintf(
            <<<SQL
                IF EXISTS (SELECT * FROM sysobjects WHERE name = '%s')
                    ALTER TABLE %s DROP CONSTRAINT %s
                ELSE
                    DROP INDEX %s ON %s
                SQL
            ,
            $index,
            $table,
            $index,
            $index,
            $table
        );
    }

    /**
     * {@inheritDoc}
     */
    protected function _getCreateTableSQL(string $name, array $columns, array $options = []): array
    {
        $defaultConstraintsSql = [];
        $commentsSql           = [];

        $tableComment = $options['comment'] ?? null;
        if ($tableComment !== null) {
            $commentsSql[] = $this->getCommentOnTableSQL($name, $tableComment);
        }

        // @todo does other code breaks because of this?
        // force primary keys to be not null
        foreach ($columns as &$column) {
            if (! empty($column['primary'])) {
                $column['notnull'] = true;
            }

            // Build default constraints SQL statements.
            if (isset($column['default'])) {
                $defaultConstraintsSql[] = 'ALTER TABLE ' . $name .
                    ' ADD' . $this->getDefaultConstraintDeclarationSQL($name, $column);
            }

            if (empty($column['comment']) && ! is_numeric($column['comment'])) {
                continue;
            }

            $commentsSql[] = $this->getCreateColumnCommentSQL($name, $column['name'], $column['comment']);
        }

        $columnListSql = $this->getColumnDeclarationListSQL($columns);

        if (isset($options['uniqueConstraints']) && ! empty($options['uniqueConstraints'])) {
            foreach ($options['uniqueConstraints'] as $constraintName => $definition) {
                $columnListSql .= ', ' . $this->getUniqueConstraintDeclarationSQL($constraintName, $definition);
            }
        }

        if (isset($options['primary']) && ! empty($options['primary'])) {
            $flags = '';
            if (isset($options['primary_index']) && $options['primary_index']->hasFlag('nonclustered')) {
                $flags = ' NONCLUSTERED';
            }

            $columnListSql .= ', PRIMARY KEY' . $flags
                . ' (' . implode(', ', array_unique(array_values($options['primary']))) . ')';
        }

        $query = 'CREATE TABLE ' . $name . ' (' . $columnListSql;

        $check = $this->getCheckDeclarationSQL($columns);
        if (! empty($check)) {
            $query .= ', ' . $check;
        }

        $query .= ')';

        $sql = [$query];

        if (isset($options['indexes']) && ! empty($options['indexes'])) {
            foreach ($options['indexes'] as $index) {
                $sql[] = $this->getCreateIndexSQL($index, $name);
            }
        }

        if (isset($options['foreignKeys'])) {
            foreach ((array) $options['foreignKeys'] as $definition) {
                $sql[] = $this->getCreateForeignKeySQL($definition, $name);
            }
        }

        return array_merge($sql, $commentsSql, $defaultConstraintsSql);
    }

    /**
     * {@inheritDoc}
     */
    public function getCreatePrimaryKeySQL(Index $index, $table): string
    {
        if ($table instanceof Table) {
            $identifier = $table->getQuotedName($this);
        } else {
            $identifier = $table;
        }

        $sql = 'ALTER TABLE ' . $identifier . ' ADD PRIMARY KEY';

        if ($index->hasFlag('nonclustered')) {
            $sql .= ' NONCLUSTERED';
        }

        return $sql . ' (' . $this->getIndexFieldDeclarationListSQL($index) . ')';
    }

    /**
     * Returns the SQL statement for creating a column comment.
     *
     * SQL Server does not support native column comments,
     * therefore the extended properties functionality is used
     * as a workaround to store them.
     * The property name used to store column comments is "MS_Description"
     * which provides compatibility with SQL Server Management Studio,
     * as column comments are stored in the same property there when
     * specifying a column's "Description" attribute.
     *
     * @param string $tableName  The quoted table name to which the column belongs.
     * @param string $columnName The quoted column name to create the comment for.
     * @param string $comment    The column's comment.
     */
    protected function getCreateColumnCommentSQL(string $tableName, string $columnName, string $comment): string
    {
        if (strpos($tableName, '.') !== false) {
            [$schemaSQL, $tableSQL] = explode('.', $tableName);
            $schemaSQL              = $this->quoteStringLiteral($schemaSQL);
            $tableSQL               = $this->quoteStringLiteral($tableSQL);
        } else {
            $schemaSQL = "'dbo'";
            $tableSQL  = $this->quoteStringLiteral($tableName);
        }

        return $this->getAddExtendedPropertySQL(
            'MS_Description',
            $comment,
            'SCHEMA',
            $schemaSQL,
            'TABLE',
            $tableSQL,
            'COLUMN',
            $columnName
        );
    }

    /**
     * Returns the SQL snippet for declaring a default constraint.
     *
     * @param string  $table  Name of the table to return the default constraint declaration for.
     * @param mixed[] $column Column definition.
     *
     * @throws InvalidArgumentException
     */
    public function getDefaultConstraintDeclarationSQL(string $table, array $column): string
    {
        if (! isset($column['default'])) {
            throw new InvalidArgumentException('Incomplete column definition. "default" required.');
        }

        $columnName = new Identifier($column['name']);

        return ' CONSTRAINT ' .
            $this->generateDefaultConstraintName($table, $column['name']) .
            $this->getDefaultValueDeclarationSQL($column) .
            ' FOR ' . $columnName->getQuotedName($this);
    }

    /**
     * {@inheritDoc}
     */
    public function getCreateIndexSQL(Index $index, $table): string
    {
        $constraint = parent::getCreateIndexSQL($index, $table);

        if ($index->isUnique() && ! $index->isPrimary()) {
            $constraint = $this->_appendUniqueConstraintDefinition($constraint, $index);
        }

        return $constraint;
    }

    protected function getCreateIndexSQLFlags(Index $index): string
    {
        $type = '';
        if ($index->isUnique()) {
            $type .= 'UNIQUE ';
        }

        if ($index->hasFlag('clustered')) {
            $type .= 'CLUSTERED ';
        } elseif ($index->hasFlag('nonclustered')) {
            $type .= 'NONCLUSTERED ';
        }

        return $type;
    }

    /**
     * Extend unique key constraint with required filters
     */
    private function _appendUniqueConstraintDefinition(string $sql, Index $index): string
    {
        $fields = [];

        foreach ($index->getQuotedColumns($this) as $field) {
            $fields[] = $field . ' IS NOT NULL';
        }

        return $sql . ' WHERE ' . implode(' AND ', $fields);
    }

    /**
     * {@inheritDoc}
     */
    public function getAlterTableSQL(TableDiff $diff): array
    {
        $queryParts  = [];
        $sql         = [];
        $columnSql   = [];
        $commentsSql = [];

        foreach ($diff->addedColumns as $column) {
            if ($this->onSchemaAlterTableAddColumn($column, $diff, $columnSql)) {
                continue;
            }

            $columnDef    = $column->toArray();
            $addColumnSql = 'ADD ' . $this->getColumnDeclarationSQL($column->getQuotedName($this), $columnDef);
            if (isset($columnDef['default'])) {
                $addColumnSql .= ' CONSTRAINT ' .
                    $this->generateDefaultConstraintName($diff->name, $column->getQuotedName($this)) .
                    $this->getDefaultValueDeclarationSQL($columnDef);
            }

            $queryParts[] = $addColumnSql;

            $comment = $this->getColumnComment($column);

            if ($comment === '') {
                continue;
            }

            $commentsSql[] = $this->getCreateColumnCommentSQL(
                $diff->name,
                $column->getQuotedName($this),
                $comment
            );
        }

        foreach ($diff->removedColumns as $column) {
            if ($this->onSchemaAlterTableRemoveColumn($column, $diff, $columnSql)) {
                continue;
            }

            $queryParts[] = 'DROP COLUMN ' . $column->getQuotedName($this);
        }

        foreach ($diff->changedColumns as $columnDiff) {
            if ($this->onSchemaAlterTableChangeColumn($columnDiff, $diff, $columnSql)) {
                continue;
            }

            $column     = $columnDiff->column;
            $comment    = $this->getColumnComment($column);
            $hasComment = $comment !== '';

            if ($columnDiff->fromColumn instanceof Column) {
                $fromComment    = $this->getColumnComment($columnDiff->fromColumn);
                $hasFromComment = $fromComment !== '';

                if ($hasFromComment && $hasComment && $fromComment !== $comment) {
                    $commentsSql[] = $this->getAlterColumnCommentSQL(
                        $diff->name,
                        $column->getQuotedName($this),
                        $comment
                    );
                } elseif ($hasFromComment && ! $hasComment) {
                    $commentsSql[] = $this->getDropColumnCommentSQL($diff->name, $column->getQuotedName($this));
                } elseif (! $hasFromComment && $hasComment) {
                    $commentsSql[] = $this->getCreateColumnCommentSQL(
                        $diff->name,
                        $column->getQuotedName($this),
                        $comment
                    );
                }
            }

            // Do not add query part if only comment has changed.
            if ($columnDiff->hasChanged('comment') && count($columnDiff->changedProperties) === 1) {
                continue;
            }

            $requireDropDefaultConstraint = $this->alterColumnRequiresDropDefaultConstraint($columnDiff);

            if ($requireDropDefaultConstraint) {
                $queryParts[] = $this->getAlterTableDropDefaultConstraintClause(
                    $diff->name,
                    $columnDiff->oldColumnName
                );
            }

            $columnDef = $column->toArray();

            $queryParts[] = 'ALTER COLUMN ' .
                    $this->getColumnDeclarationSQL($column->getQuotedName($this), $columnDef);

            if (
                ! isset($columnDef['default'])
                || (! $requireDropDefaultConstraint && ! $columnDiff->hasChanged('default'))
            ) {
                continue;
            }

            $queryParts[] = $this->getAlterTableAddDefaultConstraintClause($diff->name, $column);
        }

        foreach ($diff->renamedColumns as $oldColumnName => $column) {
            if ($this->onSchemaAlterTableRenameColumn($oldColumnName, $column, $diff, $columnSql)) {
                continue;
            }

            $oldColumnName = new Identifier($oldColumnName);

            $sql[] = "sp_rename '" .
                $diff->getName($this)->getQuotedName($this) . '.' . $oldColumnName->getQuotedName($this) .
                "', '" . $column->getQuotedName($this) . "', 'COLUMN'";

            // Recreate default constraint with new column name if necessary (for future reference).
            if ($column->getDefault() === null) {
                continue;
            }

            $queryParts[] = $this->getAlterTableDropDefaultConstraintClause(
                $diff->name,
                $oldColumnName->getQuotedName($this)
            );
            $queryParts[] = $this->getAlterTableAddDefaultConstraintClause($diff->name, $column);
        }

        $tableSql = [];

        if ($this->onSchemaAlterTable($diff, $tableSql)) {
            return array_merge($tableSql, $columnSql);
        }

        foreach ($queryParts as $query) {
            $sql[] = 'ALTER TABLE ' . $diff->getName($this)->getQuotedName($this) . ' ' . $query;
        }

        $sql = array_merge($sql, $commentsSql);

        $newName = $diff->getNewName();

        if ($newName !== null) {
            $sql[] = "sp_rename '" . $diff->getName($this)->getQuotedName($this) . "', '" . $newName->getName() . "'";

            /**
             * Rename table's default constraints names
             * to match the new table name.
             * This is necessary to ensure that the default
             * constraints can be referenced in future table
             * alterations as the table name is encoded in
             * default constraints' names.
             */
            $sql[] = "DECLARE @sql NVARCHAR(MAX) = N''; " .
                "SELECT @sql += N'EXEC sp_rename N''' + dc.name + ''', N''' " .
                "+ REPLACE(dc.name, '" . $this->generateIdentifierName($diff->name) . "', " .
                "'" . $this->generateIdentifierName($newName->getName()) . "') + ''', ''OBJECT'';' " .
                'FROM sys.default_constraints dc ' .
                'JOIN sys.tables tbl ON dc.parent_object_id = tbl.object_id ' .
                "WHERE tbl.name = '" . $newName->getName() . "';" .
                'EXEC sp_executesql @sql';
        }

        $sql = array_merge(
            $this->getPreAlterTableIndexForeignKeySQL($diff),
            $sql,
            $this->getPostAlterTableIndexForeignKeySQL($diff)
        );

        return array_merge($sql, $tableSql, $columnSql);
    }

    /**
     * Returns the SQL clause for adding a default constraint in an ALTER TABLE statement.
     *
     * @param string $tableName The name of the table to generate the clause for.
     * @param Column $column    The column to generate the clause for.
     */
    private function getAlterTableAddDefaultConstraintClause(string $tableName, Column $column): string
    {
        $columnDef         = $column->toArray();
        $columnDef['name'] = $column->getQuotedName($this);

        return 'ADD' . $this->getDefaultConstraintDeclarationSQL($tableName, $columnDef);
    }

    /**
     * Returns the SQL clause for dropping an existing default constraint in an ALTER TABLE statement.
     *
     * @param string $tableName  The name of the table to generate the clause for.
     * @param string $columnName The name of the column to generate the clause for.
     */
    private function getAlterTableDropDefaultConstraintClause(string $tableName, string $columnName): string
    {
        return 'DROP CONSTRAINT ' . $this->generateDefaultConstraintName($tableName, $columnName);
    }

    /**
     * Checks whether a column alteration requires dropping its default constraint first.
     *
     * Different to other database vendors SQL Server implements column default values
     * as constraints and therefore changes in a column's default value as well as changes
     * in a column's type require dropping the default constraint first before being to
     * alter the particular column to the new definition.
     *
     * @param ColumnDiff $columnDiff The column diff to evaluate.
     *
     * @return bool True if the column alteration requires dropping its default constraint first, false otherwise.
     */
    private function alterColumnRequiresDropDefaultConstraint(ColumnDiff $columnDiff): bool
    {
        // We can only decide whether to drop an existing default constraint
        // if we know the original default value.
        if (! $columnDiff->fromColumn instanceof Column) {
            return false;
        }

        // We only need to drop an existing default constraint if we know the
        // column was defined with a default value before.
        if ($columnDiff->fromColumn->getDefault() === null) {
            return false;
        }

        // We need to drop an existing default constraint if the column was
        // defined with a default value before and it has changed.
        if ($columnDiff->hasChanged('default')) {
            return true;
        }

        // We need to drop an existing default constraint if the column was
        // defined with a default value before and the native column type has changed.
        return $columnDiff->hasChanged('type') || $columnDiff->hasChanged('fixed');
    }

    /**
     * Returns the SQL statement for altering a column comment.
     *
     * SQL Server does not support native column comments,
     * therefore the extended properties functionality is used
     * as a workaround to store them.
     * The property name used to store column comments is "MS_Description"
     * which provides compatibility with SQL Server Management Studio,
     * as column comments are stored in the same property there when
     * specifying a column's "Description" attribute.
     *
     * @param string $tableName  The quoted table name to which the column belongs.
     * @param string $columnName The quoted column name to alter the comment for.
     * @param string $comment    The column's comment.
     */
    protected function getAlterColumnCommentSQL(string $tableName, string $columnName, string $comment): string
    {
        if (strpos($tableName, '.') !== false) {
            [$schemaSQL, $tableSQL] = explode('.', $tableName);
            $schemaSQL              = $this->quoteStringLiteral($schemaSQL);
            $tableSQL               = $this->quoteStringLiteral($tableSQL);
        } else {
            $schemaSQL = "'dbo'";
            $tableSQL  = $this->quoteStringLiteral($tableName);
        }

        return $this->getUpdateExtendedPropertySQL(
            'MS_Description',
            $comment,
            'SCHEMA',
            $schemaSQL,
            'TABLE',
            $tableSQL,
            'COLUMN',
            $columnName
        );
    }

    /**
     * Returns the SQL statement for dropping a column comment.
     *
     * SQL Server does not support native column comments,
     * therefore the extended properties functionality is used
     * as a workaround to store them.
     * The property name used to store column comments is "MS_Description"
     * which provides compatibility with SQL Server Management Studio,
     * as column comments are stored in the same property there when
     * specifying a column's "Description" attribute.
     *
     * @param string $tableName  The quoted table name to which the column belongs.
     * @param string $columnName The quoted column name to drop the comment for.
     */
    protected function getDropColumnCommentSQL(string $tableName, string $columnName): string
    {
        if (strpos($tableName, '.') !== false) {
            [$schemaSQL, $tableSQL] = explode('.', $tableName);
            $schemaSQL              = $this->quoteStringLiteral($schemaSQL);
            $tableSQL               = $this->quoteStringLiteral($tableSQL);
        } else {
            $schemaSQL = "'dbo'";
            $tableSQL  = $this->quoteStringLiteral($tableName);
        }

        return $this->getDropExtendedPropertySQL(
            'MS_Description',
            'SCHEMA',
            $schemaSQL,
            'TABLE',
            $tableSQL,
            'COLUMN',
            $columnName
        );
    }

    /**
     * {@inheritdoc}
     */
    protected function getRenameIndexSQL(string $oldIndexName, Index $index, string $tableName): array
    {
        return [sprintf(
            "EXEC sp_rename N'%s.%s', N'%s', N'INDEX'",
            $tableName,
            $oldIndexName,
            $index->getQuotedName($this)
        ),
        ];
    }

    /**
     * Returns the SQL statement for adding an extended property to a database object.
     *
     * @link http://msdn.microsoft.com/en-us/library/ms180047%28v=sql.90%29.aspx
     *
     * @param string      $name       The name of the property to add.
     * @param string|null $value      The value of the property to add.
     * @param string|null $level0Type The type of the object at level 0 the property belongs to.
     * @param string|null $level0Name The name of the object at level 0 the property belongs to.
     * @param string|null $level1Type The type of the object at level 1 the property belongs to.
     * @param string|null $level1Name The name of the object at level 1 the property belongs to.
     * @param string|null $level2Type The type of the object at level 2 the property belongs to.
     * @param string|null $level2Name The name of the object at level 2 the property belongs to.
     */
    public function getAddExtendedPropertySQL(
        string $name,
        ?string $value = null,
        ?string $level0Type = null,
        ?string $level0Name = null,
        ?string $level1Type = null,
        ?string $level1Name = null,
        ?string $level2Type = null,
        ?string $level2Name = null
    ): string {
        return 'EXEC sp_addextendedproperty ' .
            'N' . $this->quoteStringLiteral($name) . ', N' . $this->quoteStringLiteral((string) $value) . ', ' .
            'N' . $this->quoteStringLiteral((string) $level0Type) . ', ' . $level0Name . ', ' .
            'N' . $this->quoteStringLiteral((string) $level1Type) . ', ' . $level1Name . ', ' .
            'N' . $this->quoteStringLiteral((string) $level2Type) . ', ' . $level2Name;
    }

    /**
     * Returns the SQL statement for dropping an extended property from a database object.
     *
     * @link http://technet.microsoft.com/en-gb/library/ms178595%28v=sql.90%29.aspx
     *
     * @param string      $name       The name of the property to drop.
     * @param string|null $level0Type The type of the object at level 0 the property belongs to.
     * @param string|null $level0Name The name of the object at level 0 the property belongs to.
     * @param string|null $level1Type The type of the object at level 1 the property belongs to.
     * @param string|null $level1Name The name of the object at level 1 the property belongs to.
     * @param string|null $level2Type The type of the object at level 2 the property belongs to.
     * @param string|null $level2Name The name of the object at level 2 the property belongs to.
     */
    public function getDropExtendedPropertySQL(
        string $name,
        ?string $level0Type = null,
        ?string $level0Name = null,
        ?string $level1Type = null,
        ?string $level1Name = null,
        ?string $level2Type = null,
        ?string $level2Name = null
    ): string {
        return 'EXEC sp_dropextendedproperty ' .
            'N' . $this->quoteStringLiteral($name) . ', ' .
            'N' . $this->quoteStringLiteral((string) $level0Type) . ', ' . $level0Name . ', ' .
            'N' . $this->quoteStringLiteral((string) $level1Type) . ', ' . $level1Name . ', ' .
            'N' . $this->quoteStringLiteral((string) $level2Type) . ', ' . $level2Name;
    }

    /**
     * Returns the SQL statement for updating an extended property of a database object.
     *
     * @link http://msdn.microsoft.com/en-us/library/ms186885%28v=sql.90%29.aspx
     *
     * @param string      $name       The name of the property to update.
     * @param string|null $value      The value of the property to update.
     * @param string|null $level0Type The type of the object at level 0 the property belongs to.
     * @param string|null $level0Name The name of the object at level 0 the property belongs to.
     * @param string|null $level1Type The type of the object at level 1 the property belongs to.
     * @param string|null $level1Name The name of the object at level 1 the property belongs to.
     * @param string|null $level2Type The type of the object at level 2 the property belongs to.
     * @param string|null $level2Name The name of the object at level 2 the property belongs to.
     */
    public function getUpdateExtendedPropertySQL(
        string $name,
        ?string $value = null,
        ?string $level0Type = null,
        ?string $level0Name = null,
        ?string $level1Type = null,
        ?string $level1Name = null,
        ?string $level2Type = null,
        ?string $level2Name = null
    ): string {
        return 'EXEC sp_updateextendedproperty ' .
            'N' . $this->quoteStringLiteral($name) . ', N' . $this->quoteStringLiteral((string) $value) . ', ' .
            'N' . $this->quoteStringLiteral((string) $level0Type) . ', ' . $level0Name . ', ' .
            'N' . $this->quoteStringLiteral((string) $level1Type) . ', ' . $level1Name . ', ' .
            'N' . $this->quoteStringLiteral((string) $level2Type) . ', ' . $level2Name;
    }

    public function getEmptyIdentityInsertSQL(string $quotedTableName, string $quotedIdentifierColumnName): string
    {
        return 'INSERT INTO ' . $quotedTableName . ' DEFAULT VALUES';
    }

    public function getListTablesSQL(): string
    {
        // "sysdiagrams" table must be ignored as it's internal SQL Server table for Database Diagrams
        // Category 2 must be ignored as it is "MS SQL Server 'pseudo-system' object[s]" for replication
        return 'SELECT name, SCHEMA_NAME (uid) AS schema_name FROM sysobjects'
            . " WHERE type = 'U' AND name != 'sysdiagrams' AND category != 2 ORDER BY name";
    }

    public function getListTableColumnsSQL(string $table, ?string $database = null): string
    {
        return "SELECT    col.name,
                          type.name AS type,
                          col.max_length AS length,
                          ~col.is_nullable AS notnull,
                          def.definition AS [default],
                          col.scale,
                          col.precision,
                          col.is_identity AS autoincrement,
                          col.collation_name AS collation,
                          CAST(prop.value AS NVARCHAR(MAX)) AS comment -- CAST avoids driver error for sql_variant type
                FROM      sys.columns AS col
                JOIN      sys.types AS type
                ON        col.user_type_id = type.user_type_id
                JOIN      sys.objects AS obj
                ON        col.object_id = obj.object_id
                JOIN      sys.schemas AS scm
                ON        obj.schema_id = scm.schema_id
                LEFT JOIN sys.default_constraints def
                ON        col.default_object_id = def.object_id
                AND       col.object_id = def.parent_object_id
                LEFT JOIN sys.extended_properties AS prop
                ON        obj.object_id = prop.major_id
                AND       col.column_id = prop.minor_id
                AND       prop.name = 'MS_Description'
                WHERE     obj.type = 'U'
                AND       " . $this->getTableWhereClause($table, 'scm.name', 'obj.name');
    }

    public function getListTableForeignKeysSQL(string $table, ?string $database = null): string
    {
        return 'SELECT f.name AS ForeignKey,
                SCHEMA_NAME (f.SCHEMA_ID) AS SchemaName,
                OBJECT_NAME (f.parent_object_id) AS TableName,
                COL_NAME (fc.parent_object_id,fc.parent_column_id) AS ColumnName,
                SCHEMA_NAME (o.SCHEMA_ID) ReferenceSchemaName,
                OBJECT_NAME (f.referenced_object_id) AS ReferenceTableName,
                COL_NAME(fc.referenced_object_id,fc.referenced_column_id) AS ReferenceColumnName,
                f.delete_referential_action_desc,
                f.update_referential_action_desc
                FROM sys.foreign_keys AS f
                INNER JOIN sys.foreign_key_columns AS fc
                INNER JOIN sys.objects AS o ON o.OBJECT_ID = fc.referenced_object_id
                ON f.OBJECT_ID = fc.constraint_object_id
                WHERE ' .
                $this->getTableWhereClause($table, 'SCHEMA_NAME (f.schema_id)', 'OBJECT_NAME (f.parent_object_id)');
    }

    public function getListTableIndexesSQL(string $table, ?string $database = null): string
    {
        return "SELECT idx.name AS key_name,
                       col.name AS column_name,
                       ~idx.is_unique AS non_unique,
                       idx.is_primary_key AS [primary],
                       CASE idx.type
                           WHEN '1' THEN 'clustered'
                           WHEN '2' THEN 'nonclustered'
                           ELSE NULL
                       END AS flags
                FROM sys.tables AS tbl
                JOIN sys.schemas AS scm ON tbl.schema_id = scm.schema_id
                JOIN sys.indexes AS idx ON tbl.object_id = idx.object_id
                JOIN sys.index_columns AS idxcol ON idx.object_id = idxcol.object_id AND idx.index_id = idxcol.index_id
                JOIN sys.columns AS col ON idxcol.object_id = col.object_id AND idxcol.column_id = col.column_id
                WHERE " . $this->getTableWhereClause($table, 'scm.name', 'tbl.name') . '
                ORDER BY idx.index_id ASC, idxcol.key_ordinal ASC';
    }

    public function getCreateViewSQL(string $name, string $sql): string
    {
        return 'CREATE VIEW ' . $name . ' AS ' . $sql;
    }

    public function getListViewsSQL(string $database): string
    {
        return "SELECT name FROM sysobjects WHERE type = 'V' ORDER BY name";
    }

    /**
     * Returns the where clause to filter schema and table name in a query.
     *
     * @param string $table        The full qualified name of the table.
     * @param string $schemaColumn The name of the column to compare the schema to in the where clause.
     * @param string $tableColumn  The name of the column to compare the table to in the where clause.
     */
    private function getTableWhereClause(string $table, string $schemaColumn, string $tableColumn): string
    {
        if (strpos($table, '.') !== false) {
            [$schema, $table] = explode('.', $table);
            $schema           = $this->quoteStringLiteral($schema);
            $table            = $this->quoteStringLiteral($table);
        } else {
            $schema = 'SCHEMA_NAME()';
            $table  = $this->quoteStringLiteral($table);
        }

        return sprintf('(%s = %s AND %s = %s)', $tableColumn, $table, $schemaColumn, $schema);
    }

    public function getDropViewSQL(string $name): string
    {
        return 'DROP VIEW ' . $name;
    }

    public function getLocateExpression(string $string, string $substring, ?string $start = null): string
    {
        if ($start === null) {
            return sprintf('CHARINDEX(%s, %s)', $substring, $string);
        }

        return sprintf('CHARINDEX(%s, %s, %s)', $substring, $string, $start);
    }

    public function getModExpression(string $dividend, string $divisor): string
    {
        return $dividend . ' % ' . $divisor;
    }

    public function getTrimExpression(string $str, int $mode = TrimMode::UNSPECIFIED, ?string $char = null): string
    {
        if (! in_array($mode, [TrimMode::UNSPECIFIED, TrimMode::LEADING, TrimMode::TRAILING, TrimMode::BOTH], true)) {
            throw new InvalidArgumentException(
                sprintf('The value of $mode is expected to be one of the TrimMode constants, %d given', $mode)
            );
        }

        if ($char === null) {
            switch ($mode) {
                case TrimMode::LEADING:
                    return 'LTRIM(' . $str . ')';

                case TrimMode::TRAILING:
                    return 'RTRIM(' . $str . ')';

                default:
                    return 'LTRIM(RTRIM(' . $str . '))';
            }
        }

        $pattern = "'%[^' + " . $char . " + ']%'";

        if ($mode === TrimMode::LEADING) {
            return 'stuff(' . $str . ', 1, patindex(' . $pattern . ', ' . $str . ') - 1, null)';
        }

        if ($mode === TrimMode::TRAILING) {
            return 'reverse(stuff(reverse(' . $str . '), 1, '
                . 'patindex(' . $pattern . ', reverse(' . $str . ')) - 1, null))';
        }

        return 'reverse(stuff(reverse(stuff(' . $str . ', 1, patindex(' . $pattern . ', ' . $str . ') - 1, null)), 1, '
            . 'patindex(' . $pattern . ', reverse(stuff(' . $str . ', 1, patindex(' . $pattern . ', ' . $str
            . ') - 1, null))) - 1, null))';
    }

    public function getConcatExpression(string ...$string): string
    {
        return '(' . implode(' + ', $string) . ')';
    }

    public function getListDatabasesSQL(): string
    {
        return 'SELECT * FROM sys.databases';
    }

<<<<<<< HEAD
    public function getListNamespacesSQL(): string
=======
    /**
     * {@inheritDoc}
     *
     * @deprecated Use {@link SQLServerSchemaManager::listSchemaNames()} instead.
     */
    public function getListNamespacesSQL()
>>>>>>> b2befb0e
    {
        Deprecation::triggerIfCalledFromOutside(
            'doctrine/dbal',
            'https://github.com/doctrine/dbal/issues/4503',
            'SQLServer2012Platform::getListNamespacesSQL() is deprecated,'
                . ' use SQLServerSchemaManager::listSchemaNames() instead.'
        );

        return "SELECT name FROM sys.schemas WHERE name NOT IN('guest', 'INFORMATION_SCHEMA', 'sys')";
    }

    public function getSubstringExpression(string $string, string $start, ?string $length = null): string
    {
        if ($length === null) {
            return sprintf('SUBSTRING(%s, %s, LEN(%s) - %s + 1)', $string, $start, $string, $start);
        }

        return sprintf('SUBSTRING(%s, %s, %s)', $string, $start, $length);
    }

    public function getLengthExpression(string $string): string
    {
        return 'LEN(' . $string . ')';
    }

    public function getCurrentDatabaseExpression(): string
    {
        return 'DB_NAME()';
    }

    public function getSetTransactionIsolationSQL(int $level): string
    {
        return 'SET TRANSACTION ISOLATION LEVEL ' . $this->_getTransactionIsolationLevelSQL($level);
    }

    /**
     * {@inheritDoc}
     */
    public function getIntegerTypeDeclarationSQL(array $column): string
    {
        return 'INT' . $this->_getCommonIntegerTypeDeclarationSQL($column);
    }

    /**
     * {@inheritDoc}
     */
    public function getBigIntTypeDeclarationSQL(array $column): string
    {
        return 'BIGINT' . $this->_getCommonIntegerTypeDeclarationSQL($column);
    }

    /**
     * {@inheritDoc}
     */
    public function getSmallIntTypeDeclarationSQL(array $column): string
    {
        return 'SMALLINT' . $this->_getCommonIntegerTypeDeclarationSQL($column);
    }

    /**
     * {@inheritDoc}
     */
    public function getGuidTypeDeclarationSQL(array $column): string
    {
        return 'UNIQUEIDENTIFIER';
    }

    /**
     * {@inheritDoc}
     */
    public function getDateTimeTzTypeDeclarationSQL(array $column): string
    {
        return 'DATETIMEOFFSET(6)';
    }

    protected function getCharTypeDeclarationSQLSnippet(?int $length): string
    {
        $sql = 'NCHAR';

        if ($length !== null) {
            $sql .= sprintf('(%d)', $length);
        }

        return $sql;
    }

    protected function getVarcharTypeDeclarationSQLSnippet(?int $length): string
    {
        if ($length === null) {
            throw ColumnLengthRequired::new($this, 'NVARCHAR');
        }

        return sprintf('NVARCHAR(%d)', $length);
    }

    /**
     * {@inheritDoc}
     */
    public function getAsciiStringTypeDeclarationSQL(array $column): string
    {
        $length = $column['length'] ?? null;

        if (empty($column['fixed'])) {
            return parent::getVarcharTypeDeclarationSQLSnippet($length);
        }

        return parent::getCharTypeDeclarationSQLSnippet($length);
    }

    /**
     * {@inheritDoc}
     */
    public function getClobTypeDeclarationSQL(array $column): string
    {
        return 'VARCHAR(MAX)';
    }

    /**
     * {@inheritDoc}
     */
    protected function _getCommonIntegerTypeDeclarationSQL(array $column): string
    {
        return ! empty($column['autoincrement']) ? ' IDENTITY' : '';
    }

    /**
     * {@inheritDoc}
     */
    public function getDateTimeTypeDeclarationSQL(array $column): string
    {
        // 3 - microseconds precision length
        // http://msdn.microsoft.com/en-us/library/ms187819.aspx
        return 'DATETIME2(6)';
    }

    /**
     * {@inheritDoc}
     */
    public function getDateTypeDeclarationSQL(array $column): string
    {
        return 'DATE';
    }

    /**
     * {@inheritDoc}
     */
    public function getTimeTypeDeclarationSQL(array $column): string
    {
        return 'TIME(0)';
    }

    /**
     * {@inheritDoc}
     */
    public function getBooleanTypeDeclarationSQL(array $column): string
    {
        return 'BIT';
    }

    protected function doModifyLimitQuery(string $query, ?int $limit, int $offset): string
    {
        if ($limit === null && $offset <= 0) {
            return $query;
        }

        if ($this->shouldAddOrderBy($query)) {
            if (preg_match('/^SELECT\s+DISTINCT/im', $query) > 0) {
                // SQL Server won't let us order by a non-selected column in a DISTINCT query,
                // so we have to do this madness. This says, order by the first column in the
                // result. SQL Server's docs say that a nonordered query's result order is non-
                // deterministic anyway, so this won't do anything that a bunch of update and
                // deletes to the table wouldn't do anyway.
                $query .= ' ORDER BY 1';
            } else {
                // In another DBMS, we could do ORDER BY 0, but SQL Server gets angry if you
                // use constant expressions in the order by list.
                $query .= ' ORDER BY (SELECT 0)';
            }
        }

        // This looks somewhat like MYSQL, but limit/offset are in inverse positions
        // Supposedly SQL:2008 core standard.
        // Per TSQL spec, FETCH NEXT n ROWS ONLY is not valid without OFFSET n ROWS.
        $query .= sprintf(' OFFSET %d ROWS', $offset);

        if ($limit !== null) {
            $query .= sprintf(' FETCH NEXT %d ROWS ONLY', $limit);
        }

        return $query;
    }

    public function supportsLimitOffset(): bool
    {
        return true;
    }

    /**
     * {@inheritDoc}
     */
    public function convertBooleans($item)
    {
        if (is_array($item)) {
            foreach ($item as $key => $value) {
                if (! is_bool($value) && ! is_numeric($value)) {
                    continue;
                }

                $item[$key] = (int) (bool) $value;
            }
        } elseif (is_bool($item) || is_numeric($item)) {
            $item = (int) (bool) $item;
        }

        return $item;
    }

    public function getCreateTemporaryTableSnippetSQL(): string
    {
        return 'CREATE TABLE';
    }

    public function getTemporaryTableName(string $tableName): string
    {
        return '#' . $tableName;
    }

    public function getDateTimeFormatString(): string
    {
        return 'Y-m-d H:i:s.u';
    }

    public function getDateFormatString(): string
    {
        return 'Y-m-d';
    }

    public function getTimeFormatString(): string
    {
        return 'H:i:s';
    }

    public function getDateTimeTzFormatString(): string
    {
        return 'Y-m-d H:i:s.u P';
    }

    public function getName(): string
    {
        return 'mssql';
    }

    protected function initializeDoctrineTypeMappings(): void
    {
        $this->doctrineTypeMapping = [
            'bigint'           => 'bigint',
            'binary'           => 'binary',
            'bit'              => 'boolean',
            'char'             => 'string',
            'date'             => 'date',
            'datetime'         => 'datetime',
            'datetime2'        => 'datetime',
            'datetimeoffset'   => 'datetimetz',
            'decimal'          => 'decimal',
            'double'           => 'float',
            'double precision' => 'float',
            'float'            => 'float',
            'image'            => 'blob',
            'int'              => 'integer',
            'money'            => 'integer',
            'nchar'            => 'string',
            'ntext'            => 'text',
            'numeric'          => 'decimal',
            'nvarchar'         => 'string',
            'real'             => 'float',
            'smalldatetime'    => 'datetime',
            'smallint'         => 'smallint',
            'smallmoney'       => 'integer',
            'text'             => 'text',
            'time'             => 'time',
            'tinyint'          => 'smallint',
            'uniqueidentifier' => 'guid',
            'varbinary'        => 'binary',
            'varchar'          => 'string',
        ];
    }

    public function createSavePoint(string $savepoint): string
    {
        return 'SAVE TRANSACTION ' . $savepoint;
    }

    public function releaseSavePoint(string $savepoint): string
    {
        return '';
    }

    public function rollbackSavePoint(string $savepoint): string
    {
        return 'ROLLBACK TRANSACTION ' . $savepoint;
    }

    public function getForeignKeyReferentialActionSQL(string $action): string
    {
        // RESTRICT is not supported, therefore falling back to NO ACTION.
        if (strtoupper($action) === 'RESTRICT') {
            return 'NO ACTION';
        }

        return parent::getForeignKeyReferentialActionSQL($action);
    }

    public function appendLockHint(string $fromClause, int $lockMode): string
    {
        switch ($lockMode) {
            case LockMode::NONE:
            case LockMode::OPTIMISTIC:
                return $fromClause;

            case LockMode::PESSIMISTIC_READ:
                return $fromClause . ' WITH (HOLDLOCK, ROWLOCK)';

            case LockMode::PESSIMISTIC_WRITE:
                return $fromClause . ' WITH (UPDLOCK, ROWLOCK)';

            default:
                throw InvalidLockMode::fromLockMode($lockMode);
        }
    }

    public function getForUpdateSQL(): string
    {
        return ' ';
    }

<<<<<<< HEAD
    protected function getReservedKeywordsClass(): string
=======
    /**
     * {@inheritDoc}
     *
     * @deprecated Implement {@link createReservedKeywordsList()} instead.
     */
    protected function getReservedKeywordsClass()
>>>>>>> b2befb0e
    {
        Deprecation::triggerIfCalledFromOutside(
            'doctrine/dbal',
            'https://github.com/doctrine/dbal/issues/4510',
            'QLServer2012Platform::getReservedKeywordsClass() is deprecated,'
                . ' use QLServer2012Platform::createReservedKeywordsList() instead.'
        );

        return Keywords\SQLServer2012Keywords::class;
    }

    public function quoteSingleIdentifier(string $str): string
    {
        return '[' . str_replace(']', '][', $str) . ']';
    }

    public function getTruncateTableSQL(string $tableName, bool $cascade = false): string
    {
        $tableIdentifier = new Identifier($tableName);

        return 'TRUNCATE TABLE ' . $tableIdentifier->getQuotedName($this);
    }

    /**
     * {@inheritDoc}
     */
    public function getBlobTypeDeclarationSQL(array $column): string
    {
        return 'VARBINARY(MAX)';
    }

    /**
     * {@inheritdoc}
     *
     * Modifies column declaration order as it differs in Microsoft SQL Server.
     */
    public function getColumnDeclarationSQL(string $name, array $column): string
    {
        if (isset($column['columnDefinition'])) {
            $columnDef = $this->getCustomTypeDeclarationSQL($column);
        } else {
            $collation = ! empty($column['collation']) ?
                ' ' . $this->getColumnCollationDeclarationSQL($column['collation']) : '';

            $notnull = ! empty($column['notnull']) ? ' NOT NULL' : '';

            $unique = ! empty($column['unique']) ?
                ' ' . $this->getUniqueFieldDeclarationSQL() : '';

            $check = ! empty($column['check']) ?
                ' ' . $column['check'] : '';

            $typeDecl  = $column['type']->getSQLDeclaration($column, $this);
            $columnDef = $typeDecl . $collation . $notnull . $unique . $check;
        }

        return $name . ' ' . $columnDef;
    }

    protected function getLikeWildcardCharacters(): string
    {
        return parent::getLikeWildcardCharacters() . '[]^';
    }

    /**
     * Returns a unique default constraint name for a table and column.
     *
     * @param string $table  Name of the table to generate the unique default constraint name for.
     * @param string $column Name of the column in the table to generate the unique default constraint name for.
     */
    private function generateDefaultConstraintName(string $table, string $column): string
    {
        return 'DF_' . $this->generateIdentifierName($table) . '_' . $this->generateIdentifierName($column);
    }

    /**
     * Returns a hash value for a given identifier.
     *
     * @param string $identifier Identifier to generate a hash value for.
     */
    private function generateIdentifierName(string $identifier): string
    {
        // Always generate name for unquoted identifiers to ensure consistency.
        $identifier = new Identifier($identifier);

        return strtoupper(dechex(crc32($identifier->getName())));
    }

    protected function getCommentOnTableSQL(string $tableName, string $comment): string
    {
        return sprintf(
            <<<'SQL'
                EXEC sys.sp_addextendedproperty @name=N'MS_Description',
                  @value=N%s, @level0type=N'SCHEMA', @level0name=N'dbo',
                  @level1type=N'TABLE', @level1name=N%s
                SQL
            ,
            $this->quoteStringLiteral($comment),
            $this->quoteStringLiteral($tableName)
        );
    }

    public function getListTableMetadataSQL(string $table): string
    {
        return sprintf(
            <<<'SQL'
                SELECT
                  p.value AS [table_comment]
                FROM
                  sys.tables AS tbl
                  INNER JOIN sys.extended_properties AS p ON p.major_id=tbl.object_id AND p.minor_id=0 AND p.class=1
                WHERE
                  (tbl.name=N%s and SCHEMA_NAME(tbl.schema_id)=N'dbo' and p.name=N'MS_Description')
                SQL
            ,
            $this->quoteStringLiteral($table)
        );
    }

    /**
     * @param string $query
     */
    private function shouldAddOrderBy($query): bool
    {
        // Find the position of the last instance of ORDER BY and ensure it is not within a parenthetical statement
        // but can be in a newline
        $matches      = [];
        $matchesCount = preg_match_all('/[\\s]+order\\s+by\\s/im', $query, $matches, PREG_OFFSET_CAPTURE);
        if ($matchesCount === 0) {
            return true;
        }

        // ORDER BY instance may be in a subquery after ORDER BY
        // e.g. SELECT col1 FROM test ORDER BY (SELECT col2 from test ORDER BY col2)
        // if in the searched query ORDER BY clause was found where
        // number of open parentheses after the occurrence of the clause is equal to
        // number of closed brackets after the occurrence of the clause,
        // it means that ORDER BY is included in the query being checked
        while ($matchesCount > 0) {
            $orderByPos          = $matches[0][--$matchesCount][1];
            $openBracketsCount   = substr_count($query, '(', $orderByPos);
            $closedBracketsCount = substr_count($query, ')', $orderByPos);
            if ($openBracketsCount === $closedBracketsCount) {
                return false;
            }
        }

        return true;
    }
}<|MERGE_RESOLUTION|>--- conflicted
+++ resolved
@@ -1050,16 +1050,10 @@
         return 'SELECT * FROM sys.databases';
     }
 
-<<<<<<< HEAD
+    /**
+     * @deprecated Use {@link SQLServerSchemaManager::listSchemaNames()} instead.
+     */
     public function getListNamespacesSQL(): string
-=======
-    /**
-     * {@inheritDoc}
-     *
-     * @deprecated Use {@link SQLServerSchemaManager::listSchemaNames()} instead.
-     */
-    public function getListNamespacesSQL()
->>>>>>> b2befb0e
     {
         Deprecation::triggerIfCalledFromOutside(
             'doctrine/dbal',
@@ -1395,16 +1389,10 @@
         return ' ';
     }
 
-<<<<<<< HEAD
+    /**
+     * @deprecated Implement {@link createReservedKeywordsList()} instead.
+     */
     protected function getReservedKeywordsClass(): string
-=======
-    /**
-     * {@inheritDoc}
-     *
-     * @deprecated Implement {@link createReservedKeywordsList()} instead.
-     */
-    protected function getReservedKeywordsClass()
->>>>>>> b2befb0e
     {
         Deprecation::triggerIfCalledFromOutside(
             'doctrine/dbal',
