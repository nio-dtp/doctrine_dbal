--- conflicted
+++ resolved
@@ -12,6 +12,7 @@
 use Doctrine\DBAL\Schema\Identifier;
 use Doctrine\DBAL\Schema\Index;
 use Doctrine\DBAL\Schema\TableDiff;
+use Doctrine\Deprecations\Deprecation;
 
 use function array_merge;
 use function count;
@@ -317,19 +318,7 @@
         return false;
     }
 
-<<<<<<< HEAD
-    public function supportsReleaseSavepoints(): bool
-    {
-        return false;
-    }
-
     public function supportsCommentOnStatement(): bool
-=======
-    /**
-     * {@inheritdoc}
-     */
-    public function supportsCommentOnStatement()
->>>>>>> c639a98a
     {
         return true;
     }
@@ -710,16 +699,10 @@
         return true;
     }
 
-<<<<<<< HEAD
+    /**
+     * @deprecated
+     */
     public function prefersIdentityColumns(): bool
-=======
-    /**
-     * {@inheritDoc}
-     *
-     * @deprecated
-     */
-    public function prefersIdentityColumns()
->>>>>>> c639a98a
     {
         Deprecation::trigger(
             'doctrine/dbal',
