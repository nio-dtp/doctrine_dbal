--- conflicted
+++ resolved
@@ -205,124 +205,33 @@
         return 'SELECT NAME, TEXT FROM SYSIBM.SYSVIEWS';
     }
 
-<<<<<<< HEAD
+    /**
+     * @internal The method should be only used from within the {@see AbstractPlatform} class hierarchy.
+     */
     public function supportsCommentOnStatement(): bool
-=======
-    /**
-     * @deprecated The SQL used for schema introspection is an implementation detail and should not be relied upon.
-     *
-     * {@inheritDoc}
-     */
-    public function getListTableIndexesSQL($table, $database = null)
-    {
-        $table = $this->quoteStringLiteral($table);
-
-        return "SELECT   idx.INDNAME AS key_name,
-                         idxcol.COLNAME AS column_name,
-                         CASE
-                             WHEN idx.UNIQUERULE = 'P' THEN 1
-                             ELSE 0
-                         END AS primary,
-                         CASE
-                             WHEN idx.UNIQUERULE = 'D' THEN 1
-                             ELSE 0
-                         END AS non_unique
-                FROM     SYSCAT.INDEXES AS idx
-                JOIN     SYSCAT.INDEXCOLUSE AS idxcol
-                ON       idx.INDSCHEMA = idxcol.INDSCHEMA AND idx.INDNAME = idxcol.INDNAME
-                WHERE    idx.TABNAME = UPPER(" . $table . ')
-                ORDER BY idxcol.COLSEQ ASC';
-    }
-
-    /**
-     * @deprecated The SQL used for schema introspection is an implementation detail and should not be relied upon.
-     *
-     * {@inheritDoc}
-     */
-    public function getListTableForeignKeysSQL($table)
-    {
-        $table = $this->quoteStringLiteral($table);
-
-        return "SELECT   fkcol.COLNAME AS local_column,
-                         fk.REFTABNAME AS foreign_table,
-                         pkcol.COLNAME AS foreign_column,
-                         fk.CONSTNAME AS index_name,
-                         CASE
-                             WHEN fk.UPDATERULE = 'R' THEN 'RESTRICT'
-                             ELSE NULL
-                         END AS on_update,
-                         CASE
-                             WHEN fk.DELETERULE = 'C' THEN 'CASCADE'
-                             WHEN fk.DELETERULE = 'N' THEN 'SET NULL'
-                             WHEN fk.DELETERULE = 'R' THEN 'RESTRICT'
-                             ELSE NULL
-                         END AS on_delete
-                FROM     SYSCAT.REFERENCES AS fk
-                JOIN     SYSCAT.KEYCOLUSE AS fkcol
-                ON       fk.CONSTNAME = fkcol.CONSTNAME
-                AND      fk.TABSCHEMA = fkcol.TABSCHEMA
-                AND      fk.TABNAME = fkcol.TABNAME
-                JOIN     SYSCAT.KEYCOLUSE AS pkcol
-                ON       fk.REFKEYNAME = pkcol.CONSTNAME
-                AND      fk.REFTABSCHEMA = pkcol.TABSCHEMA
-                AND      fk.REFTABNAME = pkcol.TABNAME
-                WHERE    fk.TABNAME = UPPER(" . $table . ')
-                ORDER BY fkcol.COLSEQ ASC';
-    }
-
-    /**
-     * {@inheritDoc}
-     *
-     * @deprecated
-     */
-    public function supportsCreateDropDatabase()
-    {
-        Deprecation::trigger(
-            'doctrine/dbal',
-            'https://github.com/doctrine/dbal/pull/5513',
-            '%s is deprecated.',
-            __METHOD__
-        );
-
-        return false;
-    }
-
-    /**
-     * {@inheritdoc}
-     *
+    {
+        return true;
+    }
+
+    public function getCurrentDateSQL(): string
+    {
+        return 'CURRENT DATE';
+    }
+
+    public function getCurrentTimeSQL(): string
+    {
+        return 'CURRENT TIME';
+    }
+
+    public function getCurrentTimestampSQL(): string
+    {
+        return 'CURRENT TIMESTAMP';
+    }
+
+    /**
      * @internal The method should be only used from within the {@see AbstractPlatform} class hierarchy.
      */
-    public function supportsCommentOnStatement()
->>>>>>> c581ce57
-    {
-        return true;
-    }
-
-    public function getCurrentDateSQL(): string
-    {
-        return 'CURRENT DATE';
-    }
-
-    public function getCurrentTimeSQL(): string
-    {
-        return 'CURRENT TIME';
-    }
-
-    public function getCurrentTimestampSQL(): string
-    {
-        return 'CURRENT TIMESTAMP';
-    }
-
-<<<<<<< HEAD
     public function getIndexDeclarationSQL(Index $index): string
-=======
-    /**
-     * {@inheritDoc}
-     *
-     * @internal The method should be only used from within the {@see AbstractPlatform} class hierarchy.
-     */
-    public function getIndexDeclarationSQL($name, Index $index)
->>>>>>> c581ce57
     {
         // Index declaration in statements like CREATE TABLE is not supported.
         throw NotSupported::new(__METHOD__);
