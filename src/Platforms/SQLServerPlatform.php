--- conflicted
+++ resolved
@@ -598,11 +598,7 @@
 
                 $queryParts[] = $this->getAlterTableDropDefaultConstraintClause(
                     $diff->name,
-<<<<<<< HEAD
-                    $fromColumnName
-=======
-                    $columnDiff->oldColumnName,
->>>>>>> a24b89d6
+                    $fromColumnName,
                 );
             }
 
@@ -639,11 +635,7 @@
 
             $queryParts[] = $this->getAlterTableDropDefaultConstraintClause(
                 $diff->name,
-<<<<<<< HEAD
-                $fromColumnName->getQuotedName($this)
-=======
-                $oldColumnName->getQuotedName($this),
->>>>>>> a24b89d6
+                $fromColumnName->getQuotedName($this),
             );
             $queryParts[] = $this->getAlterTableAddDefaultConstraintClause($diff->name, $column);
         }
