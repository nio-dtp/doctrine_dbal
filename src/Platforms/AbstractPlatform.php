<?php

declare(strict_types=1);

namespace Doctrine\DBAL\Platforms;

use Doctrine\Common\EventManager;
use Doctrine\DBAL\Event\SchemaAlterTableAddColumnEventArgs;
use Doctrine\DBAL\Event\SchemaAlterTableChangeColumnEventArgs;
use Doctrine\DBAL\Event\SchemaAlterTableEventArgs;
use Doctrine\DBAL\Event\SchemaAlterTableRemoveColumnEventArgs;
use Doctrine\DBAL\Event\SchemaAlterTableRenameColumnEventArgs;
use Doctrine\DBAL\Event\SchemaCreateTableColumnEventArgs;
use Doctrine\DBAL\Event\SchemaCreateTableEventArgs;
use Doctrine\DBAL\Event\SchemaDropTableEventArgs;
use Doctrine\DBAL\Events;
use Doctrine\DBAL\Exception;
use Doctrine\DBAL\Exception\ColumnLengthRequired;
use Doctrine\DBAL\Exception\InvalidLockMode;
use Doctrine\DBAL\LockMode;
use Doctrine\DBAL\Platforms\Exception\NoColumnsSpecifiedForTable;
use Doctrine\DBAL\Platforms\Exception\NotSupported;
use Doctrine\DBAL\Platforms\Keywords\KeywordList;
use Doctrine\DBAL\Schema\Column;
use Doctrine\DBAL\Schema\ColumnDiff;
use Doctrine\DBAL\Schema\ForeignKeyConstraint;
use Doctrine\DBAL\Schema\Identifier;
use Doctrine\DBAL\Schema\Index;
use Doctrine\DBAL\Schema\Sequence;
use Doctrine\DBAL\Schema\Table;
use Doctrine\DBAL\Schema\TableDiff;
use Doctrine\DBAL\Schema\UniqueConstraint;
use Doctrine\DBAL\SQL\Parser;
use Doctrine\DBAL\TransactionIsolationLevel;
use Doctrine\DBAL\Types;
use Doctrine\DBAL\Types\Exception\TypeNotFound;
use Doctrine\DBAL\Types\Type;
use InvalidArgumentException;
use UnexpectedValueException;

use function addcslashes;
use function array_map;
use function array_merge;
use function array_unique;
use function array_values;
use function assert;
use function count;
use function explode;
use function implode;
use function in_array;
use function is_array;
use function is_bool;
use function is_float;
use function is_int;
use function is_string;
use function preg_quote;
use function preg_replace;
use function sprintf;
use function str_contains;
use function str_replace;
use function strlen;
use function strtolower;
use function strtoupper;

/**
 * Base class for all DatabasePlatforms. The DatabasePlatforms are the central
 * point of abstraction of platform-specific behaviors, features and SQL dialects.
 * They are a passive source of information.
 *
 * @todo Remove any unnecessary methods.
 */
abstract class AbstractPlatform
{
    public const CREATE_INDEXES = 1;

    public const CREATE_FOREIGNKEYS = 2;

    /** @var string[]|null */
    protected ?array $doctrineTypeMapping = null;

    protected ?EventManager $_eventManager = null;

    /**
     * Holds the KeywordList instance for the current platform.
     */
    protected ?KeywordList $_keywords = null;

    /**
     * Sets the EventManager used by the Platform.
     */
    public function setEventManager(EventManager $eventManager): void
    {
        $this->_eventManager = $eventManager;
    }

    /**
     * Gets the EventManager used by the Platform.
     */
    public function getEventManager(): ?EventManager
    {
        return $this->_eventManager;
    }

    /**
     * Returns the SQL snippet that declares a boolean column.
     *
     * @param mixed[] $column
     */
    abstract public function getBooleanTypeDeclarationSQL(array $column): string;

    /**
     * Returns the SQL snippet that declares a 4 byte integer column.
     *
     * @param mixed[] $column
     */
    abstract public function getIntegerTypeDeclarationSQL(array $column): string;

    /**
     * Returns the SQL snippet that declares an 8 byte integer column.
     *
     * @param mixed[] $column
     */
    abstract public function getBigIntTypeDeclarationSQL(array $column): string;

    /**
     * Returns the SQL snippet that declares a 2 byte integer column.
     *
     * @param mixed[] $column
     */
    abstract public function getSmallIntTypeDeclarationSQL(array $column): string;

    /**
     * Returns the SQL snippet that declares common properties of an integer column.
     *
     * @param mixed[] $column
     */
    abstract protected function _getCommonIntegerTypeDeclarationSQL(array $column): string;

    /**
     * Lazy load Doctrine Type Mappings.
     */
    abstract protected function initializeDoctrineTypeMappings(): void;

    /**
     * Initializes Doctrine Type Mappings with the platform defaults
     * and with all additional type mappings.
     */
    private function initializeAllDoctrineTypeMappings(): void
    {
        $this->initializeDoctrineTypeMappings();

        foreach (Type::getTypesMap() as $typeName => $className) {
            foreach (Type::getType($typeName)->getMappedDatabaseTypes($this) as $dbType) {
                $this->doctrineTypeMapping[$dbType] = $typeName;
            }
        }
    }

    /**
     * Returns the SQL snippet used to declare a column that can
     * store characters in the ASCII character set
     *
     * @param array<string, mixed> $column The column definition.
     *
     * @throws ColumnLengthRequired
     */
    public function getAsciiStringTypeDeclarationSQL(array $column): string
    {
        return $this->getStringTypeDeclarationSQL($column);
    }

    /**
     * Returns the SQL snippet used to declare a string column type.
     *
     * @param array<string, mixed> $column The column definition.
     *
     * @throws ColumnLengthRequired
     */
    public function getStringTypeDeclarationSQL(array $column): string
    {
        $length = $column['length'] ?? null;

        if (empty($column['fixed'])) {
            return $this->getVarcharTypeDeclarationSQLSnippet($length);
        }

        return $this->getCharTypeDeclarationSQLSnippet($length);
    }

    /**
     * Returns the SQL snippet used to declare a binary string column type.
     *
     * @param array<string, mixed> $column The column definition.
     *
     * @throws ColumnLengthRequired
     */
    public function getBinaryTypeDeclarationSQL(array $column): string
    {
        $length = $column['length'] ?? null;

        if (empty($column['fixed'])) {
            return $this->getVarbinaryTypeDeclarationSQLSnippet($length);
        }

        return $this->getBinaryTypeDeclarationSQLSnippet($length);
    }

    /**
     * Returns the SQL snippet to declare a GUID/UUID column.
     *
     * By default this maps directly to a CHAR(36) and only maps to more
     * special datatypes when the underlying databases support this datatype.
     *
     * @param array<string, mixed> $column The column definition.
     *
     * @throws Exception
     */
    public function getGuidTypeDeclarationSQL(array $column): string
    {
        $column['length'] = 36;
        $column['fixed']  = true;

        return $this->getStringTypeDeclarationSQL($column);
    }

    /**
     * Returns the SQL snippet to declare a JSON column.
     *
     * By default this maps directly to a CLOB and only maps to more
     * special datatypes when the underlying databases support this datatype.
     *
     * @param mixed[] $column
     */
    public function getJsonTypeDeclarationSQL(array $column): string
    {
        return $this->getClobTypeDeclarationSQL($column);
    }

    /**
     * @param int|null $length The length of the column in characters
     *                         or NULL if the length should be omitted.
     *
     * @throws ColumnLengthRequired
     */
    protected function getCharTypeDeclarationSQLSnippet(?int $length): string
    {
        $sql = 'CHAR';

        if ($length !== null) {
            $sql .= sprintf('(%d)', $length);
        }

        return $sql;
    }

    /**
     * @param int|null $length The length of the column in characters
     *                         or NULL if the length should be omitted.
     *
     * @throws ColumnLengthRequired
     */
    protected function getVarcharTypeDeclarationSQLSnippet(?int $length): string
    {
        if ($length === null) {
            throw ColumnLengthRequired::new($this, 'VARCHAR');
        }

        return sprintf('VARCHAR(%d)', $length);
    }

    /**
     * Returns the SQL snippet used to declare a fixed length binary column type.
     *
     * @param int|null $length The length of the column in bytes
     *                         or NULL if the length should be omitted.
     *
     * @throws ColumnLengthRequired
     */
    protected function getBinaryTypeDeclarationSQLSnippet(?int $length): string
    {
        $sql = 'BINARY';

        if ($length !== null) {
            $sql .= sprintf('(%d)', $length);
        }

        return $sql;
    }

    /**
     * Returns the SQL snippet used to declare a variable length binary column type.
     *
     * @param int|null $length The length of the column in bytes
     *                         or NULL if the length should be omitted.
     *
     * @throws ColumnLengthRequired
     */
    protected function getVarbinaryTypeDeclarationSQLSnippet(?int $length): string
    {
        if ($length === null) {
            throw ColumnLengthRequired::new($this, 'VARBINARY');
        }

        return sprintf('VARBINARY(%d)', $length);
    }

    /**
     * Returns the SQL snippet used to declare a CLOB column type.
     *
     * @param mixed[] $column
     */
    abstract public function getClobTypeDeclarationSQL(array $column): string;

    /**
     * Returns the SQL Snippet used to declare a BLOB column type.
     *
     * @param mixed[] $column
     */
    abstract public function getBlobTypeDeclarationSQL(array $column): string;

    /**
     * Registers a doctrine type to be used in conjunction with a column type of this platform.
     *
     * @throws Exception If the type is not found.
     */
    public function registerDoctrineTypeMapping(string $dbType, string $doctrineType): void
    {
        if ($this->doctrineTypeMapping === null) {
            $this->initializeAllDoctrineTypeMappings();
        }

        if (! Types\Type::hasType($doctrineType)) {
            throw TypeNotFound::new($doctrineType);
        }

        $dbType                             = strtolower($dbType);
        $this->doctrineTypeMapping[$dbType] = $doctrineType;
    }

    /**
     * Gets the Doctrine type that is mapped for the given database column type.
     *
     * @throws Exception
     */
    public function getDoctrineTypeMapping(string $dbType): string
    {
        if ($this->doctrineTypeMapping === null) {
            $this->initializeAllDoctrineTypeMappings();
        }

        $dbType = strtolower($dbType);

        if (! isset($this->doctrineTypeMapping[$dbType])) {
            throw new Exception(sprintf(
                'Unknown database type "%s" requested, %s may not support it.',
                $dbType,
                static::class
            ));
        }

        return $this->doctrineTypeMapping[$dbType];
    }

    /**
     * Checks if a database type is currently supported by this platform.
     */
    public function hasDoctrineTypeMappingFor(string $dbType): bool
    {
        if ($this->doctrineTypeMapping === null) {
            $this->initializeAllDoctrineTypeMappings();
        }

        $dbType = strtolower($dbType);

        return isset($this->doctrineTypeMapping[$dbType]);
    }

    /**
     * Gets the character used for identifier quoting.
     */
    public function getIdentifierQuoteCharacter(): string
    {
        return '"';
    }

    /**
     * Returns the regular expression operator.
     *
     * @throws Exception If not supported on this platform.
     */
    public function getRegexpExpression(): string
    {
        throw NotSupported::new(__METHOD__);
    }

    /**
     * Returns the SQL snippet to get the length of a text column in characters.
     *
     * @param string $string SQL expression producing the string.
     */
    public function getLengthExpression(string $string): string
    {
        return 'LENGTH(' . $string . ')';
    }

    /**
     * Returns the SQL snippet to get the remainder of the operation of division of dividend by divisor.
     *
     * @param string $dividend SQL expression producing the dividend.
     * @param string $divisor  SQL expression producing the divisor.
     */
    public function getModExpression(string $dividend, string $divisor): string
    {
        return 'MOD(' . $dividend . ', ' . $divisor . ')';
    }

    /**
     * Returns the SQL snippet to trim a string.
     *
     * @param string      $str  The expression to apply the trim to.
     * @param int         $mode The position of the trim (leading/trailing/both).
     * @param string|null $char The char to trim, has to be quoted already. Defaults to space.
     *
     * @throws InvalidArgumentException
     */
    public function getTrimExpression(string $str, int $mode = TrimMode::UNSPECIFIED, ?string $char = null): string
    {
        $tokens = [];

        switch ($mode) {
            case TrimMode::UNSPECIFIED:
                break;

            case TrimMode::LEADING:
                $tokens[] = 'LEADING';
                break;

            case TrimMode::TRAILING:
                $tokens[] = 'TRAILING';
                break;

            case TrimMode::BOTH:
                $tokens[] = 'BOTH';
                break;

            default:
                throw new InvalidArgumentException(
                    sprintf(
                        'The value of $mode is expected to be one of the TrimMode constants, %d given.',
                        $mode
                    )
                );
        }

        if ($char !== null) {
            $tokens[] = $char;
        }

        if (count($tokens) > 0) {
            $tokens[] = 'FROM';
        }

        $tokens[] = $str;

        return sprintf('TRIM(%s)', implode(' ', $tokens));
    }

    /**
     * Returns the SQL snippet to get the position of the first occurrence of the substring in the string.
     *
     * @param string      $string    SQL expression producing the string to locate the substring in.
     * @param string      $substring SQL expression producing the substring to locate.
     * @param string|null $start     SQL expression producing the position to start at.
     *                               Defaults to the beginning of the string.
     */
    abstract public function getLocateExpression(string $string, string $substring, ?string $start = null): string;

    /**
     * Returns an SQL snippet to get a substring inside the string.
     *
     * Note: Not SQL92, but common functionality.
     *
     * @param string      $string SQL expression producing the string from which a substring should be extracted.
     * @param string      $start  SQL expression producing the position to start at,
     * @param string|null $length SQL expression producing the length of the substring portion to be returned.
     *                            By default, the entire substring is returned.
     */
    public function getSubstringExpression(string $string, string $start, ?string $length = null): string
    {
        if ($length === null) {
            return sprintf('SUBSTRING(%s FROM %s)', $string, $start);
        }

        return sprintf('SUBSTRING(%s FROM %s FOR %s)', $string, $start, $length);
    }

    /**
     * Returns a SQL snippet to concatenate the given strings.
     */
    public function getConcatExpression(string ...$string): string
    {
        return implode(' || ', $string);
    }

    /**
     * Returns the SQL to calculate the difference in days between the two passed dates.
     *
     * Computes diff = date1 - date2.
     */
    abstract public function getDateDiffExpression(string $date1, string $date2): string;

    /**
     * Returns the SQL to add the number of given seconds to a date.
     *
     * @param string $date    SQL expression producing the date.
     * @param string $seconds SQL expression producing the number of seconds.
     */
    public function getDateAddSecondsExpression(string $date, string $seconds): string
    {
        return $this->getDateArithmeticIntervalExpression($date, '+', $seconds, DateIntervalUnit::SECOND);
    }

    /**
     * Returns the SQL to subtract the number of given seconds from a date.
     *
     * @param string $date    SQL expression producing the date.
     * @param string $seconds SQL expression producing the number of seconds.
     */
    public function getDateSubSecondsExpression(string $date, string $seconds): string
    {
        return $this->getDateArithmeticIntervalExpression($date, '-', $seconds, DateIntervalUnit::SECOND);
    }

    /**
     * Returns the SQL to add the number of given minutes to a date.
     *
     * @param string $date    SQL expression producing the date.
     * @param string $minutes SQL expression producing the number of minutes.
     */
    public function getDateAddMinutesExpression(string $date, string $minutes): string
    {
        return $this->getDateArithmeticIntervalExpression($date, '+', $minutes, DateIntervalUnit::MINUTE);
    }

    /**
     * Returns the SQL to subtract the number of given minutes from a date.
     *
     * @param string $date    SQL expression producing the date.
     * @param string $minutes SQL expression producing the number of minutes.
     */
    public function getDateSubMinutesExpression(string $date, string $minutes): string
    {
        return $this->getDateArithmeticIntervalExpression($date, '-', $minutes, DateIntervalUnit::MINUTE);
    }

    /**
     * Returns the SQL to add the number of given hours to a date.
     *
     * @param string $date  SQL expression producing the date.
     * @param string $hours SQL expression producing the number of hours.
     */
    public function getDateAddHourExpression(string $date, string $hours): string
    {
        return $this->getDateArithmeticIntervalExpression($date, '+', $hours, DateIntervalUnit::HOUR);
    }

    /**
     * Returns the SQL to subtract the number of given hours to a date.
     *
     * @param string $date  SQL expression producing the date.
     * @param string $hours SQL expression producing the number of hours.
     */
    public function getDateSubHourExpression(string $date, string $hours): string
    {
        return $this->getDateArithmeticIntervalExpression($date, '-', $hours, DateIntervalUnit::HOUR);
    }

    /**
     * Returns the SQL to add the number of given days to a date.
     *
     * @param string $date SQL expression producing the date.
     * @param string $days SQL expression producing the number of days.
     */
    public function getDateAddDaysExpression(string $date, string $days): string
    {
        return $this->getDateArithmeticIntervalExpression($date, '+', $days, DateIntervalUnit::DAY);
    }

    /**
     * Returns the SQL to subtract the number of given days to a date.
     *
     * @param string $date SQL expression producing the date.
     * @param string $days SQL expression producing the number of days.
     */
    public function getDateSubDaysExpression(string $date, string $days): string
    {
        return $this->getDateArithmeticIntervalExpression($date, '-', $days, DateIntervalUnit::DAY);
    }

    /**
     * Returns the SQL to add the number of given weeks to a date.
     *
     * @param string $date  SQL expression producing the date.
     * @param string $weeks SQL expression producing the number of weeks.
     */
    public function getDateAddWeeksExpression(string $date, string $weeks): string
    {
        return $this->getDateArithmeticIntervalExpression($date, '+', $weeks, DateIntervalUnit::WEEK);
    }

    /**
     * Returns the SQL to subtract the number of given weeks from a date.
     *
     * @param string $date  SQL expression producing the date.
     * @param string $weeks SQL expression producing the number of weeks.
     */
    public function getDateSubWeeksExpression(string $date, string $weeks): string
    {
        return $this->getDateArithmeticIntervalExpression($date, '-', $weeks, DateIntervalUnit::WEEK);
    }

    /**
     * Returns the SQL to add the number of given months to a date.
     *
     * @param string $date   SQL expression producing the date.
     * @param string $months SQL expression producing the number of months.
     */
    public function getDateAddMonthExpression(string $date, string $months): string
    {
        return $this->getDateArithmeticIntervalExpression($date, '+', $months, DateIntervalUnit::MONTH);
    }

    /**
     * Returns the SQL to subtract the number of given months to a date.
     *
     * @param string $date   SQL expression producing the date.
     * @param string $months SQL expression producing the number of months.
     */
    public function getDateSubMonthExpression(string $date, string $months): string
    {
        return $this->getDateArithmeticIntervalExpression($date, '-', $months, DateIntervalUnit::MONTH);
    }

    /**
     * Returns the SQL to add the number of given quarters to a date.
     *
     * @param string $date     SQL expression producing the date.
     * @param string $quarters SQL expression producing the number of quarters.
     */
    public function getDateAddQuartersExpression(string $date, string $quarters): string
    {
        return $this->getDateArithmeticIntervalExpression($date, '+', $quarters, DateIntervalUnit::QUARTER);
    }

    /**
     * Returns the SQL to subtract the number of given quarters from a date.
     *
     * @param string $date     SQL expression producing the date.
     * @param string $quarters SQL expression producing the number of quarters.
     */
    public function getDateSubQuartersExpression(string $date, string $quarters): string
    {
        return $this->getDateArithmeticIntervalExpression($date, '-', $quarters, DateIntervalUnit::QUARTER);
    }

    /**
     * Returns the SQL to add the number of given years to a date.
     *
     * @param string $date  SQL expression producing the date.
     * @param string $years SQL expression producing the number of years.
     */
    public function getDateAddYearsExpression(string $date, string $years): string
    {
        return $this->getDateArithmeticIntervalExpression($date, '+', $years, DateIntervalUnit::YEAR);
    }

    /**
     * Returns the SQL to subtract the number of given years from a date.
     *
     * @param string $date  SQL expression producing the date.
     * @param string $years SQL expression producing the number of years.
     */
    public function getDateSubYearsExpression(string $date, string $years): string
    {
        return $this->getDateArithmeticIntervalExpression($date, '-', $years, DateIntervalUnit::YEAR);
    }

    /**
     * Returns the SQL for a date arithmetic expression.
     *
     * @param string $date     SQL expression representing a date to perform the arithmetic operation on.
     * @param string $operator The arithmetic operator (+ or -).
     * @param string $interval SQL expression representing the value of the interval that shall be calculated
     *                         into the date.
     * @param string $unit     The unit of the interval that shall be calculated into the date.
     *                         One of the DATE_INTERVAL_UNIT_* constants.
     */
    abstract protected function getDateArithmeticIntervalExpression(
        string $date,
        string $operator,
        string $interval,
        string $unit
    ): string;

    /**
     * Generates the SQL expression which represents the given date interval multiplied by a number
     *
     * @param string $interval   SQL expression describing the interval value
     * @param int    $multiplier Interval multiplier
     */
    protected function multiplyInterval(string $interval, int $multiplier): string
    {
        return sprintf('(%s * %d)', $interval, $multiplier);
    }

    /**
     * Returns the SQL bit AND comparison expression.
     *
     * @param string $value1 SQL expression producing the first value.
     * @param string $value2 SQL expression producing the second value.
     */
    public function getBitAndComparisonExpression(string $value1, string $value2): string
    {
        return '(' . $value1 . ' & ' . $value2 . ')';
    }

    /**
     * Returns the SQL bit OR comparison expression.
     *
     * @param string $value1 SQL expression producing the first value.
     * @param string $value2 SQL expression producing the second value.
     */
    public function getBitOrComparisonExpression(string $value1, string $value2): string
    {
        return '(' . $value1 . ' | ' . $value2 . ')';
    }

    /**
     * Returns the SQL expression which represents the currently selected database.
     */
    abstract public function getCurrentDatabaseExpression(): string;

    /**
     * Returns the FOR UPDATE expression.
     */
    public function getForUpdateSQL(): string
    {
        return 'FOR UPDATE';
    }

    /**
     * Honors that some SQL vendors such as MsSql use table hints for locking instead of the
     * ANSI SQL FOR UPDATE specification.
     *
     * @param string $fromClause The FROM clause to append the hint for the given lock mode to
     * @param int    $lockMode   One of the Doctrine\DBAL\LockMode::* constants
     * @psalm-param LockMode::* $lockMode
     */
    public function appendLockHint(string $fromClause, int $lockMode): string
    {
        switch ($lockMode) {
            case LockMode::NONE:
            case LockMode::OPTIMISTIC:
            case LockMode::PESSIMISTIC_READ:
            case LockMode::PESSIMISTIC_WRITE:
                return $fromClause;

            default:
                throw InvalidLockMode::fromLockMode($lockMode);
        }
    }

    /**
     * Returns the SQL snippet to append to any SELECT statement which locks rows in shared read lock.
     *
     * This defaults to the ANSI SQL "FOR UPDATE", which is an exclusive lock (Write). Some database
     * vendors allow to lighten this constraint up to be a real read lock.
     */
    public function getReadLockSQL(): string
    {
        return $this->getForUpdateSQL();
    }

    /**
     * Returns the SQL snippet to append to any SELECT statement which obtains an exclusive lock on the rows.
     *
     * The semantics of this lock mode should equal the SELECT .. FOR UPDATE of the ANSI SQL standard.
     */
    public function getWriteLockSQL(): string
    {
        return $this->getForUpdateSQL();
    }

    /**
     * Returns the SQL snippet to drop an existing table.
     */
    public function getDropTableSQL(string $table): string
    {
        if ($this->_eventManager !== null && $this->_eventManager->hasListeners(Events::onSchemaDropTable)) {
            $eventArgs = new SchemaDropTableEventArgs($table, $this);
            $this->_eventManager->dispatchEvent(Events::onSchemaDropTable, $eventArgs);

            if ($eventArgs->isDefaultPrevented()) {
                $sql = $eventArgs->getSql();

                if ($sql === null) {
                    throw new UnexpectedValueException(
                        'Default implementation of DROP TABLE was overridden with NULL.'
                    );
                }

                return $sql;
            }
        }

        return 'DROP TABLE ' . $table;
    }

    /**
     * Returns the SQL to safely drop a temporary table WITHOUT implicitly committing an open transaction.
     */
    public function getDropTemporaryTableSQL(string $table): string
    {
        return $this->getDropTableSQL($table);
    }

    /**
     * Returns the SQL to drop an index from a table.
     */
    public function getDropIndexSQL(string $name, string $table): string
    {
        return 'DROP INDEX ' . $name;
    }

    /**
     * Returns the SQL to drop a constraint.
     *
     * @internal The method should be only used from within the {@see AbstractPlatform} class hierarchy.
     */
    protected function getDropConstraintSQL(string $name, string $table): string
    {
        return 'ALTER TABLE ' . $table . ' DROP CONSTRAINT ' . $name;
    }

    /**
     * Returns the SQL to drop a foreign key.
     */
    public function getDropForeignKeySQL(string $foreignKey, string $table): string
    {
        return 'ALTER TABLE ' . $table . ' DROP FOREIGN KEY ' . $foreignKey;
    }

    /**
     * Returns the SQL to drop a unique constraint.
     */
    public function getDropUniqueConstraintSQL(string $name, string $tableName): string
    {
        return $this->getDropConstraintSQL($name, $tableName);
    }

    /**
     * Returns the SQL statement(s) to create a table with the specified name, columns and constraints
     * on this platform.
     *
     * @return array<int, string> The sequence of SQL statements.
     *
     * @throws Exception
     */
    public function getCreateTableSQL(Table $table, int $createFlags = self::CREATE_INDEXES): array
    {
        if (count($table->getColumns()) === 0) {
            throw NoColumnsSpecifiedForTable::new($table->getName());
        }

        $tableName                    = $table->getQuotedName($this);
        $options                      = $table->getOptions();
        $options['uniqueConstraints'] = [];
        $options['indexes']           = [];
        $options['primary']           = [];

        if (($createFlags & self::CREATE_INDEXES) > 0) {
            foreach ($table->getIndexes() as $index) {
                if (! $index->isPrimary()) {
                    $options['indexes'][$index->getQuotedName($this)] = $index;

                    continue;
                }

                $options['primary']       = $index->getQuotedColumns($this);
                $options['primary_index'] = $index;
            }

            foreach ($table->getUniqueConstraints() as $uniqueConstraint) {
                $options['uniqueConstraints'][$uniqueConstraint->getQuotedName($this)] = $uniqueConstraint;
            }
        }

        if (($createFlags & self::CREATE_FOREIGNKEYS) > 0) {
            $options['foreignKeys'] = [];

            foreach ($table->getForeignKeys() as $fkConstraint) {
                $options['foreignKeys'][] = $fkConstraint;
            }
        }

        $columnSql = [];
        $columns   = [];

        foreach ($table->getColumns() as $column) {
            if (
                $this->_eventManager !== null
                && $this->_eventManager->hasListeners(Events::onSchemaCreateTableColumn)
            ) {
                $eventArgs = new SchemaCreateTableColumnEventArgs($column, $table, $this);

                $this->_eventManager->dispatchEvent(Events::onSchemaCreateTableColumn, $eventArgs);

                $columnSql = array_merge($columnSql, $eventArgs->getSql());

                if ($eventArgs->isDefaultPrevented()) {
                    continue;
                }
            }

            $columnData = $this->columnToArray($column);

            if (in_array($column->getName(), $options['primary'], true)) {
                $columnData['primary'] = true;
            }

            $columns[] = $columnData;
        }

        if ($this->_eventManager !== null && $this->_eventManager->hasListeners(Events::onSchemaCreateTable)) {
            $eventArgs = new SchemaCreateTableEventArgs($table, $columns, $options, $this);

            $this->_eventManager->dispatchEvent(Events::onSchemaCreateTable, $eventArgs);

            if ($eventArgs->isDefaultPrevented()) {
                return array_merge($eventArgs->getSql(), $columnSql);
            }
        }

        $sql = $this->_getCreateTableSQL($tableName, $columns, $options);

        if ($this->supportsCommentOnStatement()) {
            if ($table->hasOption('comment')) {
                $sql[] = $this->getCommentOnTableSQL($tableName, $table->getOption('comment'));
            }

            foreach ($table->getColumns() as $column) {
                $comment = $column->getComment();

                if ($comment === '') {
                    continue;
                }

                $sql[] = $this->getCommentOnColumnSQL($tableName, $column->getQuotedName($this), $comment);
            }
        }

        return array_merge($sql, $columnSql);
    }

    protected function getCommentOnTableSQL(string $tableName, string $comment): string
    {
        $tableName = new Identifier($tableName);

        return sprintf(
            'COMMENT ON TABLE %s IS %s',
            $tableName->getQuotedName($this),
            $this->quoteStringLiteral($comment)
        );
    }

    public function getCommentOnColumnSQL(string $tableName, string $columnName, string $comment): string
    {
        $tableName  = new Identifier($tableName);
        $columnName = new Identifier($columnName);

        return sprintf(
            'COMMENT ON COLUMN %s.%s IS %s',
            $tableName->getQuotedName($this),
            $columnName->getQuotedName($this),
            $this->quoteStringLiteral($comment)
        );
    }

    /**
     * Returns the SQL to create inline comment on a column.
     *
     * @throws Exception If not supported on this platform.
     */
    public function getInlineColumnCommentSQL(string $comment): string
    {
        if (! $this->supportsInlineColumnComments()) {
            throw NotSupported::new(__METHOD__);
        }

        return 'COMMENT ' . $this->quoteStringLiteral($comment);
    }

    /**
     * Returns the SQL used to create a table.
     *
     * @param mixed[][] $columns
     * @param mixed[]   $options
     *
     * @return array<int, string>
     */
    protected function _getCreateTableSQL(string $name, array $columns, array $options = []): array
    {
        $columnListSql = $this->getColumnDeclarationListSQL($columns);

        if (isset($options['uniqueConstraints']) && ! empty($options['uniqueConstraints'])) {
            foreach ($options['uniqueConstraints'] as $definition) {
                $columnListSql .= ', ' . $this->getUniqueConstraintDeclarationSQL($definition);
            }
        }

        if (isset($options['primary']) && ! empty($options['primary'])) {
            $columnListSql .= ', PRIMARY KEY(' . implode(', ', array_unique(array_values($options['primary']))) . ')';
        }

        if (isset($options['indexes']) && ! empty($options['indexes'])) {
            foreach ($options['indexes'] as $index => $definition) {
                $columnListSql .= ', ' . $this->getIndexDeclarationSQL($definition);
            }
        }

        $query = 'CREATE TABLE ' . $name . ' (' . $columnListSql;
        $check = $this->getCheckDeclarationSQL($columns);

        if (! empty($check)) {
            $query .= ', ' . $check;
        }

        $query .= ')';

        $sql = [$query];

        if (isset($options['foreignKeys'])) {
            foreach ((array) $options['foreignKeys'] as $definition) {
                $sql[] = $this->getCreateForeignKeySQL($definition, $name);
            }
        }

        return $sql;
    }

    public function getCreateTemporaryTableSnippetSQL(): string
    {
        return 'CREATE TEMPORARY TABLE';
    }

    /**
     * Returns the SQL to create a sequence on this platform.
     *
     * @throws Exception If not supported on this platform.
     */
    public function getCreateSequenceSQL(Sequence $sequence): string
    {
        throw NotSupported::new(__METHOD__);
    }

    /**
     * Returns the SQL to change a sequence on this platform.
     *
     * @throws Exception If not supported on this platform.
     */
    public function getAlterSequenceSQL(Sequence $sequence): string
    {
        throw NotSupported::new(__METHOD__);
    }

    /**
     * Returns the SQL snippet to drop an existing sequence.
     *
     * @throws Exception If not supported on this platform.
     */
    public function getDropSequenceSQL(string $name): string
    {
        if (! $this->supportsSequences()) {
            throw NotSupported::new(__METHOD__);
        }

        return 'DROP SEQUENCE ' . $name;
    }

    /**
     * Returns the SQL to create an index on a table on this platform.
     *
     * @throws InvalidArgumentException
     */
    public function getCreateIndexSQL(Index $index, string $table): string
    {
        $name    = $index->getQuotedName($this);
        $columns = $index->getColumns();

        if (count($columns) === 0) {
            throw new InvalidArgumentException('Incomplete definition. "columns" required.');
        }

        if ($index->isPrimary()) {
            return $this->getCreatePrimaryKeySQL($index, $table);
        }

        $query  = 'CREATE ' . $this->getCreateIndexSQLFlags($index) . 'INDEX ' . $name . ' ON ' . $table;
        $query .= ' (' . $this->getIndexFieldDeclarationListSQL($index) . ')' . $this->getPartialIndexSQL($index);

        return $query;
    }

    /**
     * Adds condition for partial index.
     */
    protected function getPartialIndexSQL(Index $index): string
    {
        if ($this->supportsPartialIndexes() && $index->hasOption('where')) {
            return ' WHERE ' . $index->getOption('where');
        }

        return '';
    }

    /**
     * Adds additional flags for index generation.
     */
    protected function getCreateIndexSQLFlags(Index $index): string
    {
        return $index->isUnique() ? 'UNIQUE ' : '';
    }

    /**
     * Returns the SQL to create an unnamed primary key constraint.
     */
    public function getCreatePrimaryKeySQL(Index $index, string $table): string
    {
        return 'ALTER TABLE ' . $table . ' ADD PRIMARY KEY (' . $this->getIndexFieldDeclarationListSQL($index) . ')';
    }

    /**
     * Returns the SQL to create a named schema.
     *
     * @throws Exception If not supported on this platform.
     */
    public function getCreateSchemaSQL(string $schemaName): string
    {
        if (! $this->supportsSchemas()) {
            throw NotSupported::new(__METHOD__);
        }

        return 'CREATE SCHEMA ' . $schemaName;
    }

    /**
     * Returns the SQL to create a unique constraint on a table on this platform.
     */
    public function getCreateUniqueConstraintSQL(UniqueConstraint $constraint, string $tableName): string
    {
        return 'ALTER TABLE ' . $tableName . ' ADD CONSTRAINT ' . $constraint->getQuotedName($this) . ' UNIQUE'
            . ' (' . implode(', ', $constraint->getQuotedColumns($this)) . ')';
    }

    /**
     * Returns the SQL snippet to drop a schema.
     *
     * @throws Exception If not supported on this platform.
     */
    public function getDropSchemaSQL(string $schemaName): string
    {
        if (! $this->supportsSchemas()) {
            throw NotSupported::new(__METHOD__);
        }

        return 'DROP SCHEMA ' . $schemaName;
    }

    /**
     * Quotes a string so that it can be safely used as a table or column name,
     * even if it is a reserved word of the platform. This also detects identifier
     * chains separated by dot and quotes them independently.
     *
     * NOTE: Just because you CAN use quoted identifiers doesn't mean
     * you SHOULD use them. In general, they end up causing way more
     * problems than they solve.
     *
     * @param string $identifier The identifier name to be quoted.
     *
     * @return string The quoted identifier string.
     */
    public function quoteIdentifier(string $identifier): string
    {
        if (str_contains($identifier, '.')) {
            $parts = array_map([$this, 'quoteSingleIdentifier'], explode('.', $identifier));

            return implode('.', $parts);
        }

        return $this->quoteSingleIdentifier($identifier);
    }

    /**
     * Quotes a single identifier (no dot chain separation).
     *
     * @param string $str The identifier name to be quoted.
     *
     * @return string The quoted identifier string.
     */
    public function quoteSingleIdentifier(string $str): string
    {
        $c = $this->getIdentifierQuoteCharacter();

        return $c . str_replace($c, $c . $c, $str) . $c;
    }

    /**
     * Returns the SQL to create a new foreign key.
     *
     * @param ForeignKeyConstraint $foreignKey The foreign key constraint.
     * @param string               $table      The name of the table on which the foreign key is to be created.
     */
    public function getCreateForeignKeySQL(ForeignKeyConstraint $foreignKey, string $table): string
    {
        return 'ALTER TABLE ' . $table . ' ADD ' . $this->getForeignKeyDeclarationSQL($foreignKey);
    }

    /**
     * Gets the SQL statements for altering an existing table.
     *
     * This method returns an array of SQL statements, since some platforms need several statements.
     *
     * @return array<int, string>
     */
    abstract public function getAlterTableSQL(TableDiff $diff): array;

    /**
     * @param mixed[] $columnSql
     */
    protected function onSchemaAlterTableAddColumn(Column $column, TableDiff $diff, array &$columnSql): bool
    {
        if ($this->_eventManager === null) {
            return false;
        }

        if (! $this->_eventManager->hasListeners(Events::onSchemaAlterTableAddColumn)) {
            return false;
        }

        $eventArgs = new SchemaAlterTableAddColumnEventArgs($column, $diff, $this);
        $this->_eventManager->dispatchEvent(Events::onSchemaAlterTableAddColumn, $eventArgs);

        $columnSql = array_merge($columnSql, $eventArgs->getSql());

        return $eventArgs->isDefaultPrevented();
    }

    /**
     * @param string[] $columnSql
     */
    protected function onSchemaAlterTableRemoveColumn(Column $column, TableDiff $diff, array &$columnSql): bool
    {
        if ($this->_eventManager === null) {
            return false;
        }

        if (! $this->_eventManager->hasListeners(Events::onSchemaAlterTableRemoveColumn)) {
            return false;
        }

        $eventArgs = new SchemaAlterTableRemoveColumnEventArgs($column, $diff, $this);
        $this->_eventManager->dispatchEvent(Events::onSchemaAlterTableRemoveColumn, $eventArgs);

        $columnSql = array_merge($columnSql, $eventArgs->getSql());

        return $eventArgs->isDefaultPrevented();
    }

    /**
     * @param string[] $columnSql
     */
    protected function onSchemaAlterTableChangeColumn(ColumnDiff $columnDiff, TableDiff $diff, array &$columnSql): bool
    {
        if ($this->_eventManager === null) {
            return false;
        }

        if (! $this->_eventManager->hasListeners(Events::onSchemaAlterTableChangeColumn)) {
            return false;
        }

        $eventArgs = new SchemaAlterTableChangeColumnEventArgs($columnDiff, $diff, $this);
        $this->_eventManager->dispatchEvent(Events::onSchemaAlterTableChangeColumn, $eventArgs);

        $columnSql = array_merge($columnSql, $eventArgs->getSql());

        return $eventArgs->isDefaultPrevented();
    }

    /**
     * @param string[] $columnSql
     */
    protected function onSchemaAlterTableRenameColumn(
        string $oldColumnName,
        Column $column,
        TableDiff $diff,
        array &$columnSql
    ): bool {
        if ($this->_eventManager === null) {
            return false;
        }

        if (! $this->_eventManager->hasListeners(Events::onSchemaAlterTableRenameColumn)) {
            return false;
        }

        $eventArgs = new SchemaAlterTableRenameColumnEventArgs($oldColumnName, $column, $diff, $this);
        $this->_eventManager->dispatchEvent(Events::onSchemaAlterTableRenameColumn, $eventArgs);

        $columnSql = array_merge($columnSql, $eventArgs->getSql());

        return $eventArgs->isDefaultPrevented();
    }

    /**
     * @param string[] $sql
     */
    protected function onSchemaAlterTable(TableDiff $diff, array &$sql): bool
    {
        if ($this->_eventManager === null) {
            return false;
        }

        if (! $this->_eventManager->hasListeners(Events::onSchemaAlterTable)) {
            return false;
        }

        $eventArgs = new SchemaAlterTableEventArgs($diff, $this);
        $this->_eventManager->dispatchEvent(Events::onSchemaAlterTable, $eventArgs);

        $sql = array_merge($sql, $eventArgs->getSql());

        return $eventArgs->isDefaultPrevented();
    }

    /**
     * @return string[]
     */
    protected function getPreAlterTableIndexForeignKeySQL(TableDiff $diff): array
    {
        $tableName = $diff->getName($this)->getQuotedName($this);

        $sql = [];
        if ($this->supportsForeignKeyConstraints()) {
            foreach ($diff->removedForeignKeys as $foreignKey) {
                $sql[] = $this->getDropForeignKeySQL($foreignKey->getQuotedName($this), $tableName);
            }

            foreach ($diff->changedForeignKeys as $foreignKey) {
                $sql[] = $this->getDropForeignKeySQL($foreignKey->getQuotedName($this), $tableName);
            }
        }

        foreach ($diff->removedIndexes as $index) {
            $sql[] = $this->getDropIndexSQL($index->getQuotedName($this), $tableName);
        }

        foreach ($diff->changedIndexes as $index) {
            $sql[] = $this->getDropIndexSQL($index->getQuotedName($this), $tableName);
        }

        return $sql;
    }

    /**
     * @return string[]
     */
    protected function getPostAlterTableIndexForeignKeySQL(TableDiff $diff): array
    {
        $sql     = [];
        $newName = $diff->getNewName();

        if ($newName !== null) {
            $tableName = $newName->getQuotedName($this);
        } else {
            $tableName = $diff->getName($this)->getQuotedName($this);
        }

        if ($this->supportsForeignKeyConstraints()) {
            foreach ($diff->addedForeignKeys as $foreignKey) {
                $sql[] = $this->getCreateForeignKeySQL($foreignKey, $tableName);
            }

            foreach ($diff->changedForeignKeys as $foreignKey) {
                $sql[] = $this->getCreateForeignKeySQL($foreignKey, $tableName);
            }
        }

        foreach ($diff->addedIndexes as $index) {
            $sql[] = $this->getCreateIndexSQL($index, $tableName);
        }

        foreach ($diff->changedIndexes as $index) {
            $sql[] = $this->getCreateIndexSQL($index, $tableName);
        }

        foreach ($diff->renamedIndexes as $oldIndexName => $index) {
            $oldIndexName = new Identifier($oldIndexName);
            $sql          = array_merge(
                $sql,
                $this->getRenameIndexSQL($oldIndexName->getQuotedName($this), $index, $tableName)
            );
        }

        return $sql;
    }

    /**
     * Returns the SQL for renaming an index on a table.
     *
     * @param string $oldIndexName The name of the index to rename from.
     * @param Index  $index        The definition of the index to rename to.
     * @param string $tableName    The table to rename the given index on.
     *
     * @return string[] The sequence of SQL statements for renaming the given index.
     */
    protected function getRenameIndexSQL(string $oldIndexName, Index $index, string $tableName): array
    {
        return [
            $this->getDropIndexSQL($oldIndexName, $tableName),
            $this->getCreateIndexSQL($index, $tableName),
        ];
    }

    /**
     * Gets declaration of a number of columns in bulk.
     *
     * @param mixed[][] $columns A multidimensional array.
     *                           The first dimension determines the ordinal position of the column,
     *                           while the second dimension is keyed with the name of the properties
     *                           of the column being declared as array indexes. Currently, the types
     *                           of supported column properties are as follows:
     *
     *      length
     *          Integer value that determines the maximum length of the text
     *          column. If this argument is missing the column should be
     *          declared to have the longest length allowed by the DBMS.
     *
     *      default
     *          Text value to be used as default for this column.
     *
     *      notnull
     *          Boolean flag that indicates whether this column is constrained
     *          to not be set to null.
     *      charset
     *          Text value with the default CHARACTER SET for this column.
     *      collation
     *          Text value with the default COLLATION for this column.
     *      unique
     *          unique constraint
     */
    public function getColumnDeclarationListSQL(array $columns): string
    {
        $declarations = [];

        foreach ($columns as $column) {
            $declarations[] = $this->getColumnDeclarationSQL($column['name'], $column);
        }

        return implode(', ', $declarations);
    }

    /**
     * Obtains DBMS specific SQL code portion needed to declare a generic type
     * column to be used in statements like CREATE TABLE.
     *
     * @param string  $name   The name the column to be declared.
     * @param mixed[] $column An associative array with the name of the properties
     *                        of the column being declared as array indexes. Currently, the types
     *                        of supported column properties are as follows:
     *
     *      length
     *          Integer value that determines the maximum length of the text
     *          column. If this argument is missing the column should be
     *          declared to have the longest length allowed by the DBMS.
     *
     *      default
     *          Text value to be used as default for this column.
     *
     *      notnull
     *          Boolean flag that indicates whether this column is constrained
     *          to not be set to null.
     *      charset
     *          Text value with the default CHARACTER SET for this column.
     *      collation
     *          Text value with the default COLLATION for this column.
     *      unique
     *          unique constraint
     *      check
     *          column check constraint
     *      columnDefinition
     *          a string that defines the complete column
     *
     * @return string DBMS specific SQL code portion that should be used to declare the column.
     *
     * @throws Exception
     */
    public function getColumnDeclarationSQL(string $name, array $column): string
    {
        if (isset($column['columnDefinition'])) {
            $declaration = $this->getCustomTypeDeclarationSQL($column);
        } else {
            $default = $this->getDefaultValueDeclarationSQL($column);

            $charset = ! empty($column['charset']) ?
                ' ' . $this->getColumnCharsetDeclarationSQL($column['charset']) : '';

            $collation = ! empty($column['collation']) ?
                ' ' . $this->getColumnCollationDeclarationSQL($column['collation']) : '';

            $notnull = ! empty($column['notnull']) ? ' NOT NULL' : '';

            $unique = ! empty($column['unique']) ? ' UNIQUE' : '';

            $check = ! empty($column['check']) ? ' ' . $column['check'] : '';

            $typeDecl    = $column['type']->getSQLDeclaration($column, $this);
            $declaration = $typeDecl . $charset . $default . $notnull . $unique . $check . $collation;

            if ($this->supportsInlineColumnComments() && isset($column['comment']) && $column['comment'] !== '') {
                $declaration .= ' ' . $this->getInlineColumnCommentSQL($column['comment']);
            }
        }

        return $name . ' ' . $declaration;
    }

    /**
     * Returns the SQL snippet that declares a floating point column of arbitrary precision.
     *
     * @param mixed[] $column
     */
    public function getDecimalTypeDeclarationSQL(array $column): string
    {
        $column['precision'] = ! isset($column['precision']) || empty($column['precision'])
            ? 10 : $column['precision'];
        $column['scale']     = ! isset($column['scale']) || empty($column['scale'])
            ? 0 : $column['scale'];

        return 'NUMERIC(' . $column['precision'] . ', ' . $column['scale'] . ')';
    }

    /**
     * Obtains DBMS specific SQL code portion needed to set a default value
     * declaration to be used in statements like CREATE TABLE.
     *
     * @param mixed[] $column The column definition array.
     *
     * @return string DBMS specific SQL code portion needed to set a default value.
     */
    public function getDefaultValueDeclarationSQL(array $column): string
    {
        if (! isset($column['default'])) {
            return empty($column['notnull']) ? ' DEFAULT NULL' : '';
        }

        $default = $column['default'];

        if (! isset($column['type'])) {
            return " DEFAULT '" . $default . "'";
        }

        $type = $column['type'];

        if ($type instanceof Types\PhpIntegerMappingType) {
            return ' DEFAULT ' . $default;
        }

        if ($type instanceof Types\PhpDateTimeMappingType && $default === $this->getCurrentTimestampSQL()) {
            return ' DEFAULT ' . $this->getCurrentTimestampSQL();
        }

        if ($type instanceof Types\TimeType && $default === $this->getCurrentTimeSQL()) {
            return ' DEFAULT ' . $this->getCurrentTimeSQL();
        }

        if ($type instanceof Types\DateType && $default === $this->getCurrentDateSQL()) {
            return ' DEFAULT ' . $this->getCurrentDateSQL();
        }

        if ($type instanceof Types\BooleanType) {
            return ' DEFAULT ' . $this->convertBooleans($default);
        }

        if (is_int($default) || is_float($default)) {
            return ' DEFAULT ' . $default;
        }

        return ' DEFAULT ' . $this->quoteStringLiteral($default);
    }

    /**
     * Obtains DBMS specific SQL code portion needed to set a CHECK constraint
     * declaration to be used in statements like CREATE TABLE.
     *
     * @param string[]|mixed[][] $definition The check definition.
     *
     * @return string DBMS specific SQL code portion needed to set a CHECK constraint.
     */
    public function getCheckDeclarationSQL(array $definition): string
    {
        $constraints = [];
        foreach ($definition as $def) {
            if (is_string($def)) {
                $constraints[] = 'CHECK (' . $def . ')';
            } else {
                if (isset($def['min'])) {
                    $constraints[] = 'CHECK (' . $def['name'] . ' >= ' . $def['min'] . ')';
                }

                if (! isset($def['max'])) {
                    continue;
                }

                $constraints[] = 'CHECK (' . $def['name'] . ' <= ' . $def['max'] . ')';
            }
        }

        return implode(', ', $constraints);
    }

    /**
     * Obtains DBMS specific SQL code portion needed to set a unique
     * constraint declaration to be used in statements like CREATE TABLE.
     *
     * @param UniqueConstraint $constraint The unique constraint definition.
     *
     * @return string DBMS specific SQL code portion needed to set a constraint.
     *
     * @throws InvalidArgumentException
     */
    public function getUniqueConstraintDeclarationSQL(UniqueConstraint $constraint): string
    {
        $columns = $constraint->getColumns();

        if (count($columns) === 0) {
            throw new InvalidArgumentException('Incomplete definition. "columns" required.');
        }

        $chunks = ['CONSTRAINT'];

        if ($constraint->getName() !== '') {
            $chunks[] = $constraint->getQuotedName($this);
        }

        $chunks[] = 'UNIQUE';

        if ($constraint->hasFlag('clustered')) {
            $chunks[] = 'CLUSTERED';
        }

        $chunks[] = sprintf('(%s)', $this->getColumnsFieldDeclarationListSQL($columns));

        return implode(' ', $chunks);
    }

    /**
     * Obtains DBMS specific SQL code portion needed to set an index
     * declaration to be used in statements like CREATE TABLE.
     *
     * @param Index $index The index definition.
     *
     * @return string DBMS specific SQL code portion needed to set an index.
     *
     * @throws InvalidArgumentException
     */
    public function getIndexDeclarationSQL(Index $index): string
    {
        $columns = $index->getColumns();

        if (count($columns) === 0) {
            throw new InvalidArgumentException('Incomplete definition. "columns" required.');
        }

        return $this->getCreateIndexSQLFlags($index) . 'INDEX ' . $index->getQuotedName($this)
            . ' (' . $this->getIndexFieldDeclarationListSQL($index) . ')' . $this->getPartialIndexSQL($index);
    }

    /**
     * Obtains SQL code portion needed to create a custom column,
     * e.g. when a column has the "columnDefinition" keyword.
     * Only "AUTOINCREMENT" and "PRIMARY KEY" are added if appropriate.
     *
     * @param mixed[] $column
     */
    public function getCustomTypeDeclarationSQL(array $column): string
    {
        return $column['columnDefinition'];
    }

    /**
     * Obtains DBMS specific SQL code portion needed to set an index
     * declaration to be used in statements like CREATE TABLE.
     */
    public function getIndexFieldDeclarationListSQL(Index $index): string
    {
        return implode(', ', $index->getQuotedColumns($this));
    }

    /**
     * Obtains DBMS specific SQL code portion needed to set an index
     * declaration to be used in statements like CREATE TABLE.
     *
     * @param mixed[] $columns
     */
    public function getColumnsFieldDeclarationListSQL(array $columns): string
    {
        $ret = [];

        foreach ($columns as $column => $definition) {
            if (is_array($definition)) {
                $ret[] = $column;
            } else {
                $ret[] = $definition;
            }
        }

        return implode(', ', $ret);
    }

    /**
     * Some vendors require temporary table names to be qualified specially.
     */
    public function getTemporaryTableName(string $tableName): string
    {
        return $tableName;
    }

    /**
     * Obtain DBMS specific SQL code portion needed to set the FOREIGN KEY constraint
     * of a column declaration to be used in statements like CREATE TABLE.
     *
     * @return string DBMS specific SQL code portion needed to set the FOREIGN KEY constraint
     *                of a column declaration.
     */
    public function getForeignKeyDeclarationSQL(ForeignKeyConstraint $foreignKey): string
    {
        $sql  = $this->getForeignKeyBaseDeclarationSQL($foreignKey);
        $sql .= $this->getAdvancedForeignKeyOptionsSQL($foreignKey);

        return $sql;
    }

    /**
     * Returns the FOREIGN KEY query section dealing with non-standard options
     * as MATCH, INITIALLY DEFERRED, ON UPDATE, ...
     *
     * @param ForeignKeyConstraint $foreignKey The foreign key definition.
     */
    public function getAdvancedForeignKeyOptionsSQL(ForeignKeyConstraint $foreignKey): string
    {
        $query = '';
        if ($foreignKey->hasOption('onUpdate')) {
            $query .= ' ON UPDATE ' . $this->getForeignKeyReferentialActionSQL($foreignKey->getOption('onUpdate'));
        }

        if ($foreignKey->hasOption('onDelete')) {
            $query .= ' ON DELETE ' . $this->getForeignKeyReferentialActionSQL($foreignKey->getOption('onDelete'));
        }

        return $query;
    }

    /**
     * Returns the given referential action in uppercase if valid, otherwise throws an exception.
     *
     * @param string $action The foreign key referential action.
     *
     * @throws InvalidArgumentException If unknown referential action given.
     */
    public function getForeignKeyReferentialActionSQL(string $action): string
    {
        $upper = strtoupper($action);
        switch ($upper) {
            case 'CASCADE':
            case 'SET NULL':
            case 'NO ACTION':
            case 'RESTRICT':
            case 'SET DEFAULT':
                return $upper;

            default:
                throw new InvalidArgumentException(sprintf('Invalid foreign key action "%s".', $upper));
        }
    }

    /**
     * Obtains DBMS specific SQL code portion needed to set the FOREIGN KEY constraint
     * of a column declaration to be used in statements like CREATE TABLE.
     *
     * @throws InvalidArgumentException
     */
    public function getForeignKeyBaseDeclarationSQL(ForeignKeyConstraint $foreignKey): string
    {
        $sql = '';
        if ($foreignKey->getName() !== '') {
            $sql .= 'CONSTRAINT ' . $foreignKey->getQuotedName($this) . ' ';
        }

        $sql .= 'FOREIGN KEY (';

        if (count($foreignKey->getLocalColumns()) === 0) {
            throw new InvalidArgumentException('Incomplete definition. "local" required.');
        }

        if (count($foreignKey->getForeignColumns()) === 0) {
            throw new InvalidArgumentException('Incomplete definition. "foreign" required.');
        }

        if (strlen($foreignKey->getForeignTableName()) === 0) {
            throw new InvalidArgumentException('Incomplete definition. "foreignTable" required.');
        }

        return $sql . implode(', ', $foreignKey->getQuotedLocalColumns($this))
            . ') REFERENCES '
            . $foreignKey->getQuotedForeignTableName($this) . ' ('
            . implode(', ', $foreignKey->getQuotedForeignColumns($this)) . ')';
    }

    /**
     * Obtains DBMS specific SQL code portion needed to set the CHARACTER SET
     * of a column declaration to be used in statements like CREATE TABLE.
     *
     * @param string $charset The name of the charset.
     *
     * @return string DBMS specific SQL code portion needed to set the CHARACTER SET
     *                of a column declaration.
     */
    public function getColumnCharsetDeclarationSQL(string $charset): string
    {
        return '';
    }

    /**
     * Obtains DBMS specific SQL code portion needed to set the COLLATION
     * of a column declaration to be used in statements like CREATE TABLE.
     *
     * @param string $collation The name of the collation.
     *
     * @return string DBMS specific SQL code portion needed to set the COLLATION
     *                of a column declaration.
     */
    public function getColumnCollationDeclarationSQL(string $collation): string
    {
        return $this->supportsColumnCollation() ? 'COLLATE ' . $collation : '';
    }

    /**
     * Some platforms need the boolean values to be converted.
     *
     * The default conversion in this implementation converts to integers (false => 0, true => 1).
     *
     * Note: if the input is not a boolean the original input might be returned.
     *
     * There are two contexts when converting booleans: Literals and Prepared Statements.
     * This method should handle the literal case
     *
     * @param mixed $item A boolean or an array of them.
     *
     * @return mixed A boolean database value or an array of them.
     */
    public function convertBooleans(mixed $item): mixed
    {
        if (is_array($item)) {
            foreach ($item as $k => $value) {
                if (! is_bool($value)) {
                    continue;
                }

                $item[$k] = (int) $value;
            }
        } elseif (is_bool($item)) {
            $item = (int) $item;
        }

        return $item;
    }

    /**
     * Some platforms have boolean literals that needs to be correctly converted
     *
     * The default conversion tries to convert value into bool "(bool)$item"
     */
    public function convertFromBoolean(mixed $item): ?bool
    {
        if ($item === null) {
            return null;
        }

        return (bool) $item;
    }

    /**
     * This method should handle the prepared statements case. When there is no
     * distinction, it's OK to use the same method.
     *
     * Note: if the input is not a boolean the original input might be returned.
     *
     * @param mixed $item A boolean or an array of them.
     *
     * @return mixed A boolean database value or an array of them.
     */
    public function convertBooleansToDatabaseValue(mixed $item): mixed
    {
        return $this->convertBooleans($item);
    }

    /**
     * Returns the SQL specific for the platform to get the current date.
     */
    public function getCurrentDateSQL(): string
    {
        return 'CURRENT_DATE';
    }

    /**
     * Returns the SQL specific for the platform to get the current time.
     */
    public function getCurrentTimeSQL(): string
    {
        return 'CURRENT_TIME';
    }

    /**
     * Returns the SQL specific for the platform to get the current timestamp
     */
    public function getCurrentTimestampSQL(): string
    {
        return 'CURRENT_TIMESTAMP';
    }

    /**
     * Returns the SQL for a given transaction isolation level Connection constant.
     *
     * @throws InvalidArgumentException
     */
    protected function _getTransactionIsolationLevelSQL(int $level): string
    {
        switch ($level) {
            case TransactionIsolationLevel::READ_UNCOMMITTED:
                return 'READ UNCOMMITTED';

            case TransactionIsolationLevel::READ_COMMITTED:
                return 'READ COMMITTED';

            case TransactionIsolationLevel::REPEATABLE_READ:
                return 'REPEATABLE READ';

            case TransactionIsolationLevel::SERIALIZABLE:
                return 'SERIALIZABLE';

            default:
                throw new InvalidArgumentException(sprintf('Invalid isolation level "%s".', $level));
        }
    }

    /**
     * @throws Exception If not supported on this platform.
     */
    public function getListDatabasesSQL(): string
    {
        throw NotSupported::new(__METHOD__);
    }

    /**
     * @throws Exception If not supported on this platform.
     */
    public function getListSequencesSQL(string $database): string
    {
        throw NotSupported::new(__METHOD__);
    }

    /**
     * @deprecated
     *
<<<<<<< HEAD
=======
     * @param string $table
     *
     * @return string
     *
     * @throws Exception If not supported on this platform.
     */
    public function getListTableConstraintsSQL($table)
    {
        throw Exception::notSupported(__METHOD__);
    }

    /**
     * @deprecated The SQL used for schema introspection is an implementation detail and should not be relied upon.
     *
     * @param string $table
     * @param string $database
     *
     * @return string
     *
     * @throws Exception If not supported on this platform.
     */
    public function getListTableColumnsSQL($table, $database = null)
    {
        throw Exception::notSupported(__METHOD__);
    }

    /**
     * @deprecated The SQL used for schema introspection is an implementation detail and should not be relied upon.
     *
     * @return string
     *
>>>>>>> 1135a791
     * @throws Exception If not supported on this platform.
     */
    public function getListTableConstraintsSQL(string $table): string
    {
        throw NotSupported::new(__METHOD__);
    }

    abstract public function getListTableColumnsSQL(string $table, ?string $database = null): string;

    abstract public function getListTablesSQL(): string;

    /**
     * Returns the SQL to list all views of a database or user.
     */
    abstract public function getListViewsSQL(string $database): string;

    /**
     * @deprecated The SQL used for schema introspection is an implementation detail and should not be relied upon.
     *
     * Returns the list of indexes for the current database.
     *
     * The current database parameter is optional but will always be passed
     * when using the SchemaManager API and is the database the given table is in.
     *
     * Attention: Some platforms only support currentDatabase when they
     * are connected with that database. Cross-database information schema
     * requests may be impossible.
     */
    abstract public function getListTableIndexesSQL(string $table, ?string $database = null): string;

<<<<<<< HEAD
    abstract public function getListTableForeignKeysSQL(string $table, ?string $database = null): string;
=======
    /**
     * @deprecated The SQL used for schema introspection is an implementation detail and should not be relied upon.
     *
     * @param string $table
     *
     * @return string
     *
     * @throws Exception If not supported on this platform.
     */
    public function getListTableForeignKeysSQL($table)
    {
        throw Exception::notSupported(__METHOD__);
    }
>>>>>>> 1135a791

    public function getCreateViewSQL(string $name, string $sql): string
    {
        return 'CREATE VIEW ' . $name . ' AS ' . $sql;
    }

    public function getDropViewSQL(string $name): string
    {
        return 'DROP VIEW ' . $name;
    }

    /**
     * @throws Exception If not supported on this platform.
     */
    public function getSequenceNextValSQL(string $sequence): string
    {
        throw NotSupported::new(__METHOD__);
    }

    /**
     * Returns the SQL to create a new database.
     *
     * @param string $name The name of the database that should be created.
     *
     * @throws Exception If not supported on this platform.
     */
    public function getCreateDatabaseSQL(string $name): string
    {
        if (! $this->supportsCreateDropDatabase()) {
            throw NotSupported::new(__METHOD__);
        }

        return 'CREATE DATABASE ' . $name;
    }

    /**
     * Returns the SQL snippet to drop an existing database.
     *
     * @param string $name The name of the database that should be dropped.
     *
     * @throws Exception If not supported on this platform.
     */
    public function getDropDatabaseSQL(string $name): string
    {
        if (! $this->supportsCreateDropDatabase()) {
            throw NotSupported::new(__METHOD__);
        }

        return 'DROP DATABASE ' . $name;
    }

    /**
     * Returns the SQL to set the transaction isolation level.
     */
    abstract public function getSetTransactionIsolationSQL(int $level): string;

    /**
     * Obtains DBMS specific SQL to be used to create datetime columns in
     * statements like CREATE TABLE.
     *
     * @param mixed[] $column
     */
    abstract public function getDateTimeTypeDeclarationSQL(array $column): string;

    /**
     * Obtains DBMS specific SQL to be used to create datetime with timezone offset columns.
     *
     * @param mixed[] $column
     */
    public function getDateTimeTzTypeDeclarationSQL(array $column): string
    {
        return $this->getDateTimeTypeDeclarationSQL($column);
    }

    /**
     * Obtains DBMS specific SQL to be used to create date columns in statements
     * like CREATE TABLE.
     *
     * @param mixed[] $column
     */
    abstract public function getDateTypeDeclarationSQL(array $column): string;

    /**
     * Obtains DBMS specific SQL to be used to create time columns in statements
     * like CREATE TABLE.
     *
     * @param mixed[] $column
     */
    abstract public function getTimeTypeDeclarationSQL(array $column): string;

    /**
     * @param mixed[] $column
     */
    public function getFloatDeclarationSQL(array $column): string
    {
        return 'DOUBLE PRECISION';
    }

    /**
     * Gets the default transaction isolation level of the platform.
     *
     * @see TransactionIsolationLevel
     *
     * @return int The default isolation level.
     */
    public function getDefaultTransactionIsolationLevel(): int
    {
        return TransactionIsolationLevel::READ_COMMITTED;
    }

    /* supports*() methods */

    /**
     * Whether the platform supports sequences.
     */
    public function supportsSequences(): bool
    {
        return false;
    }

    /**
     * Whether the platform supports identity columns.
     *
     * Identity columns are columns that receive an auto-generated value from the
     * database on insert of a row.
     */
    public function supportsIdentityColumns(): bool
    {
        return false;
    }

    /**
     * Whether the platform emulates identity columns through sequences.
     *
     * Some platforms that do not support identity columns natively
     * but support sequences can emulate identity columns by using
     * sequences.
     */
    public function usesSequenceEmulatedIdentityColumns(): bool
    {
        return false;
    }

    /**
     * Returns the name of the sequence for a particular identity column in a particular table.
     *
     * @see usesSequenceEmulatedIdentityColumns
     *
     * @param string $tableName  The name of the table to return the sequence name for.
     * @param string $columnName The name of the identity column in the table to return the sequence name for.
     *
     * @throws Exception If not supported on this platform.
     */
    public function getIdentitySequenceName(string $tableName, string $columnName): string
    {
        throw NotSupported::new(__METHOD__);
    }

    /**
     * Whether the platform supports partial indexes.
     */
    public function supportsPartialIndexes(): bool
    {
        return false;
    }

    /**
     * Whether the platform supports indexes with column length definitions.
     */
    public function supportsColumnLengthIndexes(): bool
    {
        return false;
    }

    /**
     * Whether the platform supports savepoints.
     */
    public function supportsSavepoints(): bool
    {
        return true;
    }

    /**
     * Whether the platform supports releasing savepoints.
     */
    public function supportsReleaseSavepoints(): bool
    {
        return $this->supportsSavepoints();
    }

    /**
     * Whether the platform supports foreign key constraints.
     */
    public function supportsForeignKeyConstraints(): bool
    {
        return true;
    }

    /**
     * Whether the platform supports database schemas.
     */
    public function supportsSchemas(): bool
    {
        return false;
    }

    /**
     * Returns the default schema name.
     *
     * @throws Exception If not supported on this platform.
     */
    public function getDefaultSchemaName(): string
    {
        throw NotSupported::new(__METHOD__);
    }

    /**
     * Whether this platform supports create database.
     *
     * Some databases don't allow to create and drop databases at all or only with certain tools.
     */
    public function supportsCreateDropDatabase(): bool
    {
        return true;
    }

    /**
     * Whether this platform support to add inline column comments as postfix.
     */
    public function supportsInlineColumnComments(): bool
    {
        return false;
    }

    /**
     * Whether this platform support the proprietary syntax "COMMENT ON asset".
     */
    public function supportsCommentOnStatement(): bool
    {
        return false;
    }

    /**
     * Does this platform have native guid type.
     */
    public function hasNativeGuidType(): bool
    {
        return false;
    }

    /**
     * Does this platform have native JSON type.
     */
    public function hasNativeJsonType(): bool
    {
        return false;
    }

    /**
     * Does this platform support column collation?
     */
    public function supportsColumnCollation(): bool
    {
        return false;
    }

    /**
     * Gets the format string, as accepted by the date() function, that describes
     * the format of a stored datetime value of this platform.
     *
     * @return string The format string.
     */
    public function getDateTimeFormatString(): string
    {
        return 'Y-m-d H:i:s';
    }

    /**
     * Gets the format string, as accepted by the date() function, that describes
     * the format of a stored datetime with timezone value of this platform.
     *
     * @return string The format string.
     */
    public function getDateTimeTzFormatString(): string
    {
        return 'Y-m-d H:i:s';
    }

    /**
     * Gets the format string, as accepted by the date() function, that describes
     * the format of a stored date value of this platform.
     *
     * @return string The format string.
     */
    public function getDateFormatString(): string
    {
        return 'Y-m-d';
    }

    /**
     * Gets the format string, as accepted by the date() function, that describes
     * the format of a stored time value of this platform.
     *
     * @return string The format string.
     */
    public function getTimeFormatString(): string
    {
        return 'H:i:s';
    }

    /**
     * Adds an driver-specific LIMIT clause to the query.
     *
     * @throws Exception
     */
    final public function modifyLimitQuery(string $query, ?int $limit, int $offset = 0): string
    {
        if ($offset < 0) {
            throw new Exception(sprintf(
                'Offset must be a positive integer or zero, %d given.',
                $offset
            ));
        }

        return $this->doModifyLimitQuery($query, $limit, $offset);
    }

    /**
     * Adds an platform-specific LIMIT clause to the query.
     */
    protected function doModifyLimitQuery(string $query, ?int $limit, int $offset): string
    {
        if ($limit !== null) {
            $query .= sprintf(' LIMIT %d', $limit);
        }

        if ($offset > 0) {
            $query .= sprintf(' OFFSET %d', $offset);
        }

        return $query;
    }

    /**
     * Maximum length of any given database identifier, like tables or column names.
     */
    public function getMaxIdentifierLength(): int
    {
        return 63;
    }

    /**
     * Returns the insert SQL for an empty insert statement.
     */
    public function getEmptyIdentityInsertSQL(string $quotedTableName, string $quotedIdentifierColumnName): string
    {
        return 'INSERT INTO ' . $quotedTableName . ' (' . $quotedIdentifierColumnName . ') VALUES (null)';
    }

    /**
     * Generates a Truncate Table SQL statement for a given table.
     *
     * Cascade is not supported on many platforms but would optionally cascade the truncate by
     * following the foreign keys.
     */
    public function getTruncateTableSQL(string $tableName, bool $cascade = false): string
    {
        $tableIdentifier = new Identifier($tableName);

        return 'TRUNCATE ' . $tableIdentifier->getQuotedName($this);
    }

    /**
     * This is for test reasons, many vendors have special requirements for dummy statements.
     */
    public function getDummySelectSQL(string $expression = '1'): string
    {
        return sprintf('SELECT %s', $expression);
    }

    /**
     * Returns the SQL to create a new savepoint.
     */
    public function createSavePoint(string $savepoint): string
    {
        return 'SAVEPOINT ' . $savepoint;
    }

    /**
     * Returns the SQL to release a savepoint.
     */
    public function releaseSavePoint(string $savepoint): string
    {
        return 'RELEASE SAVEPOINT ' . $savepoint;
    }

    /**
     * Returns the SQL to rollback a savepoint.
     */
    public function rollbackSavePoint(string $savepoint): string
    {
        return 'ROLLBACK TO SAVEPOINT ' . $savepoint;
    }

    /**
     * Returns the keyword list instance of this platform.
     */
    final public function getReservedKeywordsList(): KeywordList
    {
        // Check for an existing instantiation of the keywords class.
        if ($this->_keywords === null) {
            // Store the instance so it doesn't need to be generated on every request.
            $this->_keywords = $this->createReservedKeywordsList();
        }

        return $this->_keywords;
    }

    /**
     * Creates an instance of the reserved keyword list of this platform.
     */
    abstract protected function createReservedKeywordsList(): KeywordList;

    /**
     * Quotes a literal string.
     * This method is NOT meant to fix SQL injections!
     * It is only meant to escape this platform's string literal
     * quote character inside the given literal string.
     *
     * @param string $str The literal string to be quoted.
     *
     * @return string The quoted literal string.
     */
    public function quoteStringLiteral(string $str): string
    {
        $c = $this->getStringLiteralQuoteCharacter();

        return $c . str_replace($c, $c . $c, $str) . $c;
    }

    /**
     * Gets the character used for string literal quoting.
     */
    public function getStringLiteralQuoteCharacter(): string
    {
        return "'";
    }

    /**
     * Escapes metacharacters in a string intended to be used with a LIKE
     * operator.
     *
     * @param string $inputString a literal, unquoted string
     * @param string $escapeChar  should be reused by the caller in the LIKE
     *                            expression.
     */
    final public function escapeStringForLike(string $inputString, string $escapeChar): string
    {
        $sql = preg_replace(
            '~([' . preg_quote($this->getLikeWildcardCharacters() . $escapeChar, '~') . '])~u',
            addcslashes($escapeChar, '\\') . '$1',
            $inputString
        );

        assert(is_string($sql));

        return $sql;
    }

    /**
     * @return array<string,mixed> An associative array with the name of the properties
     *                             of the column being declared as array indexes.
     */
    private function columnToArray(Column $column): array
    {
        return array_merge($column->toArray(), [
            'name' => $column->getQuotedName($this),
            'version' => $column->hasPlatformOption('version') ? $column->getPlatformOption('version') : false,
            'comment' => $column->getComment(),
        ]);
    }

    /**
     * @internal
     */
    public function createSQLParser(): Parser
    {
        return new Parser(false);
    }

    protected function getLikeWildcardCharacters(): string
    {
        return '%_';
    }

    /**
     * Compares the definitions of the given columns in the context of this platform.
     *
     * @throws Exception
     */
    public function columnsEqual(Column $column1, Column $column2): bool
    {
        $column1Array = $this->columnToArray($column1);
        $column2Array = $this->columnToArray($column2);

        // ignore explicit columnDefinition since it's not set on the Column generated by the SchemaManager
        unset($column1Array['columnDefinition']);
        unset($column2Array['columnDefinition']);

        if (
            $this->getColumnDeclarationSQL('', $column1Array)
            !== $this->getColumnDeclarationSQL('', $column2Array)
        ) {
            return false;
        }

        // If the platform supports inline comments, all comparison is already done above
        if ($this->supportsInlineColumnComments()) {
            return true;
        }

        return $column1->getComment() === $column2->getComment();
    }
}<|MERGE_RESOLUTION|>--- conflicted
+++ resolved
@@ -1983,49 +1983,21 @@
     /**
      * @deprecated
      *
-<<<<<<< HEAD
-=======
-     * @param string $table
-     *
-     * @return string
-     *
      * @throws Exception If not supported on this platform.
      */
-    public function getListTableConstraintsSQL($table)
-    {
-        throw Exception::notSupported(__METHOD__);
+    public function getListTableConstraintsSQL(string $table): string
+    {
+        throw NotSupported::new(__METHOD__);
     }
 
     /**
      * @deprecated The SQL used for schema introspection is an implementation detail and should not be relied upon.
-     *
-     * @param string $table
-     * @param string $database
-     *
-     * @return string
-     *
-     * @throws Exception If not supported on this platform.
-     */
-    public function getListTableColumnsSQL($table, $database = null)
-    {
-        throw Exception::notSupported(__METHOD__);
-    }
+     */
+    abstract public function getListTableColumnsSQL(string $table, ?string $database = null): string;
 
     /**
      * @deprecated The SQL used for schema introspection is an implementation detail and should not be relied upon.
-     *
-     * @return string
-     *
->>>>>>> 1135a791
-     * @throws Exception If not supported on this platform.
-     */
-    public function getListTableConstraintsSQL(string $table): string
-    {
-        throw NotSupported::new(__METHOD__);
-    }
-
-    abstract public function getListTableColumnsSQL(string $table, ?string $database = null): string;
-
+     */
     abstract public function getListTablesSQL(): string;
 
     /**
@@ -2047,23 +2019,10 @@
      */
     abstract public function getListTableIndexesSQL(string $table, ?string $database = null): string;
 
-<<<<<<< HEAD
+    /**
+     * @deprecated The SQL used for schema introspection is an implementation detail and should not be relied upon.
+     */
     abstract public function getListTableForeignKeysSQL(string $table, ?string $database = null): string;
-=======
-    /**
-     * @deprecated The SQL used for schema introspection is an implementation detail and should not be relied upon.
-     *
-     * @param string $table
-     *
-     * @return string
-     *
-     * @throws Exception If not supported on this platform.
-     */
-    public function getListTableForeignKeysSQL($table)
-    {
-        throw Exception::notSupported(__METHOD__);
-    }
->>>>>>> 1135a791
 
     public function getCreateViewSQL(string $name, string $sql): string
     {
