<?php

declare(strict_types=1);

namespace Doctrine\DBAL\Platforms;

use Doctrine\DBAL\Connection;
use Doctrine\DBAL\Platforms\Keywords\KeywordList;
use Doctrine\DBAL\Platforms\Keywords\PostgreSQLKeywords;
use Doctrine\DBAL\Schema\ForeignKeyConstraint;
use Doctrine\DBAL\Schema\Identifier;
use Doctrine\DBAL\Schema\Index;
use Doctrine\DBAL\Schema\PostgreSQLSchemaManager;
use Doctrine\DBAL\Schema\Sequence;
use Doctrine\DBAL\Schema\TableDiff;
use Doctrine\DBAL\TransactionIsolationLevel;
use UnexpectedValueException;

use function array_merge;
use function array_unique;
use function array_values;
use function explode;
use function implode;
use function in_array;
use function is_array;
use function is_bool;
use function is_numeric;
use function is_string;
use function sprintf;
use function str_contains;
use function strtolower;
use function trim;

/**
 * Provides the behavior, features and SQL dialect of the PostgreSQL 9.4+ database platform.
 */
class PostgreSQLPlatform extends AbstractPlatform
{
    private bool $useBooleanTrueFalseStrings = true;

    /** @var string[][] PostgreSQL booleans literals */
    private array $booleanLiterals = [
        'true' => [
            't',
            'true',
            'y',
            'yes',
            'on',
            '1',
        ],
        'false' => [
            'f',
            'false',
            'n',
            'no',
            'off',
            '0',
        ],
    ];

    /**
     * PostgreSQL has different behavior with some drivers
     * with regard to how booleans have to be handled.
     *
     * Enables use of 'true'/'false' or otherwise 1 and 0 instead.
     */
    public function setUseBooleanTrueFalseStrings(bool $flag): void
    {
        $this->useBooleanTrueFalseStrings = $flag;
    }

    public function getRegexpExpression(): string
    {
        return 'SIMILAR TO';
    }

    public function getLocateExpression(string $string, string $substring, ?string $start = null): string
    {
        if ($start !== null) {
            $string = $this->getSubstringExpression($string, $start);

            return 'CASE WHEN (POSITION(' . $substring . ' IN ' . $string . ') = 0) THEN 0'
                . ' ELSE (POSITION(' . $substring . ' IN ' . $string . ') + ' . $start . ' - 1) END';
        }

        return sprintf('POSITION(%s IN %s)', $substring, $string);
    }

    protected function getDateArithmeticIntervalExpression(
        string $date,
        string $operator,
        string $interval,
        DateIntervalUnit $unit,
    ): string {
        if ($unit === DateIntervalUnit::QUARTER) {
            $interval = $this->multiplyInterval($interval, 3);
            $unit     = DateIntervalUnit::MONTH;
        }

        return '(' . $date . ' ' . $operator . ' (' . $interval . " || ' " . $unit->value . "')::interval)";
    }

    public function getDateDiffExpression(string $date1, string $date2): string
    {
        return '(DATE(' . $date1 . ')-DATE(' . $date2 . '))';
    }

    public function getCurrentDatabaseExpression(): string
    {
        return 'CURRENT_DATABASE()';
    }

    public function supportsSequences(): bool
    {
        return true;
    }

    public function supportsSchemas(): bool
    {
        return true;
    }

    public function supportsIdentityColumns(): bool
    {
        return true;
    }

    /** @internal The method should be only used from within the {@see AbstractPlatform} class hierarchy. */
    public function supportsPartialIndexes(): bool
    {
        return true;
    }

    /** @internal The method should be only used from within the {@see AbstractPlatform} class hierarchy. */
    public function supportsCommentOnStatement(): bool
    {
        return true;
    }

    /** @internal The method should be only used from within the {@see AbstractSchemaManager} class hierarchy. */
    public function getListDatabasesSQL(): string
    {
        return 'SELECT datname FROM pg_database';
    }

    /** @internal The method should be only used from within the {@see AbstractSchemaManager} class hierarchy. */
    public function getListSequencesSQL(string $database): string
    {
        return 'SELECT sequence_name AS relname,
                       sequence_schema AS schemaname,
                       minimum_value AS min_value,
                       increment AS increment_by
                FROM   information_schema.sequences
                WHERE  sequence_catalog = ' . $this->quoteStringLiteral($database) . "
                AND    sequence_schema NOT LIKE 'pg\_%'
                AND    sequence_schema != 'information_schema'";
    }

    /** @internal The method should be only used from within the {@see AbstractSchemaManager} class hierarchy. */
    public function getListViewsSQL(string $database): string
    {
        return 'SELECT quote_ident(table_name) AS viewname,
                       table_schema AS schemaname,
                       view_definition AS definition
                FROM   information_schema.views
                WHERE  view_definition IS NOT NULL';
    }

    private function getTableWhereClause(string $table, string $classAlias = 'c', string $namespaceAlias = 'n'): string
    {
        $whereClause = $namespaceAlias . ".nspname NOT IN ('pg_catalog', 'information_schema', 'pg_toast') AND ";
        if (str_contains($table, '.')) {
            [$schema, $table] = explode('.', $table);
            $schema           = $this->quoteStringLiteral($schema);
        } else {
            $schema = 'ANY(current_schemas(false))';
        }

        $table = new Identifier($table);
        $table = $this->quoteStringLiteral($table->getName());

        return $whereClause . sprintf(
            '%s.relname = %s AND %s.nspname = %s',
            $classAlias,
            $table,
            $namespaceAlias,
            $schema,
        );
    }

    /** @internal The method should be only used from within the {@see AbstractPlatform} class hierarchy. */
    public function getAdvancedForeignKeyOptionsSQL(ForeignKeyConstraint $foreignKey): string
    {
        $query = '';

        if ($foreignKey->hasOption('match')) {
            $query .= ' MATCH ' . $foreignKey->getOption('match');
        }

        $query .= parent::getAdvancedForeignKeyOptionsSQL($foreignKey);

        if ($foreignKey->hasOption('deferrable') && $foreignKey->getOption('deferrable') !== false) {
            $query .= ' DEFERRABLE';
        } else {
            $query .= ' NOT DEFERRABLE';
        }

        if (
            $foreignKey->hasOption('deferred') && $foreignKey->getOption('deferred') !== false
        ) {
            $query .= ' INITIALLY DEFERRED';
        } else {
            $query .= ' INITIALLY IMMEDIATE';
        }

        return $query;
    }

    /**
     * {@inheritDoc}
     */
    public function getAlterTableSQL(TableDiff $diff): array
    {
        $sql         = [];
        $commentsSQL = [];
        $columnSql   = [];

        $table = $diff->getOldTable();

        $tableNameSQL = $table->getQuotedName($this);

        foreach ($diff->getAddedColumns() as $addedColumn) {
            if ($this->onSchemaAlterTableAddColumn($addedColumn, $diff, $columnSql)) {
                continue;
            }

            $query = 'ADD ' . $this->getColumnDeclarationSQL(
                $addedColumn->getQuotedName($this),
                $addedColumn->toArray(),
            );

            $sql[] = 'ALTER TABLE ' . $tableNameSQL . ' ' . $query;

<<<<<<< HEAD
            $comment = $newColumn->getComment();
=======
            $comment = $this->getColumnComment($addedColumn);
>>>>>>> c1b32cda

            if ($comment === '') {
                continue;
            }

            $commentsSQL[] = $this->getCommentOnColumnSQL(
                $tableNameSQL,
                $addedColumn->getQuotedName($this),
                $comment,
            );
        }

        foreach ($diff->getDroppedColumns() as $droppedColumn) {
            if ($this->onSchemaAlterTableRemoveColumn($droppedColumn, $diff, $columnSql)) {
                continue;
            }

            $query = 'DROP ' . $droppedColumn->getQuotedName($this);
            $sql[] = 'ALTER TABLE ' . $tableNameSQL . ' ' . $query;
        }

        foreach ($diff->getModifiedColumns() as $columnDiff) {
            if ($this->onSchemaAlterTableChangeColumn($columnDiff, $diff, $columnSql)) {
                continue;
            }

            $oldColumn = $columnDiff->getOldColumn();
            $newColumn = $columnDiff->getNewColumn();

            $oldColumnName = $oldColumn->getQuotedName($this);

            if (
                $columnDiff->hasTypeChanged()
                || $columnDiff->hasPrecisionChanged()
                || $columnDiff->hasScaleChanged()
                || $columnDiff->hasFixedChanged()
            ) {
                $type = $newColumn->getType();

                // SERIAL/BIGSERIAL are not "real" types and we can't alter a column to that type
                $columnDefinition                  = $newColumn->toArray();
                $columnDefinition['autoincrement'] = false;

                // here was a server version check before, but DBAL API does not support this anymore.
                $query = 'ALTER ' . $oldColumnName . ' TYPE ' . $type->getSQLDeclaration($columnDefinition, $this);
                $sql[] = 'ALTER TABLE ' . $tableNameSQL . ' ' . $query;
            }

            if ($columnDiff->hasDefaultChanged()) {
                $defaultClause = $newColumn->getDefault() === null
                    ? ' DROP DEFAULT'
                    : ' SET' . $this->getDefaultValueDeclarationSQL($newColumn->toArray());

                $query = 'ALTER ' . $oldColumnName . $defaultClause;
                $sql[] = 'ALTER TABLE ' . $tableNameSQL . ' ' . $query;
            }

            if ($columnDiff->hasNotNullChanged()) {
                $query = 'ALTER ' . $oldColumnName . ' ' . ($newColumn->getNotnull() ? 'SET' : 'DROP') . ' NOT NULL';
                $sql[] = 'ALTER TABLE ' . $tableNameSQL . ' ' . $query;
            }

            if ($columnDiff->hasAutoIncrementChanged()) {
                if ($newColumn->getAutoincrement()) {
                    $query = 'ADD GENERATED BY DEFAULT AS IDENTITY';
                } else {
                    $query = 'DROP IDENTITY';
                }

                $sql[] = 'ALTER TABLE ' . $tableNameSQL . ' ALTER ' . $oldColumnName . ' ' . $query;
            }

            $newComment = $newColumn->getComment();
            $oldComment = $columnDiff->getOldColumn()->getComment();

            if ($columnDiff->hasCommentChanged() || $oldComment !== $newComment) {
                $commentsSQL[] = $this->getCommentOnColumnSQL(
                    $tableNameSQL,
                    $newColumn->getQuotedName($this),
                    $newComment,
                );
            }

            if (! $columnDiff->hasLengthChanged()) {
                continue;
            }

            $query = 'ALTER ' . $oldColumnName . ' TYPE '
                . $newColumn->getType()->getSQLDeclaration($newColumn->toArray(), $this);
            $sql[] = 'ALTER TABLE ' . $tableNameSQL . ' ' . $query;
        }

        foreach ($diff->getRenamedColumns() as $oldColumnName => $column) {
            if ($this->onSchemaAlterTableRenameColumn($oldColumnName, $column, $diff, $columnSql)) {
                continue;
            }

            $oldColumnName = new Identifier($oldColumnName);

            $sql[] = 'ALTER TABLE ' . $tableNameSQL . ' RENAME COLUMN ' . $oldColumnName->getQuotedName($this)
                . ' TO ' . $column->getQuotedName($this);
        }

        $tableSql = [];

        if (! $this->onSchemaAlterTable($diff, $tableSql)) {
            $sql = array_merge(
                $this->getPreAlterTableIndexForeignKeySQL($diff),
                $sql,
                $commentsSQL,
                $this->getPostAlterTableIndexForeignKeySQL($diff),
            );
        }

        return array_merge($sql, $tableSql, $columnSql);
    }

    /**
     * {@inheritdoc}
     */
    protected function getRenameIndexSQL(string $oldIndexName, Index $index, string $tableName): array
    {
        if (str_contains($tableName, '.')) {
            [$schema]     = explode('.', $tableName);
            $oldIndexName = $schema . '.' . $oldIndexName;
        }

        return ['ALTER INDEX ' . $oldIndexName . ' RENAME TO ' . $index->getQuotedName($this)];
    }

    public function getCreateSequenceSQL(Sequence $sequence): string
    {
        return 'CREATE SEQUENCE ' . $sequence->getQuotedName($this) .
            ' INCREMENT BY ' . $sequence->getAllocationSize() .
            ' MINVALUE ' . $sequence->getInitialValue() .
            ' START ' . $sequence->getInitialValue() .
            $this->getSequenceCacheSQL($sequence);
    }

    public function getAlterSequenceSQL(Sequence $sequence): string
    {
        return 'ALTER SEQUENCE ' . $sequence->getQuotedName($this) .
            ' INCREMENT BY ' . $sequence->getAllocationSize() .
            $this->getSequenceCacheSQL($sequence);
    }

    /**
     * Cache definition for sequences
     */
    private function getSequenceCacheSQL(Sequence $sequence): string
    {
        if ($sequence->getCache() > 1) {
            return ' CACHE ' . $sequence->getCache();
        }

        return '';
    }

    public function getDropSequenceSQL(string $name): string
    {
        return parent::getDropSequenceSQL($name) . ' CASCADE';
    }

    public function getDropForeignKeySQL(string $foreignKey, string $table): string
    {
        return $this->getDropConstraintSQL($foreignKey, $table);
    }

    /**
     * {@inheritDoc}
     */
    protected function _getCreateTableSQL(string $name, array $columns, array $options = []): array
    {
        $queryFields = $this->getColumnDeclarationListSQL($columns);

        if (isset($options['primary']) && ! empty($options['primary'])) {
            $keyColumns   = array_unique(array_values($options['primary']));
            $queryFields .= ', PRIMARY KEY(' . implode(', ', $keyColumns) . ')';
        }

        $query = 'CREATE TABLE ' . $name . ' (' . $queryFields . ')';

        $sql = [$query];

        if (isset($options['indexes']) && ! empty($options['indexes'])) {
            foreach ($options['indexes'] as $index) {
                $sql[] = $this->getCreateIndexSQL($index, $name);
            }
        }

        if (isset($options['uniqueConstraints'])) {
            foreach ($options['uniqueConstraints'] as $uniqueConstraint) {
                $sql[] = $this->getCreateUniqueConstraintSQL($uniqueConstraint, $name);
            }
        }

        if (isset($options['foreignKeys'])) {
            foreach ($options['foreignKeys'] as $definition) {
                $sql[] = $this->getCreateForeignKeySQL($definition, $name);
            }
        }

        return $sql;
    }

    /**
     * Converts a single boolean value.
     *
     * First converts the value to its native PHP boolean type
     * and passes it to the given callback function to be reconverted
     * into any custom representation.
     *
     * @param mixed    $value    The value to convert.
     * @param callable $callback The callback function to use for converting the real boolean value.
     *
     * @throws UnexpectedValueException
     */
    private function convertSingleBooleanValue(mixed $value, callable $callback): mixed
    {
        if ($value === null) {
            return $callback(null);
        }

        if (is_bool($value) || is_numeric($value)) {
            return $callback((bool) $value);
        }

        if (! is_string($value)) {
            return $callback(true);
        }

        /**
         * Better safe than sorry: http://php.net/in_array#106319
         */
        if (in_array(strtolower(trim($value)), $this->booleanLiterals['false'], true)) {
            return $callback(false);
        }

        if (in_array(strtolower(trim($value)), $this->booleanLiterals['true'], true)) {
            return $callback(true);
        }

        throw new UnexpectedValueException(sprintf(
            'Unrecognized boolean literal, %s given.',
            $value,
        ));
    }

    /**
     * Converts one or multiple boolean values.
     *
     * First converts the value(s) to their native PHP boolean type
     * and passes them to the given callback function to be reconverted
     * into any custom representation.
     *
     * @param mixed    $item     The value(s) to convert.
     * @param callable $callback The callback function to use for converting the real boolean value(s).
     */
    private function doConvertBooleans(mixed $item, callable $callback): mixed
    {
        if (is_array($item)) {
            foreach ($item as $key => $value) {
                $item[$key] = $this->convertSingleBooleanValue($value, $callback);
            }

            return $item;
        }

        return $this->convertSingleBooleanValue($item, $callback);
    }

    /**
     * {@inheritDoc}
     *
     * Postgres wants boolean values converted to the strings 'true'/'false'.
     */
    public function convertBooleans(mixed $item): mixed
    {
        if (! $this->useBooleanTrueFalseStrings) {
            return parent::convertBooleans($item);
        }

        return $this->doConvertBooleans(
            $item,
            /** @param mixed $value */
            static function ($value): string {
                if ($value === null) {
                    return 'NULL';
                }

                return $value === true ? 'true' : 'false';
            },
        );
    }

    public function convertBooleansToDatabaseValue(mixed $item): mixed
    {
        if (! $this->useBooleanTrueFalseStrings) {
            return parent::convertBooleansToDatabaseValue($item);
        }

        return $this->doConvertBooleans(
            $item,
            /** @param mixed $value */
            static function ($value): ?int {
                return $value === null ? null : (int) $value;
            },
        );
    }

    public function convertFromBoolean(mixed $item): ?bool
    {
        if (in_array($item, $this->booleanLiterals['false'], true)) {
            return false;
        }

        return parent::convertFromBoolean($item);
    }

    public function getSequenceNextValSQL(string $sequence): string
    {
        return "SELECT NEXTVAL('" . $sequence . "')";
    }

    public function getSetTransactionIsolationSQL(TransactionIsolationLevel $level): string
    {
        return 'SET SESSION CHARACTERISTICS AS TRANSACTION ISOLATION LEVEL '
            . $this->_getTransactionIsolationLevelSQL($level);
    }

    /**
     * {@inheritDoc}
     */
    public function getBooleanTypeDeclarationSQL(array $column): string
    {
        return 'BOOLEAN';
    }

    /**
     * {@inheritDoc}
     */
    public function getIntegerTypeDeclarationSQL(array $column): string
    {
        return 'INT' . $this->_getCommonIntegerTypeDeclarationSQL($column);
    }

    /**
     * {@inheritDoc}
     */
    public function getBigIntTypeDeclarationSQL(array $column): string
    {
        return 'BIGINT' . $this->_getCommonIntegerTypeDeclarationSQL($column);
    }

    /**
     * {@inheritDoc}
     */
    public function getSmallIntTypeDeclarationSQL(array $column): string
    {
        return 'SMALLINT' . $this->_getCommonIntegerTypeDeclarationSQL($column);
    }

    /**
     * {@inheritDoc}
     */
    public function getGuidTypeDeclarationSQL(array $column): string
    {
        return 'UUID';
    }

    /**
     * {@inheritDoc}
     */
    public function getDateTimeTypeDeclarationSQL(array $column): string
    {
        return 'TIMESTAMP(0) WITHOUT TIME ZONE';
    }

    /**
     * {@inheritDoc}
     */
    public function getDateTimeTzTypeDeclarationSQL(array $column): string
    {
        return 'TIMESTAMP(0) WITH TIME ZONE';
    }

    /**
     * {@inheritDoc}
     */
    public function getDateTypeDeclarationSQL(array $column): string
    {
        return 'DATE';
    }

    /**
     * {@inheritDoc}
     */
    public function getTimeTypeDeclarationSQL(array $column): string
    {
        return 'TIME(0) WITHOUT TIME ZONE';
    }

    /**
     * {@inheritDoc}
     */
    protected function _getCommonIntegerTypeDeclarationSQL(array $column): string
    {
        if (! empty($column['autoincrement'])) {
            return ' GENERATED BY DEFAULT AS IDENTITY';
        }

        return '';
    }

    protected function getVarcharTypeDeclarationSQLSnippet(?int $length): string
    {
        $sql = 'VARCHAR';

        if ($length !== null) {
            $sql .= sprintf('(%d)', $length);
        }

        return $sql;
    }

    protected function getBinaryTypeDeclarationSQLSnippet(?int $length): string
    {
        return 'BYTEA';
    }

    protected function getVarbinaryTypeDeclarationSQLSnippet(?int $length): string
    {
        return 'BYTEA';
    }

    /**
     * {@inheritDoc}
     */
    public function getClobTypeDeclarationSQL(array $column): string
    {
        return 'TEXT';
    }

    public function getDateTimeTzFormatString(): string
    {
        return 'Y-m-d H:i:sO';
    }

    public function getEmptyIdentityInsertSQL(string $quotedTableName, string $quotedIdentifierColumnName): string
    {
        return 'INSERT INTO ' . $quotedTableName . ' (' . $quotedIdentifierColumnName . ') VALUES (DEFAULT)';
    }

    public function getTruncateTableSQL(string $tableName, bool $cascade = false): string
    {
        $tableIdentifier = new Identifier($tableName);
        $sql             = 'TRUNCATE ' . $tableIdentifier->getQuotedName($this);

        if ($cascade) {
            $sql .= ' CASCADE';
        }

        return $sql;
    }

    public function getReadLockSQL(): string
    {
        return 'FOR SHARE';
    }

    protected function initializeDoctrineTypeMappings(): void
    {
        $this->doctrineTypeMapping = [
            'bigint'           => 'bigint',
            'bigserial'        => 'bigint',
            'bool'             => 'boolean',
            'boolean'          => 'boolean',
            'bpchar'           => 'string',
            'bytea'            => 'blob',
            'char'             => 'string',
            'date'             => 'date',
            'datetime'         => 'datetime',
            'decimal'          => 'decimal',
            'double'           => 'float',
            'double precision' => 'float',
            'float'            => 'float',
            'float4'           => 'float',
            'float8'           => 'float',
            'inet'             => 'string',
            'int'              => 'integer',
            'int2'             => 'smallint',
            'int4'             => 'integer',
            'int8'             => 'bigint',
            'integer'          => 'integer',
            'interval'         => 'string',
            'json'             => 'json',
            'jsonb'            => 'json',
            'money'            => 'decimal',
            'numeric'          => 'decimal',
            'serial'           => 'integer',
            'serial4'          => 'integer',
            'serial8'          => 'bigint',
            'real'             => 'float',
            'smallint'         => 'smallint',
            'text'             => 'text',
            'time'             => 'time',
            'timestamp'        => 'datetime',
            'timestamptz'      => 'datetimetz',
            'timetz'           => 'time',
            'tsvector'         => 'text',
            'uuid'             => 'guid',
            'varchar'          => 'string',
            'year'             => 'date',
            '_varchar'         => 'string',
        ];
    }

    protected function createReservedKeywordsList(): KeywordList
    {
        return new PostgreSQLKeywords();
    }

    /**
     * {@inheritDoc}
     */
    public function getBlobTypeDeclarationSQL(array $column): string
    {
        return 'BYTEA';
    }

    /**
     * {@inheritdoc}
     *
     * @internal The method should be only used from within the {@see AbstractPlatform} class hierarchy.
     */
    public function getDefaultValueDeclarationSQL(array $column): string
    {
        if (isset($column['autoincrement']) && $column['autoincrement'] === true) {
            return '';
        }

        return parent::getDefaultValueDeclarationSQL($column);
    }

    /** @internal The method should be only used from within the {@see AbstractPlatform} class hierarchy. */
    public function supportsColumnCollation(): bool
    {
        return true;
    }

    /**
     * {@inheritdoc}
     */
    public function getJsonTypeDeclarationSQL(array $column): string
    {
        if (! empty($column['jsonb'])) {
            return 'JSONB';
        }

        return 'JSON';
    }

    public function createSchemaManager(Connection $connection): PostgreSQLSchemaManager
    {
        return new PostgreSQLSchemaManager($connection, $this);
    }
}<|MERGE_RESOLUTION|>--- conflicted
+++ resolved
@@ -241,11 +241,7 @@
 
             $sql[] = 'ALTER TABLE ' . $tableNameSQL . ' ' . $query;
 
-<<<<<<< HEAD
-            $comment = $newColumn->getComment();
-=======
-            $comment = $this->getColumnComment($addedColumn);
->>>>>>> c1b32cda
+            $comment = $addedColumn->getComment();
 
             if ($comment === '') {
                 continue;
