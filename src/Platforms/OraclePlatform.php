<?php

declare(strict_types=1);

namespace Doctrine\DBAL\Platforms;

use Doctrine\DBAL\DBALException;
use Doctrine\DBAL\Exception\ColumnLengthRequired;
use Doctrine\DBAL\Schema\ForeignKeyConstraint;
use Doctrine\DBAL\Schema\Identifier;
use Doctrine\DBAL\Schema\Index;
use Doctrine\DBAL\Schema\Sequence;
use Doctrine\DBAL\Schema\Table;
use Doctrine\DBAL\Schema\TableDiff;
use Doctrine\DBAL\TransactionIsolationLevel;
use Doctrine\DBAL\Types\BinaryType;
use InvalidArgumentException;

use function array_merge;
use function count;
use function explode;
use function implode;
use function preg_match;
use function sprintf;
use function strlen;
use function strpos;
use function strtoupper;
use function substr;

/**
 * OraclePlatform.
 */
class OraclePlatform extends AbstractPlatform
{
    /**
     * Assertion for Oracle identifiers.
     *
     * @link http://docs.oracle.com/cd/B19306_01/server.102/b14200/sql_elements008.htm
     *
     * @throws DBALException
     */
    public static function assertValidIdentifier(string $identifier): void
    {
        if (preg_match('(^(([a-zA-Z]{1}[a-zA-Z0-9_$#]{0,})|("[^"]+"))$)', $identifier) === 0) {
            throw new DBALException('Invalid Oracle identifier.');
        }
    }

    public function getSubstringExpression(string $string, string $start, ?string $length = null): string
    {
        if ($length === null) {
            return sprintf('SUBSTR(%s, %s)', $string, $start);
        }

        return sprintf('SUBSTR(%s, %s, %s)', $string, $start, $length);
    }

    public function getNowExpression(string $type = 'timestamp'): string
    {
        switch ($type) {
            case 'date':
            case 'time':
            case 'timestamp':
            default:
                return 'TO_CHAR(CURRENT_TIMESTAMP, \'YYYY-MM-DD HH24:MI:SS\')';
        }
    }

    public function getLocateExpression(string $string, string $substring, ?string $start = null): string
    {
        if ($start === null) {
            return sprintf('INSTR(%s, %s)', $string, $substring);
        }

        return sprintf('INSTR(%s, %s, %s)', $string, $substring, $start);
    }

    protected function getDateArithmeticIntervalExpression(string $date, string $operator, string $interval, string $unit): string
    {
        switch ($unit) {
            case DateIntervalUnit::MONTH:
            case DateIntervalUnit::QUARTER:
            case DateIntervalUnit::YEAR:
                switch ($unit) {
                    case DateIntervalUnit::QUARTER:
                        $interval = $this->multiplyInterval($interval, 3);
                        break;

                    case DateIntervalUnit::YEAR:
                        $interval = $this->multiplyInterval($interval, 12);
                        break;
                }

                return 'ADD_MONTHS(' . $date . ', ' . $operator . $interval . ')';

            default:
                $calculationClause = '';

                switch ($unit) {
                    case DateIntervalUnit::SECOND:
                        $calculationClause = '/24/60/60';
                        break;

                    case DateIntervalUnit::MINUTE:
                        $calculationClause = '/24/60';
                        break;

                    case DateIntervalUnit::HOUR:
                        $calculationClause = '/24';
                        break;

                    case DateIntervalUnit::WEEK:
                        $calculationClause = '*7';
                        break;
                }

                return '(' . $date . $operator . $interval . $calculationClause . ')';
        }
    }

    public function getDateDiffExpression(string $date1, string $date2): string
    {
        return sprintf('TRUNC(%s) - TRUNC(%s)', $date1, $date2);
    }

    public function getBitAndComparisonExpression(string $value1, string $value2): string
    {
        return 'BITAND(' . $value1 . ', ' . $value2 . ')';
    }

    public function getCurrentDatabaseExpression(): string
    {
        return "SYS_CONTEXT('USERENV', 'CURRENT_SCHEMA')";
    }

    public function getBitOrComparisonExpression(string $value1, string $value2): string
    {
        return '(' . $value1 . '-' .
                $this->getBitAndComparisonExpression($value1, $value2)
                . '+' . $value2 . ')';
    }

    /**
     * {@inheritDoc}
     *
     * Need to specifiy minvalue, since start with is hidden in the system and MINVALUE <= START WITH.
     * Therefore we can use MINVALUE to be able to get a hint what START WITH was for later introspection
     * in {@see listSequences()}
     */
    public function getCreateSequenceSQL(Sequence $sequence): string
    {
        return 'CREATE SEQUENCE ' . $sequence->getQuotedName($this) .
               ' START WITH ' . $sequence->getInitialValue() .
               ' MINVALUE ' . $sequence->getInitialValue() .
               ' INCREMENT BY ' . $sequence->getAllocationSize() .
               $this->getSequenceCacheSQL($sequence);
    }

    public function getAlterSequenceSQL(Sequence $sequence): string
    {
        return 'ALTER SEQUENCE ' . $sequence->getQuotedName($this) .
               ' INCREMENT BY ' . $sequence->getAllocationSize()
               . $this->getSequenceCacheSQL($sequence);
    }

    /**
     * Cache definition for sequences
     */
    private function getSequenceCacheSQL(Sequence $sequence): string
    {
        if ($sequence->getCache() === 0) {
            return ' NOCACHE';
        }

        if ($sequence->getCache() === 1) {
            return ' NOCACHE';
        }

        if ($sequence->getCache() > 1) {
            return ' CACHE ' . $sequence->getCache();
        }

        return '';
    }

<<<<<<< HEAD
    public function getSequenceNextValSQL(string $sequenceName): string
=======
    /**
     * {@inheritDoc}
     */
    public function getSequenceNextValSQL($sequence)
>>>>>>> 4cc12da9
    {
        return 'SELECT ' . $sequence . '.nextval FROM DUAL';
    }

    public function getSetTransactionIsolationSQL(int $level): string
    {
        return 'SET TRANSACTION ISOLATION LEVEL ' . $this->_getTransactionIsolationLevelSQL($level);
    }

    protected function _getTransactionIsolationLevelSQL(int $level): string
    {
        switch ($level) {
            case TransactionIsolationLevel::READ_UNCOMMITTED:
                return 'READ UNCOMMITTED';

            case TransactionIsolationLevel::READ_COMMITTED:
                return 'READ COMMITTED';

            case TransactionIsolationLevel::REPEATABLE_READ:
            case TransactionIsolationLevel::SERIALIZABLE:
                return 'SERIALIZABLE';

            default:
                return parent::_getTransactionIsolationLevelSQL($level);
        }
    }

    /**
     * {@inheritDoc}
     */
<<<<<<< HEAD
    public function getBooleanTypeDeclarationSQL(array $columnDef): string
=======
    public function getBooleanTypeDeclarationSQL(array $column)
>>>>>>> 4cc12da9
    {
        return 'NUMBER(1)';
    }

    /**
     * {@inheritDoc}
     */
<<<<<<< HEAD
    public function getIntegerTypeDeclarationSQL(array $columnDef): string
=======
    public function getIntegerTypeDeclarationSQL(array $column)
>>>>>>> 4cc12da9
    {
        return 'NUMBER(10)';
    }

    /**
     * {@inheritDoc}
     */
<<<<<<< HEAD
    public function getBigIntTypeDeclarationSQL(array $columnDef): string
=======
    public function getBigIntTypeDeclarationSQL(array $column)
>>>>>>> 4cc12da9
    {
        return 'NUMBER(20)';
    }

    /**
     * {@inheritDoc}
     */
<<<<<<< HEAD
    public function getSmallIntTypeDeclarationSQL(array $columnDef): string
=======
    public function getSmallIntTypeDeclarationSQL(array $column)
>>>>>>> 4cc12da9
    {
        return 'NUMBER(5)';
    }

    /**
     * {@inheritDoc}
     */
<<<<<<< HEAD
    public function getDateTimeTypeDeclarationSQL(array $fieldDeclaration): string
=======
    public function getDateTimeTypeDeclarationSQL(array $column)
>>>>>>> 4cc12da9
    {
        return 'TIMESTAMP(0)';
    }

    /**
     * {@inheritDoc}
     */
<<<<<<< HEAD
    public function getDateTimeTzTypeDeclarationSQL(array $fieldDeclaration): string
=======
    public function getDateTimeTzTypeDeclarationSQL(array $column)
>>>>>>> 4cc12da9
    {
        return 'TIMESTAMP(0) WITH TIME ZONE';
    }

    /**
     * {@inheritDoc}
     */
<<<<<<< HEAD
    public function getDateTypeDeclarationSQL(array $fieldDeclaration): string
=======
    public function getDateTypeDeclarationSQL(array $column)
>>>>>>> 4cc12da9
    {
        return 'DATE';
    }

    /**
     * {@inheritDoc}
     */
<<<<<<< HEAD
    public function getTimeTypeDeclarationSQL(array $fieldDeclaration): string
=======
    public function getTimeTypeDeclarationSQL(array $column)
>>>>>>> 4cc12da9
    {
        return 'DATE';
    }

    /**
     * {@inheritDoc}
     */
<<<<<<< HEAD
    protected function _getCommonIntegerTypeDeclarationSQL(array $columnDef): string
=======
    protected function _getCommonIntegerTypeDeclarationSQL(array $column)
>>>>>>> 4cc12da9
    {
        return '';
    }

    protected function getVarcharTypeDeclarationSQLSnippet(?int $length): string
    {
        if ($length === null) {
            throw ColumnLengthRequired::new($this, 'VARCHAR2');
        }

        return sprintf('VARCHAR2(%d)', $length);
    }

    protected function getBinaryTypeDeclarationSQLSnippet(?int $length): string
    {
        if ($length === null) {
            throw ColumnLengthRequired::new($this, 'RAW');
        }

        return sprintf('RAW(%d)', $length);
    }

    protected function getVarbinaryTypeDeclarationSQLSnippet(?int $length): string
    {
        return $this->getBinaryTypeDeclarationSQLSnippet($length);
    }

    /**
     * {@inheritDoc}
     */
<<<<<<< HEAD
    public function getClobTypeDeclarationSQL(array $field): string
=======
    public function getClobTypeDeclarationSQL(array $column)
>>>>>>> 4cc12da9
    {
        return 'CLOB';
    }

    public function getListDatabasesSQL(): string
    {
        return 'SELECT username FROM all_users';
    }

    public function getListSequencesSQL(string $database): string
    {
        return 'SELECT SEQUENCE_NAME, MIN_VALUE, INCREMENT_BY FROM SYS.ALL_SEQUENCES WHERE SEQUENCE_OWNER = '
            . $this->quoteStringLiteral(
                $this->normalizeIdentifier($database)->getName()
            );
    }

    /**
     * {@inheritDoc}
     */
    protected function _getCreateTableSQL(string $tableName, array $columns, array $options = []): array
    {
        $indexes            = $options['indexes'] ?? [];
        $options['indexes'] = [];
        $sql                = parent::_getCreateTableSQL($tableName, $columns, $options);

        foreach ($columns as $column) {
            if (isset($column['sequence'])) {
                $sql[] = $this->getCreateSequenceSQL($column['sequence']);
            }

            if (
                empty($column['autoincrement'])
            ) {
                continue;
            }

            $sql = array_merge($sql, $this->getCreateAutoincrementSql($column['name'], $tableName));
        }

        if (isset($indexes) && ! empty($indexes)) {
            foreach ($indexes as $index) {
                $sql[] = $this->getCreateIndexSQL($index, $tableName);
            }
        }

        return $sql;
    }

    /**
     * {@inheritDoc}
     *
     * @link http://ezcomponents.org/docs/api/trunk/DatabaseSchema/ezcDbSchemaOracleReader.html
     */
<<<<<<< HEAD
    public function getListTableIndexesSQL(string $table, ?string $currentDatabase = null): string
=======
    public function getListTableIndexesSQL($table, $database = null)
>>>>>>> 4cc12da9
    {
        $table = $this->normalizeIdentifier($table);
        $table = $this->quoteStringLiteral($table->getName());

        return "SELECT uind_col.index_name AS name,
                       (
                           SELECT uind.index_type
                           FROM   user_indexes uind
                           WHERE  uind.index_name = uind_col.index_name
                       ) AS type,
                       decode(
                           (
                               SELECT uind.uniqueness
                               FROM   user_indexes uind
                               WHERE  uind.index_name = uind_col.index_name
                           ),
                           'NONUNIQUE',
                           0,
                           'UNIQUE',
                           1
                       ) AS is_unique,
                       uind_col.column_name AS column_name,
                       uind_col.column_position AS column_pos,
                       (
                           SELECT ucon.constraint_type
                           FROM   user_constraints ucon
                           WHERE  ucon.index_name = uind_col.index_name
                       ) AS is_primary
             FROM      user_ind_columns uind_col
             WHERE     uind_col.table_name = " . $table . '
             ORDER BY  uind_col.column_position ASC';
    }

    public function getListTablesSQL(): string
    {
        return 'SELECT * FROM sys.user_tables';
    }

    public function getListViewsSQL(string $database): string
    {
        return 'SELECT view_name, text FROM sys.user_views';
    }

    public function getCreateViewSQL(string $name, string $sql): string
    {
        return 'CREATE VIEW ' . $name . ' AS ' . $sql;
    }

    public function getDropViewSQL(string $name): string
    {
        return 'DROP VIEW ' . $name;
    }

    /**
     * @return array<int, string>
     */
    public function getCreateAutoincrementSql(string $name, string $table, int $start = 1): array
    {
        $tableIdentifier   = $this->normalizeIdentifier($table);
        $quotedTableName   = $tableIdentifier->getQuotedName($this);
        $unquotedTableName = $tableIdentifier->getName();

        $nameIdentifier = $this->normalizeIdentifier($name);
        $quotedName     = $nameIdentifier->getQuotedName($this);
        $unquotedName   = $nameIdentifier->getName();

        $sql = [];

        $autoincrementIdentifierName = $this->getAutoincrementIdentifierName($tableIdentifier);

        $idx = new Index($autoincrementIdentifierName, [$quotedName], true, true);

        $sql[] = 'DECLARE
  constraints_Count NUMBER;
BEGIN
  SELECT COUNT(CONSTRAINT_NAME) INTO constraints_Count FROM USER_CONSTRAINTS WHERE TABLE_NAME = \'' . $unquotedTableName . '\' AND CONSTRAINT_TYPE = \'P\';
  IF constraints_Count = 0 OR constraints_Count = \'\' THEN
    EXECUTE IMMEDIATE \'' . $this->getCreateConstraintSQL($idx, $quotedTableName) . '\';
  END IF;
END;';

        $sequenceName = $this->getIdentitySequenceName(
            $tableIdentifier->isQuoted() ? $quotedTableName : $unquotedTableName,
            $nameIdentifier->isQuoted() ? $quotedName : $unquotedName
        );
        $sequence     = new Sequence($sequenceName, $start);
        $sql[]        = $this->getCreateSequenceSQL($sequence);

        $sql[] = 'CREATE TRIGGER ' . $autoincrementIdentifierName . '
   BEFORE INSERT
   ON ' . $quotedTableName . '
   FOR EACH ROW
DECLARE
   last_Sequence NUMBER;
   last_InsertID NUMBER;
BEGIN
   SELECT ' . $sequenceName . '.NEXTVAL INTO :NEW.' . $quotedName . ' FROM DUAL;
   IF (:NEW.' . $quotedName . ' IS NULL OR :NEW.' . $quotedName . ' = 0) THEN
      SELECT ' . $sequenceName . '.NEXTVAL INTO :NEW.' . $quotedName . ' FROM DUAL;
   ELSE
      SELECT NVL(Last_Number, 0) INTO last_Sequence
        FROM User_Sequences
       WHERE Sequence_Name = \'' . $sequence->getName() . '\';
      SELECT :NEW.' . $quotedName . ' INTO last_InsertID FROM DUAL;
      WHILE (last_InsertID > last_Sequence) LOOP
         SELECT ' . $sequenceName . '.NEXTVAL INTO last_Sequence FROM DUAL;
      END LOOP;
   END IF;
END;';

        return $sql;
    }

    /**
     * Returns the SQL statements to drop the autoincrement for the given table name.
     *
     * @param string $table The table name to drop the autoincrement for.
     *
     * @return string[]
     */
    public function getDropAutoincrementSql(string $table): array
    {
        $table                       = $this->normalizeIdentifier($table);
        $autoincrementIdentifierName = $this->getAutoincrementIdentifierName($table);
        $identitySequenceName        = $this->getIdentitySequenceName(
            $table->isQuoted() ? $table->getQuotedName($this) : $table->getName(),
            ''
        );

        return [
            'DROP TRIGGER ' . $autoincrementIdentifierName,
            $this->getDropSequenceSQL($identitySequenceName),
            $this->getDropConstraintSQL($autoincrementIdentifierName, $table->getQuotedName($this)),
        ];
    }

    /**
     * Normalizes the given identifier.
     *
     * Uppercases the given identifier if it is not quoted by intention
     * to reflect Oracle's internal auto uppercasing strategy of unquoted identifiers.
     *
     * @param string $name The identifier to normalize.
     *
     * @return Identifier The normalized identifier.
     */
    private function normalizeIdentifier(string $name): Identifier
    {
        $identifier = new Identifier($name);

        return $identifier->isQuoted() ? $identifier : new Identifier(strtoupper($name));
    }

    /**
     * Adds suffix to identifier,
     *
     * if the new string exceeds max identifier length,
     * keeps $suffix, cuts from $identifier as much as the part exceeding.
     */
    private function addSuffix(string $identifier, string $suffix): string
    {
        $maxPossibleLengthWithoutSuffix = $this->getMaxIdentifierLength() - strlen($suffix);
        if (strlen($identifier) > $maxPossibleLengthWithoutSuffix) {
            $identifier = substr($identifier, 0, $maxPossibleLengthWithoutSuffix);
        }

        return $identifier . $suffix;
    }

    /**
     * Returns the autoincrement primary key identifier name for the given table identifier.
     *
     * Quotes the autoincrement primary key identifier name
     * if the given table name is quoted by intention.
     *
     * @param Identifier $table The table identifier to return the autoincrement primary key identifier name for.
     */
    private function getAutoincrementIdentifierName(Identifier $table): string
    {
        $identifierName = $this->addSuffix($table->getName(), '_AI_PK');

        return $table->isQuoted()
            ? $this->quoteSingleIdentifier($identifierName)
            : $identifierName;
    }

    public function getListTableForeignKeysSQL(string $table, ?string $database = null): string
    {
        $table = $this->normalizeIdentifier($table);
        $table = $this->quoteStringLiteral($table->getName());

        return "SELECT alc.constraint_name,
          alc.DELETE_RULE,
          cols.column_name \"local_column\",
          cols.position,
          (
              SELECT r_cols.table_name
              FROM   user_cons_columns r_cols
              WHERE  alc.r_constraint_name = r_cols.constraint_name
              AND    r_cols.position = cols.position
          ) AS \"references_table\",
          (
              SELECT r_cols.column_name
              FROM   user_cons_columns r_cols
              WHERE  alc.r_constraint_name = r_cols.constraint_name
              AND    r_cols.position = cols.position
          ) AS \"foreign_column\"
     FROM user_cons_columns cols
     JOIN user_constraints alc
       ON alc.constraint_name = cols.constraint_name
      AND alc.constraint_type = 'R'
      AND alc.table_name = " . $table . '
    ORDER BY cols.constraint_name ASC, cols.position ASC';
    }

    public function getListTableConstraintsSQL(string $table): string
    {
        $table = $this->normalizeIdentifier($table);
        $table = $this->quoteStringLiteral($table->getName());

        return 'SELECT * FROM user_constraints WHERE table_name = ' . $table;
    }

    public function getListTableColumnsSQL(string $table, ?string $database = null): string
    {
        $table = $this->normalizeIdentifier($table);
        $table = $this->quoteStringLiteral($table->getName());

        $tabColumnsTableName       = 'user_tab_columns';
        $colCommentsTableName      = 'user_col_comments';
        $tabColumnsOwnerCondition  = '';
        $colCommentsOwnerCondition = '';

        if ($database !== null && $database !== '/') {
            $database                  = $this->normalizeIdentifier($database);
            $database                  = $this->quoteStringLiteral($database->getName());
            $tabColumnsTableName       = 'all_tab_columns';
            $colCommentsTableName      = 'all_col_comments';
            $tabColumnsOwnerCondition  = ' AND c.owner = ' . $database;
            $colCommentsOwnerCondition = ' AND d.OWNER = c.OWNER';
        }

        return sprintf(
            <<<'SQL'
SELECT   c.*,
         (
             SELECT d.comments
             FROM   %s d
             WHERE  d.TABLE_NAME = c.TABLE_NAME%s
             AND    d.COLUMN_NAME = c.COLUMN_NAME
         ) AS comments
FROM     %s c
WHERE    c.table_name = %s%s
ORDER BY c.column_id
SQL
            ,
            $colCommentsTableName,
            $colCommentsOwnerCondition,
            $tabColumnsTableName,
            $table,
            $tabColumnsOwnerCondition
        );
    }

    /**
     * {@inheritDoc}
     */
    public function getDropSequenceSQL($sequence): string
    {
        if ($sequence instanceof Sequence) {
            $sequence = $sequence->getQuotedName($this);
        }

        return 'DROP SEQUENCE ' . $sequence;
    }

    /**
     * {@inheritDoc}
     */
    public function getDropForeignKeySQL($foreignKey, $table): string
    {
        if (! $foreignKey instanceof ForeignKeyConstraint) {
            $foreignKey = new Identifier($foreignKey);
        }

        if (! $table instanceof Table) {
            $table = new Identifier($table);
        }

        $foreignKey = $foreignKey->getQuotedName($this);
        $table      = $table->getQuotedName($this);

        return 'ALTER TABLE ' . $table . ' DROP CONSTRAINT ' . $foreignKey;
    }

    public function getAdvancedForeignKeyOptionsSQL(ForeignKeyConstraint $foreignKey): string
    {
        $referentialAction = '';

        if ($foreignKey->hasOption('onDelete')) {
            $referentialAction = $this->getForeignKeyReferentialActionSQL($foreignKey->getOption('onDelete'));
        }

        if ($referentialAction !== '') {
            return ' ON DELETE ' . $referentialAction;
        }

        return '';
    }

    public function getForeignKeyReferentialActionSQL(string $action): string
    {
        $action = strtoupper($action);

        switch ($action) {
            case 'RESTRICT': // RESTRICT is not supported, therefore falling back to NO ACTION.
            case 'NO ACTION':
                // NO ACTION cannot be declared explicitly,
                // therefore returning empty string to indicate to OMIT the referential clause.
                return '';

            case 'CASCADE':
            case 'SET NULL':
                return $action;

            default:
                // SET DEFAULT is not supported, throw exception instead.
                throw new InvalidArgumentException(sprintf('Invalid foreign key action "%s".', $action));
        }
    }

    public function getDropDatabaseSQL(string $database): string
    {
        return 'DROP USER ' . $database . ' CASCADE';
    }

    /**
     * {@inheritDoc}
     */
    public function getAlterTableSQL(TableDiff $diff): array
    {
        $sql         = [];
        $commentsSQL = [];
        $columnSql   = [];

        $fields = [];

        foreach ($diff->addedColumns as $column) {
            if ($this->onSchemaAlterTableAddColumn($column, $diff, $columnSql)) {
                continue;
            }

            $fields[] = $this->getColumnDeclarationSQL($column->getQuotedName($this), $column->toArray());
            $comment  = $this->getColumnComment($column);

            if ($comment === '') {
                continue;
            }

            $commentsSQL[] = $this->getCommentOnColumnSQL(
                $diff->getName($this)->getQuotedName($this),
                $column->getQuotedName($this),
                $comment
            );
        }

        if (count($fields) > 0) {
            $sql[] = 'ALTER TABLE ' . $diff->getName($this)->getQuotedName($this) . ' ADD (' . implode(', ', $fields) . ')';
        }

        $fields = [];
        foreach ($diff->changedColumns as $columnDiff) {
            if ($this->onSchemaAlterTableChangeColumn($columnDiff, $diff, $columnSql)) {
                continue;
            }

            $column = $columnDiff->column;

            // Do not generate column alteration clause if type is binary and only fixed property has changed.
            // Oracle only supports binary type columns with variable length.
            // Avoids unnecessary table alteration statements.
            if (
                $column->getType() instanceof BinaryType &&
                $columnDiff->hasChanged('fixed') &&
                count($columnDiff->changedProperties) === 1
            ) {
                continue;
            }

            $columnHasChangedComment = $columnDiff->hasChanged('comment');

            /**
             * Do not add query part if only comment has changed
             */
            if (! ($columnHasChangedComment && count($columnDiff->changedProperties) === 1)) {
                $columnInfo = $column->toArray();

                if (! $columnDiff->hasChanged('notnull')) {
                    unset($columnInfo['notnull']);
                }

                $fields[] = $column->getQuotedName($this) . $this->getColumnDeclarationSQL('', $columnInfo);
            }

            if (! $columnHasChangedComment) {
                continue;
            }

            $commentsSQL[] = $this->getCommentOnColumnSQL(
                $diff->getName($this)->getQuotedName($this),
                $column->getQuotedName($this),
                $this->getColumnComment($column)
            );
        }

        if (count($fields) > 0) {
            $sql[] = 'ALTER TABLE ' . $diff->getName($this)->getQuotedName($this) . ' MODIFY (' . implode(', ', $fields) . ')';
        }

        foreach ($diff->renamedColumns as $oldColumnName => $column) {
            if ($this->onSchemaAlterTableRenameColumn($oldColumnName, $column, $diff, $columnSql)) {
                continue;
            }

            $oldColumnName = new Identifier($oldColumnName);

            $sql[] = 'ALTER TABLE ' . $diff->getName($this)->getQuotedName($this) .
                ' RENAME COLUMN ' . $oldColumnName->getQuotedName($this) . ' TO ' . $column->getQuotedName($this);
        }

        $fields = [];
        foreach ($diff->removedColumns as $column) {
            if ($this->onSchemaAlterTableRemoveColumn($column, $diff, $columnSql)) {
                continue;
            }

            $fields[] = $column->getQuotedName($this);
        }

        if (count($fields) > 0) {
            $sql[] = 'ALTER TABLE ' . $diff->getName($this)->getQuotedName($this) . ' DROP (' . implode(', ', $fields) . ')';
        }

        $tableSql = [];

        if (! $this->onSchemaAlterTable($diff, $tableSql)) {
            $sql = array_merge($sql, $commentsSQL);

            $newName = $diff->getNewName();

            if ($newName !== null) {
                $sql[] = sprintf(
                    'ALTER TABLE %s RENAME TO %s',
                    $diff->getName($this)->getQuotedName($this),
                    $newName->getQuotedName($this)
                );
            }

            $sql = array_merge(
                $this->getPreAlterTableIndexForeignKeySQL($diff),
                $sql,
                $this->getPostAlterTableIndexForeignKeySQL($diff)
            );
        }

        return array_merge($sql, $tableSql, $columnSql);
    }

    /**
     * {@inheritdoc}
     */
<<<<<<< HEAD
    public function getColumnDeclarationSQL(string $name, array $field): string
=======
    public function getColumnDeclarationSQL($name, array $column)
>>>>>>> 4cc12da9
    {
        if (isset($column['columnDefinition'])) {
            $columnDef = $this->getCustomTypeDeclarationSQL($column);
        } else {
            $default = $this->getDefaultValueDeclarationSQL($column);

            $notnull = '';

            if (isset($column['notnull'])) {
                $notnull = $column['notnull'] ? ' NOT NULL' : ' NULL';
            }

            $unique = ! empty($column['unique']) ?
                ' ' . $this->getUniqueFieldDeclarationSQL() : '';

            $check = ! empty($column['check']) ?
                ' ' . $column['check'] : '';

            $typeDecl  = $column['type']->getSQLDeclaration($column, $this);
            $columnDef = $typeDecl . $default . $notnull . $unique . $check;
        }

        return $name . ' ' . $columnDef;
    }

    /**
     * {@inheritdoc}
     */
    protected function getRenameIndexSQL(string $oldIndexName, Index $index, string $tableName): array
    {
        if (strpos($tableName, '.') !== false) {
            [$schema]     = explode('.', $tableName);
            $oldIndexName = $schema . '.' . $oldIndexName;
        }

        return ['ALTER INDEX ' . $oldIndexName . ' RENAME TO ' . $index->getQuotedName($this)];
    }

    public function prefersSequences(): bool
    {
        return true;
    }

    public function usesSequenceEmulatedIdentityColumns(): bool
    {
        return true;
    }

    public function getIdentitySequenceName(string $tableName, string $columnName): string
    {
        $table = new Identifier($tableName);

        // No usage of column name to preserve BC compatibility with <2.5
        $identitySequenceName = $this->addSuffix($table->getName(), '_SEQ');

        if ($table->isQuoted()) {
            $identitySequenceName = '"' . $identitySequenceName . '"';
        }

        $identitySequenceIdentifier = $this->normalizeIdentifier($identitySequenceName);

        return $identitySequenceIdentifier->getQuotedName($this);
    }

    public function supportsCommentOnStatement(): bool
    {
        return true;
    }

    public function getName(): string
    {
        return 'oracle';
    }

    protected function doModifyLimitQuery(string $query, ?int $limit, int $offset): string
    {
        if ($limit === null && $offset <= 0) {
            return $query;
        }

        if (preg_match('/^\s*SELECT/i', $query) === 1) {
            if (preg_match('/\sFROM\s/i', $query) === 0) {
                $query .= ' FROM dual';
            }

            $columns = ['a.*'];

            if ($offset > 0) {
                $columns[] = 'ROWNUM AS doctrine_rownum';
            }

            $query = sprintf('SELECT %s FROM (%s) a', implode(', ', $columns), $query);

            if ($limit !== null) {
                $query .= sprintf(' WHERE ROWNUM <= %d', $offset + $limit);
            }

            if ($offset > 0) {
                $query = sprintf('SELECT * FROM (%s) WHERE doctrine_rownum >= %d', $query, $offset + 1);
            }
        }

        return $query;
    }

    /**
     * {@inheritDoc}
     *
     * Oracle returns all column names in SQL result sets in uppercase.
     */
    public function getSQLResultCasing(string $column): string
    {
        return strtoupper($column);
    }

    public function getCreateTemporaryTableSnippetSQL(): string
    {
        return 'CREATE GLOBAL TEMPORARY TABLE';
    }

    public function getDateTimeTzFormatString(): string
    {
        return 'Y-m-d H:i:sP';
    }

    public function getDateFormatString(): string
    {
        return 'Y-m-d 00:00:00';
    }

    public function getTimeFormatString(): string
    {
        return '1900-01-01 H:i:s';
    }

<<<<<<< HEAD
    public function fixSchemaElementName(string $schemaElementName): string
    {
        if (strlen($schemaElementName) > 30) {
            // Trim it
            return substr($schemaElementName, 0, 30);
        }

        return $schemaElementName;
    }

    public function getMaxIdentifierLength(): int
=======
    /**
     * {@inheritDoc}
     */
    public function getMaxIdentifierLength()
>>>>>>> 4cc12da9
    {
        return 30;
    }

    public function supportsSequences(): bool
    {
        return true;
    }

    public function supportsForeignKeyOnUpdate(): bool
    {
        return false;
    }

    public function supportsReleaseSavepoints(): bool
    {
        return false;
    }

    public function getTruncateTableSQL(string $tableName, bool $cascade = false): string
    {
        $tableIdentifier = new Identifier($tableName);

        return 'TRUNCATE TABLE ' . $tableIdentifier->getQuotedName($this);
    }

    public function getDummySelectSQL(string $expression = '1'): string
    {
        return sprintf('SELECT %s FROM DUAL', $expression);
    }

    protected function initializeDoctrineTypeMappings(): void
    {
        $this->doctrineTypeMapping = [
            'binary_double'  => 'float',
            'binary_float'   => 'float',
            'binary_integer' => 'boolean',
            'blob'           => 'blob',
            'char'           => 'string',
            'clob'           => 'text',
            'date'           => 'date',
            'float'          => 'float',
            'integer'        => 'integer',
            'long'           => 'string',
            'long raw'       => 'blob',
            'nchar'          => 'string',
            'nclob'          => 'text',
            'number'         => 'integer',
            'nvarchar2'      => 'string',
            'pls_integer'    => 'boolean',
            'raw'            => 'binary',
            'rowid'          => 'string',
            'timestamp'      => 'datetime',
            'timestamptz'    => 'datetimetz',
            'urowid'         => 'string',
            'varchar'        => 'string',
            'varchar2'       => 'string',
        ];
    }

    public function releaseSavePoint(string $savepoint): string
    {
        return '';
    }

    protected function getReservedKeywordsClass(): string
    {
        return Keywords\OracleKeywords::class;
    }

    /**
     * {@inheritDoc}
     */
<<<<<<< HEAD
    public function getBlobTypeDeclarationSQL(array $field): string
=======
    public function getBlobTypeDeclarationSQL(array $column)
>>>>>>> 4cc12da9
    {
        return 'BLOB';
    }

    public function getListTableCommentsSQL(string $table, ?string $database = null): string
    {
        $tableCommentsName = 'user_tab_comments';
        $ownerCondition    = '';

        if ($database !== null && $database !== '/') {
            $tableCommentsName = 'all_tab_comments';
            $ownerCondition    = ' AND owner = ' . $this->quoteStringLiteral($this->normalizeIdentifier($database)->getName());
        }

        return sprintf(
            <<<'SQL'
SELECT comments FROM %s WHERE table_name = %s%s
SQL
            ,
            $tableCommentsName,
            $this->quoteStringLiteral($this->normalizeIdentifier($table)->getName()),
            $ownerCondition
        );
    }
}<|MERGE_RESOLUTION|>--- conflicted
+++ resolved
@@ -183,14 +183,7 @@
         return '';
     }
 
-<<<<<<< HEAD
-    public function getSequenceNextValSQL(string $sequenceName): string
-=======
-    /**
-     * {@inheritDoc}
-     */
-    public function getSequenceNextValSQL($sequence)
->>>>>>> 4cc12da9
+    public function getSequenceNextValSQL(string $sequence): string
     {
         return 'SELECT ' . $sequence . '.nextval FROM DUAL';
     }
@@ -221,11 +214,7 @@
     /**
      * {@inheritDoc}
      */
-<<<<<<< HEAD
-    public function getBooleanTypeDeclarationSQL(array $columnDef): string
-=======
-    public function getBooleanTypeDeclarationSQL(array $column)
->>>>>>> 4cc12da9
+    public function getBooleanTypeDeclarationSQL(array $column): string
     {
         return 'NUMBER(1)';
     }
@@ -233,11 +222,7 @@
     /**
      * {@inheritDoc}
      */
-<<<<<<< HEAD
-    public function getIntegerTypeDeclarationSQL(array $columnDef): string
-=======
-    public function getIntegerTypeDeclarationSQL(array $column)
->>>>>>> 4cc12da9
+    public function getIntegerTypeDeclarationSQL(array $column): string
     {
         return 'NUMBER(10)';
     }
@@ -245,11 +230,7 @@
     /**
      * {@inheritDoc}
      */
-<<<<<<< HEAD
-    public function getBigIntTypeDeclarationSQL(array $columnDef): string
-=======
-    public function getBigIntTypeDeclarationSQL(array $column)
->>>>>>> 4cc12da9
+    public function getBigIntTypeDeclarationSQL(array $column): string
     {
         return 'NUMBER(20)';
     }
@@ -257,11 +238,7 @@
     /**
      * {@inheritDoc}
      */
-<<<<<<< HEAD
-    public function getSmallIntTypeDeclarationSQL(array $columnDef): string
-=======
-    public function getSmallIntTypeDeclarationSQL(array $column)
->>>>>>> 4cc12da9
+    public function getSmallIntTypeDeclarationSQL(array $column): string
     {
         return 'NUMBER(5)';
     }
@@ -269,11 +246,7 @@
     /**
      * {@inheritDoc}
      */
-<<<<<<< HEAD
-    public function getDateTimeTypeDeclarationSQL(array $fieldDeclaration): string
-=======
-    public function getDateTimeTypeDeclarationSQL(array $column)
->>>>>>> 4cc12da9
+    public function getDateTimeTypeDeclarationSQL(array $column): string
     {
         return 'TIMESTAMP(0)';
     }
@@ -281,11 +254,7 @@
     /**
      * {@inheritDoc}
      */
-<<<<<<< HEAD
-    public function getDateTimeTzTypeDeclarationSQL(array $fieldDeclaration): string
-=======
-    public function getDateTimeTzTypeDeclarationSQL(array $column)
->>>>>>> 4cc12da9
+    public function getDateTimeTzTypeDeclarationSQL(array $column): string
     {
         return 'TIMESTAMP(0) WITH TIME ZONE';
     }
@@ -293,11 +262,7 @@
     /**
      * {@inheritDoc}
      */
-<<<<<<< HEAD
-    public function getDateTypeDeclarationSQL(array $fieldDeclaration): string
-=======
-    public function getDateTypeDeclarationSQL(array $column)
->>>>>>> 4cc12da9
+    public function getDateTypeDeclarationSQL(array $column): string
     {
         return 'DATE';
     }
@@ -305,11 +270,7 @@
     /**
      * {@inheritDoc}
      */
-<<<<<<< HEAD
-    public function getTimeTypeDeclarationSQL(array $fieldDeclaration): string
-=======
-    public function getTimeTypeDeclarationSQL(array $column)
->>>>>>> 4cc12da9
+    public function getTimeTypeDeclarationSQL(array $column): string
     {
         return 'DATE';
     }
@@ -317,11 +278,7 @@
     /**
      * {@inheritDoc}
      */
-<<<<<<< HEAD
-    protected function _getCommonIntegerTypeDeclarationSQL(array $columnDef): string
-=======
-    protected function _getCommonIntegerTypeDeclarationSQL(array $column)
->>>>>>> 4cc12da9
+    protected function _getCommonIntegerTypeDeclarationSQL(array $column): string
     {
         return '';
     }
@@ -352,11 +309,7 @@
     /**
      * {@inheritDoc}
      */
-<<<<<<< HEAD
-    public function getClobTypeDeclarationSQL(array $field): string
-=======
-    public function getClobTypeDeclarationSQL(array $column)
->>>>>>> 4cc12da9
+    public function getClobTypeDeclarationSQL(array $column): string
     {
         return 'CLOB';
     }
@@ -411,11 +364,7 @@
      *
      * @link http://ezcomponents.org/docs/api/trunk/DatabaseSchema/ezcDbSchemaOracleReader.html
      */
-<<<<<<< HEAD
-    public function getListTableIndexesSQL(string $table, ?string $currentDatabase = null): string
-=======
-    public function getListTableIndexesSQL($table, $database = null)
->>>>>>> 4cc12da9
+    public function getListTableIndexesSQL(string $table, ?string $database = null): string
     {
         $table = $this->normalizeIdentifier($table);
         $table = $this->quoteStringLiteral($table->getName());
@@ -887,11 +836,7 @@
     /**
      * {@inheritdoc}
      */
-<<<<<<< HEAD
-    public function getColumnDeclarationSQL(string $name, array $field): string
-=======
-    public function getColumnDeclarationSQL($name, array $column)
->>>>>>> 4cc12da9
+    public function getColumnDeclarationSQL(string $name, array $column): string
     {
         if (isset($column['columnDefinition'])) {
             $columnDef = $this->getCustomTypeDeclarationSQL($column);
@@ -1027,24 +972,7 @@
         return '1900-01-01 H:i:s';
     }
 
-<<<<<<< HEAD
-    public function fixSchemaElementName(string $schemaElementName): string
-    {
-        if (strlen($schemaElementName) > 30) {
-            // Trim it
-            return substr($schemaElementName, 0, 30);
-        }
-
-        return $schemaElementName;
-    }
-
     public function getMaxIdentifierLength(): int
-=======
-    /**
-     * {@inheritDoc}
-     */
-    public function getMaxIdentifierLength()
->>>>>>> 4cc12da9
     {
         return 30;
     }
@@ -1118,11 +1046,7 @@
     /**
      * {@inheritDoc}
      */
-<<<<<<< HEAD
-    public function getBlobTypeDeclarationSQL(array $field): string
-=======
-    public function getBlobTypeDeclarationSQL(array $column)
->>>>>>> 4cc12da9
+    public function getBlobTypeDeclarationSQL(array $column): string
     {
         return 'BLOB';
     }
