<?php

declare(strict_types=1);

namespace Doctrine\DBAL\Platforms;

use Doctrine\DBAL\Connection;
use Doctrine\DBAL\Exception\ColumnLengthRequired;
use Doctrine\DBAL\Platforms\Keywords\KeywordList;
use Doctrine\DBAL\Platforms\Keywords\OracleKeywords;
use Doctrine\DBAL\Schema\ForeignKeyConstraint;
use Doctrine\DBAL\Schema\Identifier;
use Doctrine\DBAL\Schema\Index;
use Doctrine\DBAL\Schema\OracleSchemaManager;
use Doctrine\DBAL\Schema\Sequence;
use Doctrine\DBAL\Schema\TableDiff;
use Doctrine\DBAL\TransactionIsolationLevel;
use InvalidArgumentException;

use function array_merge;
use function count;
use function explode;
use function implode;
use function sprintf;
use function str_contains;
use function strlen;
use function strtoupper;
use function substr;

/**
 * OraclePlatform.
 */
class OraclePlatform extends AbstractPlatform
{
    public function getSubstringExpression(string $string, string $start, ?string $length = null): string
    {
        if ($length === null) {
            return sprintf('SUBSTR(%s, %s)', $string, $start);
        }

        return sprintf('SUBSTR(%s, %s, %s)', $string, $start, $length);
    }

    public function getLocateExpression(string $string, string $substring, ?string $start = null): string
    {
        if ($start === null) {
            return sprintf('INSTR(%s, %s)', $string, $substring);
        }

        return sprintf('INSTR(%s, %s, %s)', $string, $substring, $start);
    }

    protected function getDateArithmeticIntervalExpression(
        string $date,
        string $operator,
        string $interval,
        DateIntervalUnit $unit,
    ): string {
        switch ($unit) {
            case DateIntervalUnit::MONTH:
            case DateIntervalUnit::QUARTER:
            case DateIntervalUnit::YEAR:
                switch ($unit) {
                    case DateIntervalUnit::QUARTER:
                        $interval = $this->multiplyInterval($interval, 3);
                        break;

                    case DateIntervalUnit::YEAR:
                        $interval = $this->multiplyInterval($interval, 12);
                        break;
                }

                return 'ADD_MONTHS(' . $date . ', ' . $operator . $interval . ')';

            default:
                $calculationClause = '';

                switch ($unit) {
                    case DateIntervalUnit::SECOND:
                        $calculationClause = '/24/60/60';
                        break;

                    case DateIntervalUnit::MINUTE:
                        $calculationClause = '/24/60';
                        break;

                    case DateIntervalUnit::HOUR:
                        $calculationClause = '/24';
                        break;

                    case DateIntervalUnit::WEEK:
                        $calculationClause = '*7';
                        break;
                }

                return '(' . $date . $operator . $interval . $calculationClause . ')';
        }
    }

    public function getDateDiffExpression(string $date1, string $date2): string
    {
        return sprintf('TRUNC(%s) - TRUNC(%s)', $date1, $date2);
    }

    public function getBitAndComparisonExpression(string $value1, string $value2): string
    {
        return 'BITAND(' . $value1 . ', ' . $value2 . ')';
    }

    public function getCurrentDatabaseExpression(): string
    {
        return "SYS_CONTEXT('USERENV', 'CURRENT_SCHEMA')";
    }

    public function getBitOrComparisonExpression(string $value1, string $value2): string
    {
        return '(' . $value1 . '-' .
                $this->getBitAndComparisonExpression($value1, $value2)
                . '+' . $value2 . ')';
    }

    public function getCreatePrimaryKeySQL(Index $index, string $table): string
    {
        return 'ALTER TABLE ' . $table . ' ADD CONSTRAINT ' . $index->getQuotedName($this)
            . ' PRIMARY KEY (' . implode(', ', $index->getQuotedColumns($this)) . ')';
    }

    /**
     * {@inheritDoc}
     *
     * Need to specifiy minvalue, since start with is hidden in the system and MINVALUE <= START WITH.
     * Therefore we can use MINVALUE to be able to get a hint what START WITH was for later introspection
     * in {@see listSequences()}
     */
    public function getCreateSequenceSQL(Sequence $sequence): string
    {
        return 'CREATE SEQUENCE ' . $sequence->getQuotedName($this) .
               ' START WITH ' . $sequence->getInitialValue() .
               ' MINVALUE ' . $sequence->getInitialValue() .
               ' INCREMENT BY ' . $sequence->getAllocationSize() .
               $this->getSequenceCacheSQL($sequence);
    }

    public function getAlterSequenceSQL(Sequence $sequence): string
    {
        return 'ALTER SEQUENCE ' . $sequence->getQuotedName($this) .
               ' INCREMENT BY ' . $sequence->getAllocationSize()
               . $this->getSequenceCacheSQL($sequence);
    }

    /**
     * Cache definition for sequences
     */
    private function getSequenceCacheSQL(Sequence $sequence): string
    {
        if ($sequence->getCache() === 0) {
            return ' NOCACHE';
        }

        if ($sequence->getCache() === 1) {
            return ' NOCACHE';
        }

        if ($sequence->getCache() > 1) {
            return ' CACHE ' . $sequence->getCache();
        }

        return '';
    }

    public function getSequenceNextValSQL(string $sequence): string
    {
        return 'SELECT ' . $sequence . '.nextval FROM DUAL';
    }

    public function getSetTransactionIsolationSQL(TransactionIsolationLevel $level): string
    {
        return 'SET TRANSACTION ISOLATION LEVEL ' . $this->_getTransactionIsolationLevelSQL($level);
    }

    protected function _getTransactionIsolationLevelSQL(TransactionIsolationLevel $level): string
    {
        return match ($level) {
            TransactionIsolationLevel::READ_UNCOMMITTED => 'READ UNCOMMITTED',
            TransactionIsolationLevel::READ_COMMITTED => 'READ COMMITTED',
            TransactionIsolationLevel::REPEATABLE_READ,
            TransactionIsolationLevel::SERIALIZABLE => 'SERIALIZABLE',
        };
    }

    /**
     * {@inheritDoc}
     */
    public function getBooleanTypeDeclarationSQL(array $column): string
    {
        return 'NUMBER(1)';
    }

    /**
     * {@inheritDoc}
     */
    public function getIntegerTypeDeclarationSQL(array $column): string
    {
        return 'NUMBER(10)';
    }

    /**
     * {@inheritDoc}
     */
    public function getBigIntTypeDeclarationSQL(array $column): string
    {
        return 'NUMBER(20)';
    }

    /**
     * {@inheritDoc}
     */
    public function getSmallIntTypeDeclarationSQL(array $column): string
    {
        return 'NUMBER(5)';
    }

    /**
     * {@inheritDoc}
     */
    public function getDateTimeTypeDeclarationSQL(array $column): string
    {
        return 'TIMESTAMP(0)';
    }

    /**
     * {@inheritDoc}
     */
    public function getDateTimeTzTypeDeclarationSQL(array $column): string
    {
        return 'TIMESTAMP(0) WITH TIME ZONE';
    }

    /**
     * {@inheritDoc}
     */
    public function getDateTypeDeclarationSQL(array $column): string
    {
        return 'DATE';
    }

    /**
     * {@inheritDoc}
     */
    public function getTimeTypeDeclarationSQL(array $column): string
    {
        return 'DATE';
    }

    /**
     * {@inheritDoc}
     */
    protected function _getCommonIntegerTypeDeclarationSQL(array $column): string
    {
        return '';
    }

    protected function getVarcharTypeDeclarationSQLSnippet(?int $length): string
    {
        if ($length === null) {
            throw ColumnLengthRequired::new($this, 'VARCHAR2');
        }

        return sprintf('VARCHAR2(%d)', $length);
    }

    protected function getBinaryTypeDeclarationSQLSnippet(?int $length): string
    {
        if ($length === null) {
            throw ColumnLengthRequired::new($this, 'RAW');
        }

        return sprintf('RAW(%d)', $length);
    }

    protected function getVarbinaryTypeDeclarationSQLSnippet(?int $length): string
    {
        return $this->getBinaryTypeDeclarationSQLSnippet($length);
    }

    /**
     * {@inheritDoc}
     */
    public function getClobTypeDeclarationSQL(array $column): string
    {
        return 'CLOB';
    }

    /** @internal The method should be only used from within the {@see AbstractSchemaManager} class hierarchy. */
    public function getListDatabasesSQL(): string
    {
        return 'SELECT username FROM all_users';
    }

    /** @internal The method should be only used from within the {@see AbstractSchemaManager} class hierarchy. */
    public function getListSequencesSQL(string $database): string
    {
        return 'SELECT SEQUENCE_NAME, MIN_VALUE, INCREMENT_BY FROM SYS.ALL_SEQUENCES WHERE SEQUENCE_OWNER = '
            . $this->quoteStringLiteral(
                $this->normalizeIdentifier($database)->getName(),
            );
    }

    /**
     * {@inheritDoc}
     */
    protected function _getCreateTableSQL(string $name, array $columns, array $options = []): array
    {
        $indexes            = $options['indexes'] ?? [];
        $options['indexes'] = [];
        $sql                = parent::_getCreateTableSQL($name, $columns, $options);

        foreach ($columns as $column) {
            if (isset($column['sequence'])) {
                $sql[] = $this->getCreateSequenceSQL($column['sequence']);
            }

            if (
                empty($column['autoincrement'])
            ) {
                continue;
            }

            $sql = array_merge($sql, $this->getCreateAutoincrementSql($column['name'], $name));
        }

        foreach ($indexes as $index) {
            $sql[] = $this->getCreateIndexSQL($index, $name);
        }

        return $sql;
    }

    /** @internal The method should be only used from within the {@see AbstractSchemaManager} class hierarchy. */
    public function getListViewsSQL(string $database): string
    {
        return 'SELECT view_name, text FROM sys.user_views';
    }

    /** @return array<int, string> */
    protected function getCreateAutoincrementSql(string $name, string $table, int $start = 1): array
    {
        $tableIdentifier   = $this->normalizeIdentifier($table);
        $quotedTableName   = $tableIdentifier->getQuotedName($this);
        $unquotedTableName = $tableIdentifier->getName();

        $nameIdentifier = $this->normalizeIdentifier($name);
        $quotedName     = $nameIdentifier->getQuotedName($this);
        $unquotedName   = $nameIdentifier->getName();

        $sql = [];

        $autoincrementIdentifierName = $this->getAutoincrementIdentifierName($tableIdentifier);

        $idx = new Index($autoincrementIdentifierName, [$quotedName], true, true);

        $sql[] = "DECLARE
  constraints_Count NUMBER;
BEGIN
  SELECT COUNT(CONSTRAINT_NAME) INTO constraints_Count
    FROM USER_CONSTRAINTS
   WHERE TABLE_NAME = '" . $unquotedTableName . "'
     AND CONSTRAINT_TYPE = 'P';
  IF constraints_Count = 0 OR constraints_Count = '' THEN
    EXECUTE IMMEDIATE '" . $this->getCreateIndexSQL($idx, $quotedTableName) . "';
  END IF;
END;";

        $sequenceName = $this->getIdentitySequenceName(
            $tableIdentifier->isQuoted() ? $quotedTableName : $unquotedTableName,
        );
        $sequence     = new Sequence($sequenceName, $start);
        $sql[]        = $this->getCreateSequenceSQL($sequence);

        $sql[] = 'CREATE TRIGGER ' . $autoincrementIdentifierName . '
   BEFORE INSERT
   ON ' . $quotedTableName . '
   FOR EACH ROW
DECLARE
   last_Sequence NUMBER;
   last_InsertID NUMBER;
BEGIN
   IF (:NEW.' . $quotedName . ' IS NULL OR :NEW.' . $quotedName . ' = 0) THEN
      SELECT ' . $sequenceName . '.NEXTVAL INTO :NEW.' . $quotedName . ' FROM DUAL;
   ELSE
      SELECT NVL(Last_Number, 0) INTO last_Sequence
        FROM User_Sequences
       WHERE Sequence_Name = \'' . $sequence->getName() . '\';
      SELECT :NEW.' . $quotedName . ' INTO last_InsertID FROM DUAL;
      WHILE (last_InsertID > last_Sequence) LOOP
         SELECT ' . $sequenceName . '.NEXTVAL INTO last_Sequence FROM DUAL;
      END LOOP;
      SELECT ' . $sequenceName . '.NEXTVAL INTO last_Sequence FROM DUAL;
   END IF;
END;';

        return $sql;
    }

    /**
     * @internal The method should be only used from within the OracleSchemaManager class hierarchy.
     *
     * Returns the SQL statements to drop the autoincrement for the given table name.
     *
     * @param string $table The table name to drop the autoincrement for.
     *
     * @return string[]
     */
    public function getDropAutoincrementSql(string $table): array
    {
        $table                       = $this->normalizeIdentifier($table);
        $autoincrementIdentifierName = $this->getAutoincrementIdentifierName($table);
        $identitySequenceName        = $this->getIdentitySequenceName(
            $table->isQuoted() ? $table->getQuotedName($this) : $table->getName(),
        );

        return [
            'DROP TRIGGER ' . $autoincrementIdentifierName,
            $this->getDropSequenceSQL($identitySequenceName),
            $this->getDropConstraintSQL($autoincrementIdentifierName, $table->getQuotedName($this)),
        ];
    }

    /**
     * Normalizes the given identifier.
     *
     * Uppercases the given identifier if it is not quoted by intention
     * to reflect Oracle's internal auto uppercasing strategy of unquoted identifiers.
     *
     * @param string $name The identifier to normalize.
     */
    private function normalizeIdentifier(string $name): Identifier
    {
        $identifier = new Identifier($name);

        return $identifier->isQuoted() ? $identifier : new Identifier(strtoupper($name));
    }

    /**
     * Adds suffix to identifier,
     *
     * if the new string exceeds max identifier length,
     * keeps $suffix, cuts from $identifier as much as the part exceeding.
     */
    private function addSuffix(string $identifier, string $suffix): string
    {
        $maxPossibleLengthWithoutSuffix = $this->getMaxIdentifierLength() - strlen($suffix);
        if (strlen($identifier) > $maxPossibleLengthWithoutSuffix) {
            $identifier = substr($identifier, 0, $maxPossibleLengthWithoutSuffix);
        }

        return $identifier . $suffix;
    }

    /**
     * Returns the autoincrement primary key identifier name for the given table identifier.
     *
     * Quotes the autoincrement primary key identifier name
     * if the given table name is quoted by intention.
     */
    private function getAutoincrementIdentifierName(Identifier $table): string
    {
        $identifierName = $this->addSuffix($table->getName(), '_AI_PK');

        return $table->isQuoted()
            ? $this->quoteSingleIdentifier($identifierName)
            : $identifierName;
    }

    public function getDropForeignKeySQL(string $foreignKey, string $table): string
    {
        return $this->getDropConstraintSQL($foreignKey, $table);
    }

    /** @internal The method should be only used from within the {@see AbstractPlatform} class hierarchy. */
    public function getAdvancedForeignKeyOptionsSQL(ForeignKeyConstraint $foreignKey): string
    {
        $referentialAction = '';

        if ($foreignKey->hasOption('onDelete')) {
            $referentialAction = $this->getForeignKeyReferentialActionSQL($foreignKey->getOption('onDelete'));
        }

        if ($referentialAction !== '') {
            return ' ON DELETE ' . $referentialAction;
        }

        return '';
    }

    /** @internal The method should be only used from within the {@see AbstractPlatform} class hierarchy. */
    public function getForeignKeyReferentialActionSQL(string $action): string
    {
        $action = strtoupper($action);

        return match ($action) {
            'RESTRICT',
            'NO ACTION' => '',
            'CASCADE',
            'SET NULL' => $action,
            default => throw new InvalidArgumentException(sprintf('Invalid foreign key action "%s".', $action)),
        };
    }

    public function getCreateDatabaseSQL(string $name): string
    {
        return 'CREATE USER ' . $name;
    }

    public function getDropDatabaseSQL(string $name): string
    {
        return 'DROP USER ' . $name . ' CASCADE';
    }

    /**
     * {@inheritDoc}
     */
    public function getAlterTableSQL(TableDiff $diff): array
    {
        $sql         = [];
        $commentsSQL = [];
        $columnSql   = [];

        $addColumnSQL = [];

        $tableNameSQL = $diff->getOldTable()->getQuotedName($this);

        foreach ($diff->getAddedColumns() as $column) {
            if ($this->onSchemaAlterTableAddColumn($column, $diff, $columnSql)) {
                continue;
            }

            $addColumnSQL[] = $this->getColumnDeclarationSQL($column->getQuotedName($this), $column->toArray());
            $comment        = $column->getComment();

            if ($comment === '') {
                continue;
            }

            $commentsSQL[] = $this->getCommentOnColumnSQL(
                $tableNameSQL,
                $column->getQuotedName($this),
                $comment,
            );
        }

        if (count($addColumnSQL) > 0) {
            $sql[] = 'ALTER TABLE ' . $tableNameSQL . ' ADD (' . implode(', ', $addColumnSQL) . ')';
        }

<<<<<<< HEAD
        $modifyColumnSQL = [];
        foreach ($diff->changedColumns as $columnDiff) {
=======
        $fields = [];
        foreach ($diff->getModifiedColumns() as $columnDiff) {
>>>>>>> c1b32cda
            if ($this->onSchemaAlterTableChangeColumn($columnDiff, $diff, $columnSql)) {
                continue;
            }

            $newColumn = $columnDiff->getNewColumn();
            $oldColumn = $columnDiff->getOldColumn();

            $newColumnProperties = $newColumn->toArray();
            $oldColumnProperties = $oldColumn->toArray();

            $oldSQL = $this->getColumnDeclarationSQL('', $oldColumnProperties);
            $newSQL = $this->getColumnDeclarationSQL('', $newColumnProperties);

            if ($newSQL !== $oldSQL) {
                if (! $columnDiff->hasNotNullChanged()) {
                    unset($newColumnProperties['notnull']);
                    $newSQL = $this->getColumnDeclarationSQL('', $newColumnProperties);
                }

                $modifyColumnSQL[] = $newColumn->getQuotedName($this) . $newSQL;
            }

            if (! $columnDiff->hasCommentChanged()) {
                continue;
            }

            $commentsSQL[] = $this->getCommentOnColumnSQL(
                $tableNameSQL,
                $newColumn->getQuotedName($this),
                $newColumn->getComment(),
            );
        }

        if (count($modifyColumnSQL) > 0) {
            $sql[] = 'ALTER TABLE ' . $tableNameSQL . ' MODIFY (' . implode(', ', $modifyColumnSQL) . ')';
        }

        foreach ($diff->getRenamedColumns() as $oldColumnName => $column) {
            if ($this->onSchemaAlterTableRenameColumn($oldColumnName, $column, $diff, $columnSql)) {
                continue;
            }

            $oldColumnName = new Identifier($oldColumnName);

            $sql[] = 'ALTER TABLE ' . $tableNameSQL . ' RENAME COLUMN ' . $oldColumnName->getQuotedName($this)
                . ' TO ' . $column->getQuotedName($this);
        }

<<<<<<< HEAD
        $dropColumnSQL = [];
        foreach ($diff->removedColumns as $column) {
=======
        $fields = [];
        foreach ($diff->getDroppedColumns() as $column) {
>>>>>>> c1b32cda
            if ($this->onSchemaAlterTableRemoveColumn($column, $diff, $columnSql)) {
                continue;
            }

            $dropColumnSQL[] = $column->getQuotedName($this);
        }

        if (count($dropColumnSQL) > 0) {
            $sql[] = 'ALTER TABLE ' . $tableNameSQL . ' DROP (' . implode(', ', $dropColumnSQL) . ')';
        }

        $tableSql = [];

        if (! $this->onSchemaAlterTable($diff, $tableSql)) {
            $sql = array_merge(
                $this->getPreAlterTableIndexForeignKeySQL($diff),
                $sql,
                $commentsSQL,
                $this->getPostAlterTableIndexForeignKeySQL($diff),
            );
        }

        return array_merge($sql, $tableSql, $columnSql);
    }

    /**
     * {@inheritdoc}
     *
     * @internal The method should be only used from within the {@see AbstractPlatform} class hierarchy.
     */
    public function getColumnDeclarationSQL(string $name, array $column): string
    {
        if (isset($column['columnDefinition'])) {
            $declaration = $column['columnDefinition'];
        } else {
            $default = $this->getDefaultValueDeclarationSQL($column);

            $notnull = '';

            if (isset($column['notnull'])) {
                $notnull = $column['notnull'] ? ' NOT NULL' : ' NULL';
            }

            $typeDecl    = $column['type']->getSQLDeclaration($column, $this);
            $declaration = $typeDecl . $default . $notnull;
        }

        return $name . ' ' . $declaration;
    }

    /**
     * {@inheritdoc}
     */
    protected function getRenameIndexSQL(string $oldIndexName, Index $index, string $tableName): array
    {
        if (str_contains($tableName, '.')) {
            [$schema]     = explode('.', $tableName);
            $oldIndexName = $schema . '.' . $oldIndexName;
        }

        return ['ALTER INDEX ' . $oldIndexName . ' RENAME TO ' . $index->getQuotedName($this)];
    }

    protected function getIdentitySequenceName(string $tableName): string
    {
        $table = new Identifier($tableName);

        // No usage of column name to preserve BC compatibility with <2.5
        $identitySequenceName = $this->addSuffix($table->getName(), '_SEQ');

        if ($table->isQuoted()) {
            $identitySequenceName = '"' . $identitySequenceName . '"';
        }

        $identitySequenceIdentifier = $this->normalizeIdentifier($identitySequenceName);

        return $identitySequenceIdentifier->getQuotedName($this);
    }

    /** @internal The method should be only used from within the {@see AbstractPlatform} class hierarchy. */
    public function supportsCommentOnStatement(): bool
    {
        return true;
    }

    protected function doModifyLimitQuery(string $query, ?int $limit, int $offset): string
    {
        if ($offset > 0) {
            $query .= sprintf(' OFFSET %d ROWS', $offset);
        }

        if ($limit !== null) {
            $query .= sprintf(' FETCH NEXT %d ROWS ONLY', $limit);
        }

        return $query;
    }

    public function getCreateTemporaryTableSnippetSQL(): string
    {
        return 'CREATE GLOBAL TEMPORARY TABLE';
    }

    public function getDateTimeTzFormatString(): string
    {
        return 'Y-m-d H:i:sP';
    }

    public function getDateFormatString(): string
    {
        return 'Y-m-d 00:00:00';
    }

    public function getTimeFormatString(): string
    {
        return '1900-01-01 H:i:s';
    }

    public function getMaxIdentifierLength(): int
    {
        return 128;
    }

    public function supportsSequences(): bool
    {
        return true;
    }

    public function supportsReleaseSavepoints(): bool
    {
        return false;
    }

    public function getTruncateTableSQL(string $tableName, bool $cascade = false): string
    {
        $tableIdentifier = new Identifier($tableName);

        return 'TRUNCATE TABLE ' . $tableIdentifier->getQuotedName($this);
    }

    public function getDummySelectSQL(string $expression = '1'): string
    {
        return sprintf('SELECT %s FROM DUAL', $expression);
    }

    protected function initializeDoctrineTypeMappings(): void
    {
        $this->doctrineTypeMapping = [
            'binary_double'  => 'float',
            'binary_float'   => 'float',
            'binary_integer' => 'boolean',
            'blob'           => 'blob',
            'char'           => 'string',
            'clob'           => 'text',
            'date'           => 'date',
            'float'          => 'float',
            'integer'        => 'integer',
            'long'           => 'string',
            'long raw'       => 'blob',
            'nchar'          => 'string',
            'nclob'          => 'text',
            'number'         => 'integer',
            'nvarchar2'      => 'string',
            'pls_integer'    => 'boolean',
            'raw'            => 'binary',
            'rowid'          => 'string',
            'timestamp'      => 'datetime',
            'timestamptz'    => 'datetimetz',
            'urowid'         => 'string',
            'varchar'        => 'string',
            'varchar2'       => 'string',
        ];
    }

    public function releaseSavePoint(string $savepoint): string
    {
        return '';
    }

    protected function createReservedKeywordsList(): KeywordList
    {
        return new OracleKeywords();
    }

    /**
     * {@inheritDoc}
     */
    public function getBlobTypeDeclarationSQL(array $column): string
    {
        return 'BLOB';
    }

    public function createSchemaManager(Connection $connection): OracleSchemaManager
    {
        return new OracleSchemaManager($connection, $this);
    }
}<|MERGE_RESOLUTION|>--- conflicted
+++ resolved
@@ -553,13 +553,8 @@
             $sql[] = 'ALTER TABLE ' . $tableNameSQL . ' ADD (' . implode(', ', $addColumnSQL) . ')';
         }
 
-<<<<<<< HEAD
         $modifyColumnSQL = [];
-        foreach ($diff->changedColumns as $columnDiff) {
-=======
-        $fields = [];
         foreach ($diff->getModifiedColumns() as $columnDiff) {
->>>>>>> c1b32cda
             if ($this->onSchemaAlterTableChangeColumn($columnDiff, $diff, $columnSql)) {
                 continue;
             }
@@ -608,13 +603,8 @@
                 . ' TO ' . $column->getQuotedName($this);
         }
 
-<<<<<<< HEAD
         $dropColumnSQL = [];
-        foreach ($diff->removedColumns as $column) {
-=======
-        $fields = [];
         foreach ($diff->getDroppedColumns() as $column) {
->>>>>>> c1b32cda
             if ($this->onSchemaAlterTableRemoveColumn($column, $diff, $columnSql)) {
                 continue;
             }
