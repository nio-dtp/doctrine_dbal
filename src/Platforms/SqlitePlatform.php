--- conflicted
+++ resolved
@@ -389,30 +389,18 @@
         );
     }
 
-<<<<<<< HEAD
+    /**
+     * @deprecated The SQL used for schema introspection is an implementation detail and should not be relied upon.
+     */
     public function getListTableColumnsSQL(string $table, ?string $database = null): string
-=======
+    {
+        return sprintf('PRAGMA table_info(%s)', $this->quoteStringLiteral($table));
+    }
+
     /**
      * @deprecated The SQL used for schema introspection is an implementation detail and should not be relied upon.
-     *
-     * {@inheritDoc}
-     */
-    public function getListTableColumnsSQL($table, $database = null)
->>>>>>> 1135a791
-    {
-        return sprintf('PRAGMA table_info(%s)', $this->quoteStringLiteral($table));
-    }
-
-<<<<<<< HEAD
+     */
     public function getListTableIndexesSQL(string $table, ?string $database = null): string
-=======
-    /**
-     * @deprecated The SQL used for schema introspection is an implementation detail and should not be relied upon.
-     *
-     * {@inheritDoc}
-     */
-    public function getListTableIndexesSQL($table, $database = null)
->>>>>>> 1135a791
     {
         return sprintf('PRAGMA index_list(%s)', $this->quoteStringLiteral($table));
     }
@@ -649,19 +637,10 @@
         return parent::getCreateTableSQL($table, $createFlags);
     }
 
-<<<<<<< HEAD
+    /**
+     * @deprecated The SQL used for schema introspection is an implementation detail and should not be relied upon.
+     */
     public function getListTableForeignKeysSQL(string $table, ?string $database = null): string
-=======
-    /**
-     * @deprecated The SQL used for schema introspection is an implementation detail and should not be relied upon.
-     *
-     * @param string      $table
-     * @param string|null $database
-     *
-     * @return string
-     */
-    public function getListTableForeignKeysSQL($table, $database = null)
->>>>>>> 1135a791
     {
         return sprintf('PRAGMA foreign_key_list(%s)', $this->quoteStringLiteral($table));
     }
