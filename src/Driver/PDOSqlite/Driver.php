<?php

declare(strict_types=1);

namespace Doctrine\DBAL\Driver\PDOSqlite;

use Doctrine\DBAL\Driver\AbstractSQLiteDriver;
use Doctrine\DBAL\Driver\Connection;
use Doctrine\DBAL\Driver\PDOConnection;
use Doctrine\DBAL\Driver\PDOException;
use Doctrine\DBAL\Platforms\SqlitePlatform;

use function array_merge;

/**
 * The PDO Sqlite driver.
 */
final class Driver extends AbstractSQLiteDriver
{
    /** @var mixed[] */
    private $userDefinedFunctions = [
        'sqrt' => ['callback' => [SqlitePlatform::class, 'udfSqrt'], 'numArgs' => 1],
        'mod'  => ['callback' => [SqlitePlatform::class, 'udfMod'], 'numArgs' => 2],
        'locate'  => ['callback' => [SqlitePlatform::class, 'udfLocate'], 'numArgs' => -1],
    ];

    /**
     * {@inheritdoc}
     */
<<<<<<< HEAD
    public function connect(
        array $params,
        string $username = '',
        string $password = '',
        array $driverOptions = []
    ): Connection {
=======
    public function connect(array $params)
    {
        $driverOptions = $params['driver_options'] ?? [];

>>>>>>> 4509f271
        if (isset($driverOptions['userDefinedFunctions'])) {
            $this->userDefinedFunctions = array_merge(
                $this->userDefinedFunctions,
                $driverOptions['userDefinedFunctions']
            );
            unset($driverOptions['userDefinedFunctions']);
        }

<<<<<<< HEAD
        try {
            $connection = new PDOConnection(
                $this->constructPdoDsn($params),
                $username,
                $password,
                $driverOptions
            );
        } catch (PDOException $ex) {
            throw DBALException::driverException($this, $ex);
        }
=======
        $connection = new PDOConnection(
            $this->_constructPdoDsn($params),
            $params['user'] ?? '',
            $params['password'] ?? '',
            $driverOptions
        );
>>>>>>> 4509f271

        $pdo = $connection->getWrappedConnection();

        foreach ($this->userDefinedFunctions as $fn => $data) {
            $pdo->sqliteCreateFunction($fn, $data['callback'], $data['numArgs']);
        }

        return $connection;
    }

    /**
     * Constructs the Sqlite PDO DSN.
     *
     * @param mixed[] $params
     *
     * @return string The DSN.
     */
    private function constructPdoDsn(array $params): string
    {
        $dsn = 'sqlite:';
        if (isset($params['path'])) {
            $dsn .= $params['path'];
        } elseif (isset($params['memory'])) {
            $dsn .= ':memory:';
        }

        return $dsn;
    }
}<|MERGE_RESOLUTION|>--- conflicted
+++ resolved
@@ -7,7 +7,6 @@
 use Doctrine\DBAL\Driver\AbstractSQLiteDriver;
 use Doctrine\DBAL\Driver\Connection;
 use Doctrine\DBAL\Driver\PDOConnection;
-use Doctrine\DBAL\Driver\PDOException;
 use Doctrine\DBAL\Platforms\SqlitePlatform;
 
 use function array_merge;
@@ -27,19 +26,10 @@
     /**
      * {@inheritdoc}
      */
-<<<<<<< HEAD
-    public function connect(
-        array $params,
-        string $username = '',
-        string $password = '',
-        array $driverOptions = []
-    ): Connection {
-=======
-    public function connect(array $params)
+    public function connect(array $params): Connection
     {
         $driverOptions = $params['driver_options'] ?? [];
 
->>>>>>> 4509f271
         if (isset($driverOptions['userDefinedFunctions'])) {
             $this->userDefinedFunctions = array_merge(
                 $this->userDefinedFunctions,
@@ -48,25 +38,12 @@
             unset($driverOptions['userDefinedFunctions']);
         }
 
-<<<<<<< HEAD
-        try {
-            $connection = new PDOConnection(
-                $this->constructPdoDsn($params),
-                $username,
-                $password,
-                $driverOptions
-            );
-        } catch (PDOException $ex) {
-            throw DBALException::driverException($this, $ex);
-        }
-=======
         $connection = new PDOConnection(
-            $this->_constructPdoDsn($params),
+            $this->constructPdoDsn($params),
             $params['user'] ?? '',
             $params['password'] ?? '',
             $driverOptions
         );
->>>>>>> 4509f271
 
         $pdo = $connection->getWrappedConnection();
 
