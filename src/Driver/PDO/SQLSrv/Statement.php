--- conflicted
+++ resolved
@@ -49,13 +49,9 @@
                 );
                 break;
 
-<<<<<<< HEAD
             default:
-                $this->statement->bindParam($param, $variable, $type, $length);
+                $this->statement->bindParam($param, $variable, $type, $length ?? 0);
         }
-=======
-        return $this->statement->bindParam($param, $variable, $type, $length ?? 0, $driverOptions);
->>>>>>> 31b6a4c6
     }
 
     /**
