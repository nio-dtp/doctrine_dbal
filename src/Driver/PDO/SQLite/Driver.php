<?php

declare(strict_types=1);

namespace Doctrine\DBAL\Driver\PDO\SQLite;

use Doctrine\DBAL\Driver\AbstractSQLiteDriver;
use Doctrine\DBAL\Driver\API\SQLite\UserDefinedFunctions;
use Doctrine\DBAL\Driver\PDO\Connection;
<<<<<<< HEAD
=======
use Doctrine\DBAL\Driver\PDO\Exception;
use Doctrine\DBAL\Platforms\SqlitePlatform;
use PDO;
use PDOException;
>>>>>>> 1ee1bf32

use function array_merge;

final class Driver extends AbstractSQLiteDriver
{
    /** @var mixed[] */
<<<<<<< HEAD
    private array $userDefinedFunctions = [
        'sqrt' => [
            'callback' => 'sqrt',
            'numArgs' => 1,
        ],
        'mod' => [
            'callback' => [UserDefinedFunctions::class, 'mod'],
            'numArgs' => 2,
        ],
        'locate' => [
            'callback' => [UserDefinedFunctions::class, 'locate'],
            'numArgs' => -1,
        ],
=======
    private $userDefinedFunctions = [
        'sqrt' => ['callback' => [SqlitePlatform::class, 'udfSqrt'], 'numArgs' => 1],
        'mod'  => ['callback' => [SqlitePlatform::class, 'udfMod'], 'numArgs' => 2],
        'locate'  => ['callback' => [SqlitePlatform::class, 'udfLocate'], 'numArgs' => -1],
>>>>>>> 1ee1bf32
    ];

    /**
     * {@inheritdoc}
     */
    public function connect(array $params): Connection
    {
        $driverOptions = $params['driverOptions'] ?? [];

        if (isset($driverOptions['userDefinedFunctions'])) {
            $this->userDefinedFunctions = array_merge(
                $this->userDefinedFunctions,
                $driverOptions['userDefinedFunctions']
            );
            unset($driverOptions['userDefinedFunctions']);
        }

<<<<<<< HEAD
        $connection = new Connection(
            $this->constructPdoDsn($params),
            $params['user'] ?? '',
            $params['password'] ?? '',
            $driverOptions
        );

        $pdo = $connection->getWrappedConnection();
=======
        try {
            $pdo = new PDO(
                $this->constructPdoDsn($params),
                $params['user'] ?? '',
                $params['password'] ?? '',
                $driverOptions
            );
        } catch (PDOException $exception) {
            throw Exception::new($exception);
        }
>>>>>>> 1ee1bf32

        foreach ($this->userDefinedFunctions as $fn => $data) {
            $pdo->sqliteCreateFunction($fn, $data['callback'], $data['numArgs']);
        }

        return new Connection($pdo);
    }

    /**
     * Constructs the Sqlite PDO DSN.
     *
     * @param mixed[] $params
     *
     * @return string The DSN.
     */
<<<<<<< HEAD
    private function constructPdoDsn(array $params): string
=======
    private function constructPdoDsn(array $params)
>>>>>>> 1ee1bf32
    {
        $dsn = 'sqlite:';
        if (isset($params['path'])) {
            $dsn .= $params['path'];
        } elseif (isset($params['memory'])) {
            $dsn .= ':memory:';
        }

        return $dsn;
    }
}<|MERGE_RESOLUTION|>--- conflicted
+++ resolved
@@ -7,20 +7,15 @@
 use Doctrine\DBAL\Driver\AbstractSQLiteDriver;
 use Doctrine\DBAL\Driver\API\SQLite\UserDefinedFunctions;
 use Doctrine\DBAL\Driver\PDO\Connection;
-<<<<<<< HEAD
-=======
 use Doctrine\DBAL\Driver\PDO\Exception;
-use Doctrine\DBAL\Platforms\SqlitePlatform;
 use PDO;
 use PDOException;
->>>>>>> 1ee1bf32
 
 use function array_merge;
 
 final class Driver extends AbstractSQLiteDriver
 {
     /** @var mixed[] */
-<<<<<<< HEAD
     private array $userDefinedFunctions = [
         'sqrt' => [
             'callback' => 'sqrt',
@@ -34,12 +29,6 @@
             'callback' => [UserDefinedFunctions::class, 'locate'],
             'numArgs' => -1,
         ],
-=======
-    private $userDefinedFunctions = [
-        'sqrt' => ['callback' => [SqlitePlatform::class, 'udfSqrt'], 'numArgs' => 1],
-        'mod'  => ['callback' => [SqlitePlatform::class, 'udfMod'], 'numArgs' => 2],
-        'locate'  => ['callback' => [SqlitePlatform::class, 'udfLocate'], 'numArgs' => -1],
->>>>>>> 1ee1bf32
     ];
 
     /**
@@ -57,16 +46,6 @@
             unset($driverOptions['userDefinedFunctions']);
         }
 
-<<<<<<< HEAD
-        $connection = new Connection(
-            $this->constructPdoDsn($params),
-            $params['user'] ?? '',
-            $params['password'] ?? '',
-            $driverOptions
-        );
-
-        $pdo = $connection->getWrappedConnection();
-=======
         try {
             $pdo = new PDO(
                 $this->constructPdoDsn($params),
@@ -77,7 +56,6 @@
         } catch (PDOException $exception) {
             throw Exception::new($exception);
         }
->>>>>>> 1ee1bf32
 
         foreach ($this->userDefinedFunctions as $fn => $data) {
             $pdo->sqliteCreateFunction($fn, $data['callback'], $data['numArgs']);
@@ -93,11 +71,7 @@
      *
      * @return string The DSN.
      */
-<<<<<<< HEAD
     private function constructPdoDsn(array $params): string
-=======
-    private function constructPdoDsn(array $params)
->>>>>>> 1ee1bf32
     {
         $dsn = 'sqlite:';
         if (isset($params['path'])) {
