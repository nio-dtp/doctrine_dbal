--- conflicted
+++ resolved
@@ -78,14 +78,7 @@
         }
     }
 
-<<<<<<< HEAD
     public function fetchNumeric(): array|false
-=======
-    /**
-     * {@inheritDoc}
-     */
-    public function fetchNumeric()
->>>>>>> fd47abd3
     {
         try {
             $ret = $this->statement->fetch();
@@ -121,14 +114,7 @@
         return array_combine($this->columnNames, $values);
     }
 
-<<<<<<< HEAD
     public function fetchOne(): mixed
-=======
-    /**
-     * {@inheritDoc}
-     */
-    public function fetchOne()
->>>>>>> fd47abd3
     {
         return FetchUtils::fetchOne($this);
     }
