<?php

declare(strict_types=1);

namespace Doctrine\DBAL\Driver\SQLSrv;

use Doctrine\DBAL\Driver\Statement;
use Doctrine\DBAL\Driver\StatementIterator;
use Doctrine\DBAL\Exception\InvalidColumnIndex;
use Doctrine\DBAL\FetchMode;
use Doctrine\DBAL\ParameterType;
use IteratorAggregate;
use function array_key_exists;
use function assert;
use function count;
use function in_array;
use function is_int;
use function sqlsrv_execute;
use function sqlsrv_fetch;
use function sqlsrv_fetch_array;
use function sqlsrv_fetch_object;
use function sqlsrv_get_field;
use function sqlsrv_next_result;
use function sqlsrv_num_fields;
use function SQLSRV_PHPTYPE_STREAM;
use function SQLSRV_PHPTYPE_STRING;
use function sqlsrv_prepare;
use function sqlsrv_rows_affected;
use function SQLSRV_SQLTYPE_VARBINARY;
use function stripos;
use const SQLSRV_ENC_BINARY;
use const SQLSRV_FETCH_ASSOC;
use const SQLSRV_FETCH_BOTH;
use const SQLSRV_FETCH_NUMERIC;
use const SQLSRV_PARAM_IN;

/**
 * SQL Server Statement.
 */
final class SQLSrvStatement implements IteratorAggregate, Statement
{
    /**
     * The SQLSRV Resource.
     *
     * @var resource
     */
    private $conn;

    /**
     * The SQL statement to execute.
     *
     * @var string
     */
    private $sql;

    /**
     * The SQLSRV statement resource.
     *
     * @var resource|null
     */
    private $stmt;

    /**
     * References to the variables bound as statement parameters.
     *
     * @var mixed
     */
    private $variables = [];

    /**
     * Bound parameter types.
     *
     * @var int[]
     */
    private $types = [];

    /**
     * Translations.
     *
     * @var int[]
     */
    private static $fetchMap = [
        FetchMode::MIXED       => SQLSRV_FETCH_BOTH,
        FetchMode::ASSOCIATIVE => SQLSRV_FETCH_ASSOC,
        FetchMode::NUMERIC     => SQLSRV_FETCH_NUMERIC,
    ];

    /**
     * The name of the default class to instantiate when fetching class instances.
     *
     * @var string
     */
    private $defaultFetchClass = '\stdClass';

    /**
     * The constructor arguments for the default class to instantiate when fetching class instances.
     *
     * @var mixed[]
     */
    private $defaultFetchClassCtorArgs = [];

    /**
     * The fetch style.
     *
     * @var int
     */
    private $defaultFetchMode = FetchMode::MIXED;

    /**
     * The last insert ID.
     *
     * @var LastInsertId|null
     */
    private $lastInsertId;

    /**
     * Indicates whether the statement is in the state when fetching results is possible
     *
     * @var bool
     */
    private $result = false;

    /**
     * Append to any INSERT query to retrieve the last insert id.
     */
    private const LAST_INSERT_ID_SQL = ';SELECT SCOPE_IDENTITY() AS LastInsertId;';

    /**
     * @param resource $conn
     */
    public function __construct($conn, string $sql, ?LastInsertId $lastInsertId = null)
    {
        $this->conn = $conn;
        $this->sql  = $sql;

        if (stripos($sql, 'INSERT INTO ') !== 0) {
            return;
        }

        $this->sql         .= self::LAST_INSERT_ID_SQL;
        $this->lastInsertId = $lastInsertId;
    }

    /**
     * {@inheritdoc}
     */
    public function bindValue($param, $value, int $type = ParameterType::STRING) : void
    {
        assert(is_int($param));

        $this->variables[$param] = $value;
        $this->types[$param]     = $type;
    }

    /**
     * {@inheritdoc}
     */
    public function bindParam($param, &$variable, int $type = ParameterType::STRING, ?int $length = null) : void
    {
        assert(is_int($param));

        $this->variables[$param] =& $variable;
        $this->types[$param]     = $type;

        // unset the statement resource if it exists as the new one will need to be bound to the new variable
        $this->stmt = null;
    }

    public function closeCursor() : void
    {
        // not having the result means there's nothing to close
        if ($this->stmt === null || ! $this->result) {
            return;
        }

        // emulate it by fetching and discarding rows, similarly to what PDO does in this case
        // @link http://php.net/manual/en/pdostatement.closecursor.php
        // @link https://github.com/php/php-src/blob/php-7.0.11/ext/pdo/pdo_stmt.c#L2075
        // deliberately do not consider multiple result sets, since doctrine/dbal doesn't support them
        while (sqlsrv_fetch($this->stmt) !== false) {
        }

        $this->result = false;
    }

    public function columnCount() : int
    {
        if ($this->stmt === null) {
            return 0;
        }

        $count = sqlsrv_num_fields($this->stmt);

        if ($count !== false) {
            return $count;
        }

        return 0;
    }

    /**
     * {@inheritdoc}
     */
<<<<<<< HEAD
    public function execute(?array $params = null) : void
    {
        if ($params) {
=======
    public function errorCode()
    {
        $errors = sqlsrv_errors(SQLSRV_ERR_ERRORS);
        if ($errors !== null) {
            return $errors[0]['code'];
        }

        return false;
    }

    /**
     * {@inheritdoc}
     */
    public function errorInfo()
    {
        return (array) sqlsrv_errors(SQLSRV_ERR_ERRORS);
    }

    /**
     * {@inheritdoc}
     */
    public function execute($params = null)
    {
        if ($params !== null) {
            $hasZeroIndex = array_key_exists(0, $params);
>>>>>>> 4c258314
            foreach ($params as $key => $val) {
                if (is_int($key)) {
                    $this->bindValue($key + 1, $val);
                } else {
                    $this->bindValue($key, $val);
                }
            }
        }

        if ($this->stmt === null) {
            $this->stmt = $this->prepare();
        }

        if (! sqlsrv_execute($this->stmt)) {
            throw SQLSrvException::fromSqlSrvErrors();
        }

        if ($this->lastInsertId !== null) {
            sqlsrv_next_result($this->stmt);
            sqlsrv_fetch($this->stmt);
            $this->lastInsertId->setId(sqlsrv_get_field($this->stmt, 0));
        }

        $this->result = true;
<<<<<<< HEAD
=======

        return true;
    }

    /**
     * Prepares SQL Server statement resource
     *
     * @return resource
     *
     * @throws SQLSrvException
     */
    private function prepare()
    {
        $params = [];

        foreach ($this->variables as $column => &$variable) {
            switch ($this->types[$column]) {
                case ParameterType::LARGE_OBJECT:
                    $params[$column - 1] = [
                        &$variable,
                        SQLSRV_PARAM_IN,
                        SQLSRV_PHPTYPE_STREAM(SQLSRV_ENC_BINARY),
                        SQLSRV_SQLTYPE_VARBINARY('max'),
                    ];
                    break;

                case ParameterType::BINARY:
                    $params[$column - 1] = [
                        &$variable,
                        SQLSRV_PARAM_IN,
                        SQLSRV_PHPTYPE_STRING(SQLSRV_ENC_BINARY),
                    ];
                    break;

                default:
                    $params[$column - 1] =& $variable;
                    break;
            }
        }

        $stmt = sqlsrv_prepare($this->conn, $this->sql, $params);

        if ($stmt === false) {
            throw SQLSrvException::fromSqlSrvErrors();
        }

        return $stmt;
>>>>>>> 4c258314
    }

    /**
     * {@inheritdoc}
     */
    public function setFetchMode(int $fetchMode, ...$args) : void
    {
        $this->defaultFetchMode = $fetchMode;

        if (isset($args[0])) {
            $this->defaultFetchClass = $args[0];
        }

        if (! isset($args[1])) {
            return;
        }

        $this->defaultFetchClassCtorArgs = (array) $args[1];
    }

    /**
     * {@inheritdoc}
     */
    public function getIterator()
    {
        return new StatementIterator($this);
    }

    /**
     * {@inheritdoc}
     *
     * @throws SQLSrvException
     */
    public function fetch(?int $fetchMode = null, ...$args)
    {
        // do not try fetching from the statement if it's not expected to contain result
        // in order to prevent exceptional situation
        if ($this->stmt === null || ! $this->result) {
            return false;
        }

        $fetchMode = $fetchMode ?? $this->defaultFetchMode;

        if ($fetchMode === FetchMode::COLUMN) {
            return $this->fetchColumn();
        }

        if (isset(self::$fetchMap[$fetchMode])) {
            return sqlsrv_fetch_array($this->stmt, self::$fetchMap[$fetchMode]) ?? false;
        }

        if (in_array($fetchMode, [FetchMode::STANDARD_OBJECT, FetchMode::CUSTOM_OBJECT], true)) {
            $className = $this->defaultFetchClass;
            $ctorArgs  = $this->defaultFetchClassCtorArgs;

            if (count($args) > 0) {
                $className = $args[0];
                $ctorArgs  = $args[1] ?? [];
            }

            return sqlsrv_fetch_object($this->stmt, $className, $ctorArgs) ?? false;
        }

        throw new SQLSrvException('Fetch mode is not supported.');
    }

    /**
     * {@inheritdoc}
     */
    public function fetchAll(?int $fetchMode = null, ...$args) : array
    {
        $rows = [];

        switch ($fetchMode) {
            case FetchMode::CUSTOM_OBJECT:
                while (($row = $this->fetch($fetchMode, ...$args)) !== false) {
                    $rows[] = $row;
                }

                break;

            case FetchMode::COLUMN:
                while (($row = $this->fetchColumn()) !== false) {
                    $rows[] = $row;
                }

                break;

            default:
                while (($row = $this->fetch($fetchMode)) !== false) {
                    $rows[] = $row;
                }
        }

        return $rows;
    }

    /**
     * {@inheritdoc}
     */
    public function fetchColumn(int $columnIndex = 0)
    {
        $row = $this->fetch(FetchMode::NUMERIC);

        if ($row === false) {
            return false;
        }

        if (! array_key_exists($columnIndex, $row)) {
            throw InvalidColumnIndex::new($columnIndex, count($row));
        }

        return $row[$columnIndex];
    }

    public function rowCount() : int
    {
        if ($this->stmt === null) {
            return 0;
        }

        $count = sqlsrv_rows_affected($this->stmt);

        if ($count !== false) {
            return $count;
        }

        return 0;
    }

    /**
     * Prepares SQL Server statement resource
     *
     * @return resource
     *
     * @throws SQLSrvException
     */
    private function prepare()
    {
        $params = [];

        foreach ($this->variables as $column => &$variable) {
            switch ($this->types[$column]) {
                case ParameterType::LARGE_OBJECT:
                    $params[$column - 1] = [
                        &$variable,
                        SQLSRV_PARAM_IN,
                        SQLSRV_PHPTYPE_STREAM(SQLSRV_ENC_BINARY),
                        SQLSRV_SQLTYPE_VARBINARY('max'),
                    ];
                    break;

                case ParameterType::BINARY:
                    $params[$column - 1] = [
                        &$variable,
                        SQLSRV_PARAM_IN,
                        SQLSRV_PHPTYPE_STRING(SQLSRV_ENC_BINARY),
                    ];
                    break;

                default:
                    $params[$column - 1] =& $variable;
                    break;
            }
        }

        $stmt = sqlsrv_prepare($this->conn, $this->sql, $params);

        if (! $stmt) {
            throw SQLSrvException::fromSqlSrvErrors();
        }

        return $stmt;
    }
}<|MERGE_RESOLUTION|>--- conflicted
+++ resolved
@@ -201,37 +201,9 @@
     /**
      * {@inheritdoc}
      */
-<<<<<<< HEAD
     public function execute(?array $params = null) : void
     {
-        if ($params) {
-=======
-    public function errorCode()
-    {
-        $errors = sqlsrv_errors(SQLSRV_ERR_ERRORS);
-        if ($errors !== null) {
-            return $errors[0]['code'];
-        }
-
-        return false;
-    }
-
-    /**
-     * {@inheritdoc}
-     */
-    public function errorInfo()
-    {
-        return (array) sqlsrv_errors(SQLSRV_ERR_ERRORS);
-    }
-
-    /**
-     * {@inheritdoc}
-     */
-    public function execute($params = null)
-    {
         if ($params !== null) {
-            $hasZeroIndex = array_key_exists(0, $params);
->>>>>>> 4c258314
             foreach ($params as $key => $val) {
                 if (is_int($key)) {
                     $this->bindValue($key + 1, $val);
@@ -256,10 +228,134 @@
         }
 
         $this->result = true;
-<<<<<<< HEAD
-=======
-
-        return true;
+    }
+
+    /**
+     * {@inheritdoc}
+     */
+    public function setFetchMode(int $fetchMode, ...$args) : void
+    {
+        $this->defaultFetchMode = $fetchMode;
+
+        if (isset($args[0])) {
+            $this->defaultFetchClass = $args[0];
+        }
+
+        if (! isset($args[1])) {
+            return;
+        }
+
+        $this->defaultFetchClassCtorArgs = (array) $args[1];
+    }
+
+    /**
+     * {@inheritdoc}
+     */
+    public function getIterator()
+    {
+        return new StatementIterator($this);
+    }
+
+    /**
+     * {@inheritdoc}
+     *
+     * @throws SQLSrvException
+     */
+    public function fetch(?int $fetchMode = null, ...$args)
+    {
+        // do not try fetching from the statement if it's not expected to contain result
+        // in order to prevent exceptional situation
+        if ($this->stmt === null || ! $this->result) {
+            return false;
+        }
+
+        $fetchMode = $fetchMode ?? $this->defaultFetchMode;
+
+        if ($fetchMode === FetchMode::COLUMN) {
+            return $this->fetchColumn();
+        }
+
+        if (isset(self::$fetchMap[$fetchMode])) {
+            return sqlsrv_fetch_array($this->stmt, self::$fetchMap[$fetchMode]) ?? false;
+        }
+
+        if (in_array($fetchMode, [FetchMode::STANDARD_OBJECT, FetchMode::CUSTOM_OBJECT], true)) {
+            $className = $this->defaultFetchClass;
+            $ctorArgs  = $this->defaultFetchClassCtorArgs;
+
+            if (count($args) > 0) {
+                $className = $args[0];
+                $ctorArgs  = $args[1] ?? [];
+            }
+
+            return sqlsrv_fetch_object($this->stmt, $className, $ctorArgs) ?? false;
+        }
+
+        throw new SQLSrvException('Fetch mode is not supported.');
+    }
+
+    /**
+     * {@inheritdoc}
+     */
+    public function fetchAll(?int $fetchMode = null, ...$args) : array
+    {
+        $rows = [];
+
+        switch ($fetchMode) {
+            case FetchMode::CUSTOM_OBJECT:
+                while (($row = $this->fetch($fetchMode, ...$args)) !== false) {
+                    $rows[] = $row;
+                }
+
+                break;
+
+            case FetchMode::COLUMN:
+                while (($row = $this->fetchColumn()) !== false) {
+                    $rows[] = $row;
+                }
+
+                break;
+
+            default:
+                while (($row = $this->fetch($fetchMode)) !== false) {
+                    $rows[] = $row;
+                }
+        }
+
+        return $rows;
+    }
+
+    /**
+     * {@inheritdoc}
+     */
+    public function fetchColumn(int $columnIndex = 0)
+    {
+        $row = $this->fetch(FetchMode::NUMERIC);
+
+        if ($row === false) {
+            return false;
+        }
+
+        if (! array_key_exists($columnIndex, $row)) {
+            throw InvalidColumnIndex::new($columnIndex, count($row));
+        }
+
+        return $row[$columnIndex];
+    }
+
+    public function rowCount() : int
+    {
+        if ($this->stmt === null) {
+            return 0;
+        }
+
+        $count = sqlsrv_rows_affected($this->stmt);
+
+        if ($count !== false) {
+            return $count;
+        }
+
+        return 0;
     }
 
     /**
@@ -305,179 +401,5 @@
         }
 
         return $stmt;
->>>>>>> 4c258314
-    }
-
-    /**
-     * {@inheritdoc}
-     */
-    public function setFetchMode(int $fetchMode, ...$args) : void
-    {
-        $this->defaultFetchMode = $fetchMode;
-
-        if (isset($args[0])) {
-            $this->defaultFetchClass = $args[0];
-        }
-
-        if (! isset($args[1])) {
-            return;
-        }
-
-        $this->defaultFetchClassCtorArgs = (array) $args[1];
-    }
-
-    /**
-     * {@inheritdoc}
-     */
-    public function getIterator()
-    {
-        return new StatementIterator($this);
-    }
-
-    /**
-     * {@inheritdoc}
-     *
-     * @throws SQLSrvException
-     */
-    public function fetch(?int $fetchMode = null, ...$args)
-    {
-        // do not try fetching from the statement if it's not expected to contain result
-        // in order to prevent exceptional situation
-        if ($this->stmt === null || ! $this->result) {
-            return false;
-        }
-
-        $fetchMode = $fetchMode ?? $this->defaultFetchMode;
-
-        if ($fetchMode === FetchMode::COLUMN) {
-            return $this->fetchColumn();
-        }
-
-        if (isset(self::$fetchMap[$fetchMode])) {
-            return sqlsrv_fetch_array($this->stmt, self::$fetchMap[$fetchMode]) ?? false;
-        }
-
-        if (in_array($fetchMode, [FetchMode::STANDARD_OBJECT, FetchMode::CUSTOM_OBJECT], true)) {
-            $className = $this->defaultFetchClass;
-            $ctorArgs  = $this->defaultFetchClassCtorArgs;
-
-            if (count($args) > 0) {
-                $className = $args[0];
-                $ctorArgs  = $args[1] ?? [];
-            }
-
-            return sqlsrv_fetch_object($this->stmt, $className, $ctorArgs) ?? false;
-        }
-
-        throw new SQLSrvException('Fetch mode is not supported.');
-    }
-
-    /**
-     * {@inheritdoc}
-     */
-    public function fetchAll(?int $fetchMode = null, ...$args) : array
-    {
-        $rows = [];
-
-        switch ($fetchMode) {
-            case FetchMode::CUSTOM_OBJECT:
-                while (($row = $this->fetch($fetchMode, ...$args)) !== false) {
-                    $rows[] = $row;
-                }
-
-                break;
-
-            case FetchMode::COLUMN:
-                while (($row = $this->fetchColumn()) !== false) {
-                    $rows[] = $row;
-                }
-
-                break;
-
-            default:
-                while (($row = $this->fetch($fetchMode)) !== false) {
-                    $rows[] = $row;
-                }
-        }
-
-        return $rows;
-    }
-
-    /**
-     * {@inheritdoc}
-     */
-    public function fetchColumn(int $columnIndex = 0)
-    {
-        $row = $this->fetch(FetchMode::NUMERIC);
-
-        if ($row === false) {
-            return false;
-        }
-
-        if (! array_key_exists($columnIndex, $row)) {
-            throw InvalidColumnIndex::new($columnIndex, count($row));
-        }
-
-        return $row[$columnIndex];
-    }
-
-    public function rowCount() : int
-    {
-        if ($this->stmt === null) {
-            return 0;
-        }
-
-        $count = sqlsrv_rows_affected($this->stmt);
-
-        if ($count !== false) {
-            return $count;
-        }
-
-        return 0;
-    }
-
-    /**
-     * Prepares SQL Server statement resource
-     *
-     * @return resource
-     *
-     * @throws SQLSrvException
-     */
-    private function prepare()
-    {
-        $params = [];
-
-        foreach ($this->variables as $column => &$variable) {
-            switch ($this->types[$column]) {
-                case ParameterType::LARGE_OBJECT:
-                    $params[$column - 1] = [
-                        &$variable,
-                        SQLSRV_PARAM_IN,
-                        SQLSRV_PHPTYPE_STREAM(SQLSRV_ENC_BINARY),
-                        SQLSRV_SQLTYPE_VARBINARY('max'),
-                    ];
-                    break;
-
-                case ParameterType::BINARY:
-                    $params[$column - 1] = [
-                        &$variable,
-                        SQLSRV_PARAM_IN,
-                        SQLSRV_PHPTYPE_STRING(SQLSRV_ENC_BINARY),
-                    ];
-                    break;
-
-                default:
-                    $params[$column - 1] =& $variable;
-                    break;
-            }
-        }
-
-        $stmt = sqlsrv_prepare($this->conn, $this->sql, $params);
-
-        if (! $stmt) {
-            throw SQLSrvException::fromSqlSrvErrors();
-        }
-
-        return $stmt;
     }
 }