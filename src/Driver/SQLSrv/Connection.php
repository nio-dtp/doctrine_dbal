--- conflicted
+++ resolved
@@ -25,12 +25,6 @@
     /** @var resource */
     private $conn;
 
-<<<<<<< HEAD
-    /** @var LastInsertId */
-    private $lastInsertId;
-
-=======
->>>>>>> 7da29b1c
     /**
      * @internal The connection can be only instantiated by its driver.
      *
