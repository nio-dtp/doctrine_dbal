<?php

declare(strict_types=1);

namespace Doctrine\DBAL\Driver\IBMDB2;

use Doctrine\DBAL\Driver\Statement;
use Doctrine\DBAL\Driver\StatementIterator;
use Doctrine\DBAL\FetchMode;
use Doctrine\DBAL\ParameterType;
use IteratorAggregate;
use function assert;
use function db2_bind_param;
use function db2_execute;
use function db2_fetch_array;
use function db2_fetch_assoc;
use function db2_fetch_both;
use function db2_free_result;
use function db2_num_fields;
use function db2_num_rows;
use function error_get_last;
use function fclose;
use function fwrite;
use function is_int;
use function is_resource;
use function ksort;
use function stream_copy_to_stream;
use function stream_get_meta_data;
use function tmpfile;
use const DB2_BINARY;
use const DB2_CHAR;
use const DB2_LONG;
use const DB2_PARAM_FILE;
use const DB2_PARAM_IN;

final class DB2Statement implements IteratorAggregate, Statement
{
    /** @var resource */
    private $stmt;

    /** @var mixed[] */
    private $bindParam = [];

    /**
     * Map of LOB parameter positions to the tuples containing reference to the variable bound to the driver statement
     * and the temporary file handle bound to the underlying statement
     *
     * @var mixed[][]
     */
    private $lobs = [];

    /** @var int */
    private $defaultFetchMode = FetchMode::MIXED;

    /**
     * Indicates whether the statement is in the state when fetching results is possible
     *
     * @var bool
     */
    private $result = false;

    /**
     * @param resource $stmt
     */
    public function __construct($stmt)
    {
        $this->stmt = $stmt;
    }

    /**
     * {@inheritdoc}
     */
    public function bindValue($param, $value, int $type = ParameterType::STRING) : void
    {
        $this->bindParam($param, $value, $type);
    }

    /**
     * {@inheritdoc}
     */
    public function bindParam($param, &$variable, int $type = ParameterType::STRING, ?int $length = null) : void
    {
        assert(is_int($param));

        switch ($type) {
            case ParameterType::INTEGER:
                $this->bind($param, $variable, DB2_PARAM_IN, DB2_LONG);
                break;

            case ParameterType::LARGE_OBJECT:
                if (isset($this->lobs[$param])) {
                    [, $handle] = $this->lobs[$param];
                    fclose($handle);
                }

                $handle = $this->createTemporaryFile();
                $path   = stream_get_meta_data($handle)['uri'];

                $this->bind($param, $path, DB2_PARAM_FILE, DB2_BINARY);

                $this->lobs[$param] = [&$variable, $handle];
                break;

            default:
                $this->bind($param, $variable, DB2_PARAM_IN, DB2_CHAR);
                break;
        }
    }

    public function closeCursor() : void
    {
        $this->bindParam = [];

        if (! $this->result) {
            return;
        }

        db2_free_result($this->stmt);

        $this->result = false;
    }

    public function columnCount() : int
    {
        $count = db2_num_fields($this->stmt);

        if ($count !== false) {
            return $count;
        }

        return 0;
    }

    /**
     * {@inheritdoc}
     *
     * @deprecated The error information is available via exceptions.
     */
<<<<<<< HEAD
    public function execute(?array $params = null) : void
=======
    public function errorCode()
    {
        return db2_stmt_error();
    }

    /**
     * {@inheritdoc}
     *
     * @deprecated The error information is available via exceptions.
     */
    public function errorInfo()
    {
        return [
            db2_stmt_errormsg(),
            db2_stmt_error(),
        ];
    }

    /**
     * {@inheritdoc}
     */
    public function execute($params = null)
>>>>>>> 54a6f7b3
    {
        if ($params === null) {
            ksort($this->bindParam);

            $params = [];

            foreach ($this->bindParam as $column => $value) {
                $params[] = $value;
            }
        }

        foreach ($this->lobs as [$source, $target]) {
            if (is_resource($source)) {
                $this->copyStreamToStream($source, $target);

                continue;
            }

            $this->writeStringToStream($source, $target);
        }

        $retval = db2_execute($this->stmt, $params);

        foreach ($this->lobs as [, $handle]) {
            fclose($handle);
        }

        $this->lobs = [];

        if ($retval === false) {
            throw DB2Exception::fromStatementError($this->stmt);
        }

        $this->result = true;
    }

    public function setFetchMode(int $fetchMode) : void
    {
        $this->defaultFetchMode = $fetchMode;
    }

    /**
     * {@inheritdoc}
     */
    public function getIterator()
    {
        return new StatementIterator($this);
    }

    /**
     * {@inheritdoc}
     */
    public function fetch(?int $fetchMode = null)
    {
        // do not try fetching from the statement if it's not expected to contain result
        // in order to prevent exceptional situation
        if (! $this->result) {
            return false;
        }

        $fetchMode = $fetchMode ?? $this->defaultFetchMode;
        switch ($fetchMode) {
            case FetchMode::COLUMN:
                return $this->fetchColumn();

            case FetchMode::MIXED:
                return db2_fetch_both($this->stmt);

            case FetchMode::ASSOCIATIVE:
                return db2_fetch_assoc($this->stmt);

            case FetchMode::NUMERIC:
                return db2_fetch_array($this->stmt);

            default:
                throw new DB2Exception('Given Fetch-Style ' . $fetchMode . ' is not supported.');
        }
    }

    /**
     * {@inheritdoc}
     */
    public function fetchAll(?int $fetchMode = null) : array
    {
        $rows = [];

        switch ($fetchMode) {
            case FetchMode::COLUMN:
                while (($row = $this->fetchColumn()) !== false) {
                    $rows[] = $row;
                }

                break;

            default:
                while (($row = $this->fetch($fetchMode)) !== false) {
                    $rows[] = $row;
                }
        }

        return $rows;
    }

    /**
     * {@inheritdoc}
     */
    public function fetchColumn()
    {
        $row = $this->fetch(FetchMode::NUMERIC);

        if ($row === false) {
            return false;
        }

        return $row[0];
    }

    public function rowCount() : int
    {
        return @db2_num_rows($this->stmt);
    }

    /**
     * @param int   $position Parameter position
     * @param mixed $variable
     *
     * @throws DB2Exception
     */
    private function bind(int $position, &$variable, int $parameterType, int $dataType) : void
    {
        $this->bindParam[$position] =& $variable;

        if (! db2_bind_param($this->stmt, $position, 'variable', $parameterType, $dataType)) {
            throw DB2Exception::fromStatementError($this->stmt);
        }
    }

    /**
     * @return resource
     *
     * @throws DB2Exception
     */
    private function createTemporaryFile()
    {
        $handle = @tmpfile();

        if ($handle === false) {
            throw new DB2Exception('Could not create temporary file: ' . error_get_last()['message']);
        }

        return $handle;
    }

    /**
     * @param resource $source
     * @param resource $target
     *
     * @throws DB2Exception
     */
    private function copyStreamToStream($source, $target) : void
    {
        if (@stream_copy_to_stream($source, $target) === false) {
            throw new DB2Exception('Could not copy source stream to temporary file: ' . error_get_last()['message']);
        }
    }

    /**
     * @param resource $target
     *
     * @throws DB2Exception
     */
    private function writeStringToStream(string $string, $target) : void
    {
        if (@fwrite($target, $string) === false) {
            throw new DB2Exception('Could not write string to temporary file: ' . error_get_last()['message']);
        }
    }
}<|MERGE_RESOLUTION|>--- conflicted
+++ resolved
@@ -136,32 +136,7 @@
      *
      * @deprecated The error information is available via exceptions.
      */
-<<<<<<< HEAD
     public function execute(?array $params = null) : void
-=======
-    public function errorCode()
-    {
-        return db2_stmt_error();
-    }
-
-    /**
-     * {@inheritdoc}
-     *
-     * @deprecated The error information is available via exceptions.
-     */
-    public function errorInfo()
-    {
-        return [
-            db2_stmt_errormsg(),
-            db2_stmt_error(),
-        ];
-    }
-
-    /**
-     * {@inheritdoc}
-     */
-    public function execute($params = null)
->>>>>>> 54a6f7b3
     {
         if ($params === null) {
             ksort($this->bindParam);
