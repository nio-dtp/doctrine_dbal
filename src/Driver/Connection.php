<?php

declare(strict_types=1);

namespace Doctrine\DBAL\Driver;

<<<<<<< HEAD
use Doctrine\DBAL\DBALException;
=======
use Doctrine\DBAL\ParameterType;
>>>>>>> 4cc12da9

/**
 * Connection interface.
 * Driver connections must implement this interface.
 */
interface Connection
{
    /**
     * Prepares a statement for execution and returns a Statement object.
     *
     * @throws Exception
     */
    public function prepare(string $sql): Statement;

    /**
     * Executes an SQL statement, returning a result set as a Statement object.
     *
     * @throws Exception
     */
    public function query(string $sql): Result;

    /**
     * Quotes a string for use in a query.
     */
    public function quote(string $input): string;

    /**
     * Executes an SQL statement and return the number of affected rows.
     *
     * @throws Exception
     */
    public function exec(string $sql): int;

    /**
     * Returns the ID of the last inserted row or sequence value.
<<<<<<< HEAD
=======
     *
     * @param string|null $name
     *
     * @return string
     *
     * @throws Exception
>>>>>>> 4cc12da9
     */
    public function lastInsertId(?string $name = null): string;

    /**
     * Initiates a transaction.
     *
<<<<<<< HEAD
     * @throws DriverException
=======
     * @return bool TRUE on success or FALSE on failure.
     *
     * @throws Exception
>>>>>>> 4cc12da9
     */
    public function beginTransaction(): void;

    /**
     * Commits a transaction.
     *
<<<<<<< HEAD
     * @throws DriverException
=======
     * @return bool TRUE on success or FALSE on failure.
     *
     * @throws Exception
>>>>>>> 4cc12da9
     */
    public function commit(): void;

    /**
     * Rolls back the current transaction, as initiated by beginTransaction().
     *
<<<<<<< HEAD
     * @throws DriverException
=======
     * @return bool TRUE on success or FALSE on failure.
     *
     * @throws Exception
>>>>>>> 4cc12da9
     */
    public function rollBack(): void;
}<|MERGE_RESOLUTION|>--- conflicted
+++ resolved
@@ -3,12 +3,6 @@
 declare(strict_types=1);
 
 namespace Doctrine\DBAL\Driver;
-
-<<<<<<< HEAD
-use Doctrine\DBAL\DBALException;
-=======
-use Doctrine\DBAL\ParameterType;
->>>>>>> 4cc12da9
 
 /**
  * Connection interface.
@@ -44,54 +38,29 @@
 
     /**
      * Returns the ID of the last inserted row or sequence value.
-<<<<<<< HEAD
-=======
-     *
-     * @param string|null $name
-     *
-     * @return string
      *
      * @throws Exception
->>>>>>> 4cc12da9
      */
     public function lastInsertId(?string $name = null): string;
 
     /**
      * Initiates a transaction.
      *
-<<<<<<< HEAD
-     * @throws DriverException
-=======
-     * @return bool TRUE on success or FALSE on failure.
-     *
      * @throws Exception
->>>>>>> 4cc12da9
      */
     public function beginTransaction(): void;
 
     /**
      * Commits a transaction.
      *
-<<<<<<< HEAD
-     * @throws DriverException
-=======
-     * @return bool TRUE on success or FALSE on failure.
-     *
      * @throws Exception
->>>>>>> 4cc12da9
      */
     public function commit(): void;
 
     /**
      * Rolls back the current transaction, as initiated by beginTransaction().
      *
-<<<<<<< HEAD
-     * @throws DriverException
-=======
-     * @return bool TRUE on success or FALSE on failure.
-     *
      * @throws Exception
->>>>>>> 4cc12da9
      */
     public function rollBack(): void;
 }