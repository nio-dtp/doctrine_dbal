--- conflicted
+++ resolved
@@ -17,37 +17,16 @@
     /**
      * {@inheritdoc}
      */
-<<<<<<< HEAD
-    public function connect(
-        array $params,
-        string $username = '',
-        string $password = '',
-        array $driverOptions = []
-    ): Connection {
-        try {
-            return new OCI8Connection(
-                $username,
-                $password,
-                $this->constructDsn($params),
-                $params['charset'] ?? '',
-                $params['sessionMode'] ?? OCI_NO_AUTO_COMMIT,
-                $params['persistent'] ?? false
-            );
-        } catch (OCI8Exception $e) {
-            throw DBALException::driverException($this, $e);
-        }
-=======
-    public function connect(array $params)
+    public function connect(array $params): Connection
     {
         return new OCI8Connection(
             $params['user'] ?? '',
             $params['password'] ?? '',
-            $this->_constructDsn($params),
+            $this->constructDsn($params),
             $params['charset'] ?? '',
             $params['sessionMode'] ?? OCI_NO_AUTO_COMMIT,
             $params['persistent'] ?? false
         );
->>>>>>> 4509f271
     }
 
     /**
