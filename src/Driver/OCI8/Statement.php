--- conflicted
+++ resolved
@@ -98,14 +98,8 @@
         }
 
         if ($type === ParameterType::LARGE_OBJECT) {
-<<<<<<< HEAD
             $lob = oci_new_descriptor($this->connection, OCI_D_LOB);
 
-            assert($lob !== false);
-
-=======
-            $lob = oci_new_descriptor($this->_dbh, OCI_D_LOB);
->>>>>>> 46e8c835
             $lob->writeTemporary($variable, OCI_TEMP_BLOB);
 
             $variable =& $lob;
