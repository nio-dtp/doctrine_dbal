--- conflicted
+++ resolved
@@ -11,6 +11,7 @@
 use Doctrine\DBAL\Platforms\PostgreSQLPlatform;
 use Doctrine\DBAL\Schema\PostgreSQLSchemaManager;
 use Doctrine\DBAL\ServerVersionProvider;
+use Doctrine\Deprecations\Deprecation;
 
 use function assert;
 
@@ -24,16 +25,10 @@
         return new PostgreSQLPlatform();
     }
 
-<<<<<<< HEAD
-    public function getSchemaManager(Connection $conn, AbstractPlatform $platform): PostgreSQLSchemaManager
-=======
     /**
-     * {@inheritdoc}
-     *
      * @deprecated Use {@link PostgreSQLPlatform::createSchemaManager()} instead.
      */
-    public function getSchemaManager(Connection $conn, AbstractPlatform $platform)
->>>>>>> b5b9caf6
+    public function getSchemaManager(Connection $conn, AbstractPlatform $platform): PostgreSQLSchemaManager
     {
         Deprecation::triggerIfCalledFromOutside(
             'doctrine/dbal',
