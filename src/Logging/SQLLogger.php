--- conflicted
+++ resolved
@@ -14,17 +14,9 @@
     /**
      * Logs a SQL statement somewhere.
      *
-<<<<<<< HEAD
      * @param string                                                               $sql    The SQL to be executed.
-     * @param array<int, mixed>|array<string, mixed>                               $params Statement parameters
+     * @param list<mixed>|array<string, mixed>                                     $params Statement parameters
      * @param array<int, Type|int|string|null>|array<string, Type|int|string|null> $types  Parameter types
-=======
-     * @param string                                                                    $sql    SQL statement
-     * @param list<mixed>|array<string, mixed>|null                                     $params Statement parameters
-     * @param array<int, Type|int|string|null>|array<string, Type|int|string|null>|null $types  Parameter types
-     *
-     * @return void
->>>>>>> bd5fc0d7
      */
     public function startQuery(string $sql, array $params = [], array $types = []): void;
 
