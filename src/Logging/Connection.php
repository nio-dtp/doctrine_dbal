--- conflicted
+++ resolved
@@ -10,18 +10,9 @@
 use Doctrine\DBAL\Driver\Statement as DriverStatement;
 use Psr\Log\LoggerInterface;
 
-<<<<<<< HEAD
-final class Connection implements ConnectionInterface
-{
-    private ConnectionInterface $connection;
-
-    private LoggerInterface $logger;
-=======
 final class Connection extends AbstractConnectionMiddleware
 {
-    /** @var LoggerInterface */
-    private $logger;
->>>>>>> 906dc83a
+    private LoggerInterface $logger;
 
     /**
      * @internal This connection can be only instantiated by its driver.
@@ -51,72 +42,34 @@
     {
         $this->logger->debug('Executing query: {sql}', ['sql' => $sql]);
 
-<<<<<<< HEAD
-        return $this->connection->query($sql);
-    }
-
-    public function quote(string $value): string
-    {
-        return $this->connection->quote($value);
-=======
         return parent::query($sql);
->>>>>>> 906dc83a
     }
 
     public function exec(string $sql): int
     {
         $this->logger->debug('Executing statement: {sql}', ['sql' => $sql]);
 
-<<<<<<< HEAD
-        return $this->connection->exec($sql);
-    }
-
-    /**
-     * {@inheritDoc}
-     */
-    public function lastInsertId()
-    {
-        return $this->connection->lastInsertId();
-=======
         return parent::exec($sql);
->>>>>>> 906dc83a
     }
 
     public function beginTransaction(): void
     {
         $this->logger->debug('Beginning transaction');
 
-<<<<<<< HEAD
-        $this->connection->beginTransaction();
-=======
-        return parent::beginTransaction();
->>>>>>> 906dc83a
+        parent::beginTransaction();
     }
 
     public function commit(): void
     {
         $this->logger->debug('Committing transaction');
 
-<<<<<<< HEAD
-        $this->connection->commit();
-=======
-        return parent::commit();
->>>>>>> 906dc83a
+        parent::commit();
     }
 
     public function rollBack(): void
     {
         $this->logger->debug('Rolling back transaction');
 
-<<<<<<< HEAD
-        $this->connection->rollBack();
-    }
-
-    public function getServerVersion(): string
-    {
-        return $this->connection->getServerVersion();
-=======
-        return parent::rollBack();
->>>>>>> 906dc83a
+        parent::rollBack();
     }
 }