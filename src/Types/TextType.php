--- conflicted
+++ resolved
@@ -22,26 +22,8 @@
         return $platform->getClobTypeDeclarationSQL($column);
     }
 
-<<<<<<< HEAD
     public function convertToPHPValue(mixed $value, AbstractPlatform $platform): mixed
     {
         return is_resource($value) ? stream_get_contents($value) : $value;
     }
-=======
-    /**
-     * {@inheritDoc}
-     */
-    public function convertToPHPValue($value, AbstractPlatform $platform)
-    {
-        return is_resource($value) ? stream_get_contents($value) : $value;
-    }
-
-    /**
-     * {@inheritDoc}
-     */
-    public function getName()
-    {
-        return Types::TEXT;
-    }
->>>>>>> fd47abd3
 }