<?php

declare(strict_types=1);

namespace Doctrine\DBAL\Types;

use Doctrine\DBAL\ParameterType;
use Doctrine\DBAL\Platforms\AbstractPlatform;
use Doctrine\DBAL\Platforms\DB2Platform;
use Doctrine\Deprecations\Deprecation;

/**
 * Type that maps an SQL boolean to a PHP boolean.
 */
class BooleanType extends Type
{
    /**
     * {@inheritdoc}
     */
    public function getSQLDeclaration(array $column, AbstractPlatform $platform): string
    {
        return $platform->getBooleanTypeDeclarationSQL($column);
    }

    public function convertToDatabaseValue(mixed $value, AbstractPlatform $platform): mixed
    {
        return $platform->convertBooleansToDatabaseValue($value);
    }

    public function convertToPHPValue(mixed $value, AbstractPlatform $platform): ?bool
    {
        return $platform->convertFromBoolean($value);
    }

    public function getBindingType(): int
    {
        return ParameterType::BOOLEAN;
    }

<<<<<<< HEAD
    public function requiresSQLCommentHint(AbstractPlatform $platform): bool
=======
    /**
     * @deprecated
     *
     * @return bool
     */
    public function requiresSQLCommentHint(AbstractPlatform $platform)
>>>>>>> 6f49ade3
    {
        Deprecation::triggerIfCalledFromOutside(
            'doctrine/dbal',
            'https://github.com/doctrine/dbal/pull/5509',
            '%s is deprecated.',
            __METHOD__
        );

        // We require a commented boolean type in order to distinguish between
        // boolean and smallint as both (have to) map to the same native type.
        return $platform instanceof DB2Platform;
    }
}<|MERGE_RESOLUTION|>--- conflicted
+++ resolved
@@ -37,16 +37,10 @@
         return ParameterType::BOOLEAN;
     }
 
-<<<<<<< HEAD
-    public function requiresSQLCommentHint(AbstractPlatform $platform): bool
-=======
     /**
      * @deprecated
-     *
-     * @return bool
      */
-    public function requiresSQLCommentHint(AbstractPlatform $platform)
->>>>>>> 6f49ade3
+    public function requiresSQLCommentHint(AbstractPlatform $platform): bool
     {
         Deprecation::triggerIfCalledFromOutside(
             'doctrine/dbal',
