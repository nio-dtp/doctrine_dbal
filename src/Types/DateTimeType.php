<?php

declare(strict_types=1);

namespace Doctrine\DBAL\Types;

use DateTime;
use DateTimeImmutable;
use DateTimeInterface;
use Doctrine\DBAL\Platforms\AbstractPlatform;
<<<<<<< HEAD
use Doctrine\DBAL\Types\Exception\InvalidFormat;
use Doctrine\DBAL\Types\Exception\InvalidType;
=======
use Doctrine\Deprecations\Deprecation;
use Exception;
>>>>>>> d7229924

use function get_class;

/**
 * Type that maps an SQL DATETIME/TIMESTAMP to a PHP DateTime object.
 */
class DateTimeType extends Type implements PhpDateTimeMappingType
{
    /**
     * {@inheritDoc}
     */
    public function getSQLDeclaration(array $column, AbstractPlatform $platform): string
    {
        return $platform->getDateTimeTypeDeclarationSQL($column);
    }

    /**
     * @param T $value
     *
     * @return (T is null ? null : string)
     *
     * @template T
     */
    public function convertToDatabaseValue(mixed $value, AbstractPlatform $platform): ?string
    {
        if ($value === null) {
            return $value;
        }

        if ($value instanceof DateTimeImmutable) {
            Deprecation::triggerIfCalledFromOutside(
                'doctrine/dbal',
                'https://github.com/doctrine/dbal/pull/6017',
                'Passing an instance of %s is deprecated, use %s::%s() instead.',
                get_class($value),
                DateTimeImmutableType::class,
                __FUNCTION__,
            );
        }

        if ($value instanceof DateTimeInterface) {
            return $value->format($platform->getDateTimeFormatString());
        }

<<<<<<< HEAD
        throw InvalidType::new($value, static::class, ['null', 'DateTime']);
=======
        throw ConversionException::conversionFailedInvalidType(
            $value,
            $this->getName(),
            ['null', DateTime::class, DateTimeImmutable::class],
        );
>>>>>>> d7229924
    }

    /**
     * @param T $value
     *
     * @return (T is null ? null : DateTimeInterface)
     *
     * @template T
     */
    public function convertToPHPValue(mixed $value, AbstractPlatform $platform): ?DateTimeInterface
    {
        if ($value instanceof DateTimeImmutable) {
            Deprecation::triggerIfCalledFromOutside(
                'doctrine/dbal',
                'https://github.com/doctrine/dbal/pull/6017',
                'Passing an instance of %s is deprecated, use %s::%s() instead.',
                get_class($value),
                DateTimeImmutableType::class,
                __FUNCTION__,
            );
        }

        if ($value === null || $value instanceof DateTimeInterface) {
            return $value;
        }

        $dateTime = DateTime::createFromFormat($platform->getDateTimeFormatString(), $value);

        if ($dateTime !== false) {
            return $dateTime;
        }

<<<<<<< HEAD
        if ($val === false) {
            throw InvalidFormat::new(
=======
        try {
            return new DateTime($value);
        } catch (Exception $e) {
            throw ConversionException::conversionFailedFormat(
>>>>>>> d7229924
                $value,
                static::class,
                $platform->getDateTimeFormatString(),
                $e,
            );
        }
    }
}<|MERGE_RESOLUTION|>--- conflicted
+++ resolved
@@ -8,15 +8,10 @@
 use DateTimeImmutable;
 use DateTimeInterface;
 use Doctrine\DBAL\Platforms\AbstractPlatform;
-<<<<<<< HEAD
 use Doctrine\DBAL\Types\Exception\InvalidFormat;
 use Doctrine\DBAL\Types\Exception\InvalidType;
-=======
 use Doctrine\Deprecations\Deprecation;
 use Exception;
->>>>>>> d7229924
-
-use function get_class;
 
 /**
  * Type that maps an SQL DATETIME/TIMESTAMP to a PHP DateTime object.
@@ -49,7 +44,7 @@
                 'doctrine/dbal',
                 'https://github.com/doctrine/dbal/pull/6017',
                 'Passing an instance of %s is deprecated, use %s::%s() instead.',
-                get_class($value),
+                $value::class,
                 DateTimeImmutableType::class,
                 __FUNCTION__,
             );
@@ -59,15 +54,11 @@
             return $value->format($platform->getDateTimeFormatString());
         }
 
-<<<<<<< HEAD
-        throw InvalidType::new($value, static::class, ['null', 'DateTime']);
-=======
-        throw ConversionException::conversionFailedInvalidType(
+        throw InvalidType::new(
             $value,
-            $this->getName(),
+            static::class,
             ['null', DateTime::class, DateTimeImmutable::class],
         );
->>>>>>> d7229924
     }
 
     /**
@@ -84,7 +75,7 @@
                 'doctrine/dbal',
                 'https://github.com/doctrine/dbal/pull/6017',
                 'Passing an instance of %s is deprecated, use %s::%s() instead.',
-                get_class($value),
+                $value::class,
                 DateTimeImmutableType::class,
                 __FUNCTION__,
             );
@@ -100,15 +91,10 @@
             return $dateTime;
         }
 
-<<<<<<< HEAD
-        if ($val === false) {
-            throw InvalidFormat::new(
-=======
         try {
             return new DateTime($value);
         } catch (Exception $e) {
-            throw ConversionException::conversionFailedFormat(
->>>>>>> d7229924
+            throw InvalidFormat::new(
                 $value,
                 static::class,
                 $platform->getDateTimeFormatString(),
