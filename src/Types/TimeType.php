<?php

declare(strict_types=1);

namespace Doctrine\DBAL\Types;

use DateTime;
use DateTimeInterface;
use Doctrine\DBAL\Platforms\AbstractPlatform;
use Doctrine\DBAL\Types\Exception\InvalidFormat;
use Doctrine\DBAL\Types\Exception\InvalidType;

/**
 * Type that maps an SQL TIME to a PHP DateTime object.
 */
class TimeType extends Type
{
    public function getName(): string
    {
        return Types::TIME_MUTABLE;
    }

    /**
     * {@inheritdoc}
     */
    public function getSQLDeclaration(array $column, AbstractPlatform $platform): string
    {
        return $platform->getTimeTypeDeclarationSQL($column);
    }

    /**
     * {@inheritdoc}
     */
    public function convertToDatabaseValue($value, AbstractPlatform $platform)
    {
        if ($value === null) {
            return $value;
        }

        if ($value instanceof DateTimeInterface) {
            return $value->format($platform->getTimeFormatString());
        }

        throw InvalidType::new($value, $this->getName(), ['null', 'DateTime']);
    }

    /**
     * {@inheritdoc}
     */
    public function convertToPHPValue($value, AbstractPlatform $platform)
    {
        if ($value === null || $value instanceof DateTimeInterface) {
            return $value;
        }

        $val = DateTime::createFromFormat('!' . $platform->getTimeFormatString(), $value);
        if ($val === false) {
<<<<<<< HEAD
            throw InvalidFormat::new($value, $this->getName(), $platform->getTimeFormatString());
=======
            throw ConversionException::conversionFailedFormat(
                $value,
                $this->getName(),
                $platform->getTimeFormatString()
            );
>>>>>>> 95b40a13
        }

        return $val;
    }
}<|MERGE_RESOLUTION|>--- conflicted
+++ resolved
@@ -55,15 +55,11 @@
 
         $val = DateTime::createFromFormat('!' . $platform->getTimeFormatString(), $value);
         if ($val === false) {
-<<<<<<< HEAD
-            throw InvalidFormat::new($value, $this->getName(), $platform->getTimeFormatString());
-=======
-            throw ConversionException::conversionFailedFormat(
+            throw InvalidFormat::new(
                 $value,
                 $this->getName(),
                 $platform->getTimeFormatString()
             );
->>>>>>> 95b40a13
         }
 
         return $val;
