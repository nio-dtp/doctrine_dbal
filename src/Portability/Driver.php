<?php

declare(strict_types=1);

namespace Doctrine\DBAL\Portability;

use Doctrine\DBAL\ColumnCase;
use Doctrine\DBAL\Driver as DriverInterface;
use Doctrine\DBAL\Driver\Connection as ConnectionInterface;
use Doctrine\DBAL\Driver\Middleware\AbstractDriverMiddleware;
use PDO;
use SensitiveParameter;

use const CASE_LOWER;
use const CASE_UPPER;

final class Driver extends AbstractDriverMiddleware
{
    public function __construct(
        DriverInterface $driver,
        private readonly int $mode,
        private readonly ?ColumnCase $case,
    ) {
        parent::__construct($driver);
    }

    /**
     * {@inheritDoc}
     */
<<<<<<< HEAD
    public function connect(array $params): ConnectionInterface
    {
=======
    public function connect(
        #[SensitiveParameter]
        array $params
    ) {
>>>>>>> e4f65b5e
        $connection = parent::connect($params);

        $portability = (new OptimizeFlags())(
            $this->getDatabasePlatform($connection),
            $this->mode,
        );

        $case = null;

        if ($this->case !== null && ($portability & Connection::PORTABILITY_FIX_CASE) !== 0) {
            $nativeConnection = $connection->getNativeConnection();

            $case = match ($this->case) {
                ColumnCase::LOWER => CASE_LOWER,
                ColumnCase::UPPER => CASE_UPPER,
            };

            if ($nativeConnection instanceof PDO) {
                $portability &= ~Connection::PORTABILITY_FIX_CASE;
                $nativeConnection->setAttribute(PDO::ATTR_CASE, $case);
            }
        }

        $convertEmptyStringToNull = ($portability & Connection::PORTABILITY_EMPTY_TO_NULL) !== 0;
        $rightTrimString          = ($portability & Connection::PORTABILITY_RTRIM) !== 0;

        if (! $convertEmptyStringToNull && ! $rightTrimString && $case === null) {
            return $connection;
        }

        return new Connection(
            $connection,
            new Converter($convertEmptyStringToNull, $rightTrimString, $case),
        );
    }
}<|MERGE_RESOLUTION|>--- conflicted
+++ resolved
@@ -27,15 +27,10 @@
     /**
      * {@inheritDoc}
      */
-<<<<<<< HEAD
-    public function connect(array $params): ConnectionInterface
-    {
-=======
     public function connect(
         #[SensitiveParameter]
-        array $params
-    ) {
->>>>>>> e4f65b5e
+        array $params,
+    ): ConnectionInterface {
         $connection = parent::connect($params);
 
         $portability = (new OptimizeFlags())(
