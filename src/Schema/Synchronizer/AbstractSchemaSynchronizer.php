--- conflicted
+++ resolved
@@ -35,15 +35,9 @@
     }
 
     /**
-<<<<<<< HEAD
      * @param array<int, string> $sql
-=======
-     * @param string[] $sql
-     *
-     * @return void
      *
      * @throws DBALException
->>>>>>> 4cc12da9
      */
     protected function processSql(array $sql): void
     {
