--- conflicted
+++ resolved
@@ -17,141 +17,76 @@
     /**
      * All added namespaces.
      *
-<<<<<<< HEAD
+     * @internal Use {@link getCreatedSchemas()} instead.
+     *
      * @var array<string, string>
-=======
-     * @internal Use {@link getCreatedSchemas()} instead.
-     *
-     * @var string[]
->>>>>>> de5042f5
      */
     public array $newNamespaces = [];
 
     /**
      * All removed namespaces.
      *
-<<<<<<< HEAD
+     * @internal Use {@link getDroppedSchemas()} instead.
+     *
      * @var array<string, string>
-=======
-     * @internal Use {@link getDroppedSchemas()} instead.
-     *
-     * @var string[]
->>>>>>> de5042f5
      */
     public array $removedNamespaces = [];
 
-<<<<<<< HEAD
-    /** @var array<int, Sequence> */
+    /**
+     * @internal Use {@link getCreatedSequences()} instead.
+     *
+     * @var array<int, Sequence>
+     */
     public array $newSequences = [];
 
-    /** @var array<int, Sequence> */
+    /**
+     * @internal Use {@link getAlteredSequences()} instead.
+     *
+     * @var array<int, Sequence>
+     */
     public array $changedSequences = [];
 
-    /** @var array<int, Sequence> */
+    /**
+     * @internal Use {@link getDroppedSequences()} instead.
+     *
+     * @var array<int, Sequence>
+     */
     public array $removedSequences = [];
-=======
-    /**
-     * All added tables.
-     *
-     * @internal Use {@link getCreatedTables()} instead.
-     *
-     * @var Table[]
-     */
-    public $newTables = [];
-
-    /**
-     * All changed tables.
-     *
-     * @internal Use {@link getAlteredTables()} instead.
-     *
-     * @var TableDiff[]
-     */
-    public $changedTables = [];
->>>>>>> de5042f5
-
-    /**
-     * Map of table names to their list of orphaned foreign keys.
-     *
-<<<<<<< HEAD
+
+    /**
+     * @deprecated
+     *
      * @var array<string,list<ForeignKeyConstraint>>
      */
     public array $orphanedForeignKeys = [];
-=======
-     * @internal Use {@link getDroppedTables()} instead.
-     *
-     * @var Table[]
-     */
-    public $removedTables = [];
-
-    /**
-     * @internal Use {@link getCreatedSequences()} instead.
-     *
-     * @var Sequence[]
-     */
-    public $newSequences = [];
-
-    /**
-     * @internal Use {@link getAlteredSequences()} instead.
-     *
-     * @var Sequence[]
-     */
-    public $changedSequences = [];
-
-    /**
-     * @internal Use {@link getDroppedSequences()} instead.
-     *
-     * @var Sequence[]
-     */
-    public $removedSequences = [];
-
-    /**
-     * @deprecated
-     *
-     * @var ForeignKeyConstraint[]
-     */
-    public $orphanedForeignKeys = [];
->>>>>>> de5042f5
 
     /**
      * Constructs an SchemaDiff object.
      *
      * @internal The diff can be only instantiated by a {@see Comparator}.
      *
-<<<<<<< HEAD
      * @param array<string, Table>     $newTables
      * @param array<string, TableDiff> $changedTables
      * @param array<string, Table>     $removedTables
+     * @param array<string>            $createdSchemas
+     * @param array<string>            $droppedSchemas
+     * @param array<Sequence>          $createdSequences
+     * @param array<Sequence>          $alteredSequences
+     * @param array<Sequence>          $droppedSequences
      */
     public function __construct(
+        /** @internal Use {@link getCreatedTables()} instead. */
         public array $newTables = [],
+        /** @internal Use {@link getAlteredTables()} instead. */
         public array $changedTables = [],
+        /** @internal Use {@link getDroppedTables()} instead. */
         public array $removedTables = [],
+        array $createdSchemas = [],
+        array $droppedSchemas = [],
+        array $createdSequences = [],
+        array $alteredSequences = [],
+        array $droppedSequences = [],
     ) {
-=======
-     * @param Table[]         $newTables
-     * @param TableDiff[]     $changedTables
-     * @param Table[]         $removedTables
-     * @param array<string>   $createdSchemas
-     * @param array<string>   $droppedSchemas
-     * @param array<Sequence> $createdSequences
-     * @param array<Sequence> $alteredSequences
-     * @param array<Sequence> $droppedSequences
-     */
-    public function __construct(
-        $newTables = [],
-        $changedTables = [],
-        $removedTables = [],
-        ?Schema $fromSchema = null,
-        $createdSchemas = [],
-        $droppedSchemas = [],
-        $createdSequences = [],
-        $alteredSequences = [],
-        $droppedSequences = []
-    ) {
-        $this->newTables         = $newTables;
-        $this->changedTables     = $changedTables;
-        $this->removedTables     = $removedTables;
-        $this->fromSchema        = $fromSchema;
         $this->newNamespaces     = $createdSchemas;
         $this->removedNamespaces = $droppedSchemas;
         $this->newSequences      = $createdSequences;
@@ -205,7 +140,6 @@
     public function getDroppedSequences(): array
     {
         return $this->removedSequences;
->>>>>>> de5042f5
     }
 
     /**
@@ -252,24 +186,14 @@
             }
         }
 
-<<<<<<< HEAD
         if ($platform->supportsSequences()) {
-            foreach ($this->changedSequences as $sequence) {
-=======
-        if ($platform->supportsSequences() === true) {
             foreach ($this->getAlteredSequences() as $sequence) {
->>>>>>> de5042f5
                 $sql[] = $platform->getAlterSequenceSQL($sequence);
             }
 
             if ($saveMode === false) {
-<<<<<<< HEAD
-                foreach ($this->removedSequences as $sequence) {
+                foreach ($this->getDroppedSequences() as $sequence) {
                     $sql[] = $platform->getDropSequenceSQL($sequence->getQuotedName($platform));
-=======
-                foreach ($this->getDroppedSequences() as $sequence) {
-                    $sql[] = $platform->getDropSequenceSQL($sequence);
->>>>>>> de5042f5
                 }
             }
 
@@ -278,17 +202,10 @@
             }
         }
 
-<<<<<<< HEAD
-        $sql = array_merge($sql, $platform->getCreateTablesSQL(array_values($this->newTables)));
+        $sql = array_merge($sql, $platform->getCreateTablesSQL(array_values($this->getCreatedTables())));
 
         if ($saveMode === false) {
-            $sql = array_merge($sql, $platform->getDropTablesSQL(array_values($this->removedTables)));
-=======
-        $sql = array_merge($sql, $platform->getCreateTablesSQL($this->getCreatedTables()));
-
-        if ($saveMode === false) {
-            $sql = array_merge($sql, $platform->getDropTablesSQL($this->getDroppedTables()));
->>>>>>> de5042f5
+            $sql = array_merge($sql, $platform->getDropTablesSQL(array_values($this->getDroppedTables())));
         }
 
         foreach ($this->getAlteredTables() as $tableDiff) {
