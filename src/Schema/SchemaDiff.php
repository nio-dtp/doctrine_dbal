<?php

namespace Doctrine\DBAL\Schema;

use Doctrine\DBAL\Platforms\AbstractPlatform;

use function array_merge;

/**
 * Differences between two schemas.
 *
 * The object contains the operations to change the schema stored in $fromSchema
 * to a target schema.
 */
class SchemaDiff
{
    /** @var Schema|null */
    public $fromSchema;

    /**
     * All added namespaces.
     *
     * @var string[]
     */
    public $newNamespaces = [];

    /**
     * All removed namespaces.
     *
     * @var string[]
     */
    public $removedNamespaces = [];

    /**
     * All added tables.
     *
     * @var Table[]
     */
    public $newTables = [];

    /**
     * All changed tables.
     *
     * @var TableDiff[]
     */
    public $changedTables = [];

    /**
     * All removed tables.
     *
     * @var Table[]
     */
    public $removedTables = [];

    /** @var Sequence[] */
    public $newSequences = [];

    /** @var Sequence[] */
    public $changedSequences = [];

    /** @var Sequence[] */
    public $removedSequences = [];

    /** @var ForeignKeyConstraint[] */
    public $orphanedForeignKeys = [];

    /**
     * Constructs an SchemaDiff object.
     *
     * @internal The diff can be only instantiated by a {@see Comparator}.
     *
     * @param Table[]     $newTables
     * @param TableDiff[] $changedTables
     * @param Table[]     $removedTables
     */
    public function __construct($newTables = [], $changedTables = [], $removedTables = [], ?Schema $fromSchema = null)
    {
        $this->newTables     = $newTables;
        $this->changedTables = $changedTables;
        $this->removedTables = $removedTables;
        $this->fromSchema    = $fromSchema;
    }

    /**
     * The to save sql mode ensures that the following things don't happen:
     *
     * 1. Tables are deleted
     * 2. Sequences are deleted
     * 3. Foreign Keys which reference tables that would otherwise be deleted.
     *
     * This way it is ensured that assets are deleted which might not be relevant to the metadata schema at all.
     *
     * @return list<string>
     */
    public function toSaveSql(AbstractPlatform $platform)
    {
        return $this->_toSql($platform, true);
    }

<<<<<<< HEAD
    /**
     * @return list<string>
     */
=======
    /** @return string[] */
>>>>>>> a24b89d6
    public function toSql(AbstractPlatform $platform)
    {
        return $this->_toSql($platform, false);
    }

    /**
     * @param bool $saveMode
     *
     * @return list<string>
     */
    protected function _toSql(AbstractPlatform $platform, $saveMode = false)
    {
        $sql = [];

        if ($platform->supportsSchemas()) {
            foreach ($this->newNamespaces as $newNamespace) {
                $sql[] = $platform->getCreateSchemaSQL($newNamespace);
            }
        }

        if ($platform->supportsForeignKeyConstraints() && $saveMode === false) {
            foreach ($this->orphanedForeignKeys as $orphanedForeignKey) {
                $sql[] = $platform->getDropForeignKeySQL($orphanedForeignKey, $orphanedForeignKey->getLocalTable());
            }
        }

        if ($platform->supportsSequences() === true) {
            foreach ($this->changedSequences as $sequence) {
                $sql[] = $platform->getAlterSequenceSQL($sequence);
            }

            if ($saveMode === false) {
                foreach ($this->removedSequences as $sequence) {
                    $sql[] = $platform->getDropSequenceSQL($sequence);
                }
            }

            foreach ($this->newSequences as $sequence) {
                $sql[] = $platform->getCreateSequenceSQL($sequence);
            }
        }

        $sql = array_merge($sql, $platform->getCreateTablesSQL($this->newTables));

        if ($saveMode === false) {
            $sql = array_merge($sql, $platform->getDropTablesSQL($this->removedTables));
        }

        foreach ($this->changedTables as $tableDiff) {
            $sql = array_merge($sql, $platform->getAlterTableSQL($tableDiff));
        }

        return $sql;
    }
}<|MERGE_RESOLUTION|>--- conflicted
+++ resolved
@@ -97,13 +97,7 @@
         return $this->_toSql($platform, true);
     }
 
-<<<<<<< HEAD
-    /**
-     * @return list<string>
-     */
-=======
-    /** @return string[] */
->>>>>>> a24b89d6
+    /** @return list<string> */
     public function toSql(AbstractPlatform $platform)
     {
         return $this->_toSql($platform, false);
