<?php

declare(strict_types=1);

namespace Doctrine\DBAL\Schema;

use Doctrine\DBAL\DBALException;
use Doctrine\DBAL\Schema\Exception\ColumnAlreadyExists;
use Doctrine\DBAL\Schema\Exception\ColumnDoesNotExist;
use Doctrine\DBAL\Schema\Exception\ForeignKeyDoesNotExist;
use Doctrine\DBAL\Schema\Exception\IndexAlreadyExists;
use Doctrine\DBAL\Schema\Exception\IndexDoesNotExist;
use Doctrine\DBAL\Schema\Exception\IndexNameInvalid;
use Doctrine\DBAL\Schema\Exception\InvalidTableName;
use Doctrine\DBAL\Schema\Exception\UniqueConstraintDoesNotExist;
use Doctrine\DBAL\Schema\Visitor\Visitor;
use Doctrine\DBAL\Types\Type;
<<<<<<< HEAD
use function array_keys;
=======

use function array_filter;
>>>>>>> 66b1f3d2
use function array_merge;
use function array_search;
use function array_unique;
use function in_array;
use function is_string;
use function preg_match;
use function sprintf;
use function strlen;
use function strtolower;
<<<<<<< HEAD
use function uksort;
=======

use const ARRAY_FILTER_USE_KEY;
>>>>>>> 66b1f3d2

/**
 * Object Representation of a table.
 */
class Table extends AbstractAsset
{
    /** @var Column[] */
    protected $_columns = [];

    /** @var Index[] */
    private $implicitIndexes = [];

    /** @var Index[] */
    protected $_indexes = [];

    /** @var string|null */
    protected $_primaryKeyName;

    /** @var UniqueConstraint[] */
    protected $_uniqueConstraints = [];

    /** @var ForeignKeyConstraint[] */
    protected $_fkConstraints = [];

    /** @var mixed[] */
    protected $_options = [
        'create_options' => [],
    ];

    /** @var SchemaConfig|null */
    protected $_schemaConfig = null;

    /**
     * @param array<Column>               $columns
     * @param array<Index>                $indexes
     * @param array<UniqueConstraint>     $uniqueConstraints
     * @param array<ForeignKeyConstraint> $fkConstraints
     * @param array<string, mixed>        $options
     *
     * @throws DBALException
     */
    public function __construct(
        string $tableName,
        array $columns = [],
        array $indexes = [],
        array $uniqueConstraints = [],
        array $fkConstraints = [],
        array $options = []
    ) {
        if (strlen($tableName) === 0) {
            throw InvalidTableName::new($tableName);
        }

        $this->_setName($tableName);

        foreach ($columns as $column) {
            $this->_addColumn($column);
        }

        foreach ($indexes as $idx) {
            $this->_addIndex($idx);
        }

        foreach ($uniqueConstraints as $uniqueConstraint) {
            $this->_addUniqueConstraint($uniqueConstraint);
        }

        foreach ($fkConstraints as $fkConstraint) {
            $this->_addForeignKeyConstraint($fkConstraint);
        }

        $this->_options = array_merge($this->_options, $options);
    }

    public function setSchemaConfig(SchemaConfig $schemaConfig) : void
    {
        $this->_schemaConfig = $schemaConfig;
    }

    /**
     * Sets the Primary Key.
     *
     * @param array<int, string> $columnNames
     */
    public function setPrimaryKey(array $columnNames, ?string $indexName = null) : self
    {
        if ($indexName === null) {
            $indexName = 'primary';
        }

        $this->_addIndex($this->_createIndex($columnNames, $indexName, true, true));

        foreach ($columnNames as $columnName) {
            $column = $this->getColumn($columnName);
            $column->setNotnull(true);
        }

        return $this;
    }

    /**
     * @param array<int, string>   $columnNames
     * @param array<int, string>   $flags
     * @param array<string, mixed> $options
     */
    public function addUniqueConstraint(array $columnNames, ?string $indexName = null, array $flags = [], array $options = []) : self
    {
        if ($indexName === null) {
            $indexName = $this->_generateIdentifierName(
                array_merge([$this->getName()], $columnNames),
                'uniq',
                $this->_getMaxIdentifierLength()
            );
        }

        return $this->_addUniqueConstraint($this->_createUniqueConstraint($columnNames, $indexName, $flags, $options));
    }

    /**
     * @param array<int, string>   $columnNames
     * @param array<int, string>   $flags
     * @param array<string, mixed> $options
     */
    public function addIndex(array $columnNames, ?string $indexName = null, array $flags = [], array $options = []) : self
    {
        if ($indexName === null) {
            $indexName = $this->_generateIdentifierName(
                array_merge([$this->getName()], $columnNames),
                'idx',
                $this->_getMaxIdentifierLength()
            );
        }

        return $this->_addIndex($this->_createIndex($columnNames, $indexName, false, false, $flags, $options));
    }

    /**
     * Drops the primary key from this table.
     */
    public function dropPrimaryKey() : void
    {
        if ($this->_primaryKeyName === null) {
            return;
        }

        $this->dropIndex($this->_primaryKeyName);
        $this->_primaryKeyName = null;
    }

    /**
     * Drops an index from this table.
     *
     * @throws SchemaException If the index does not exist.
     */
    public function dropIndex(string $indexName) : void
    {
        $indexName = $this->normalizeIdentifier($indexName);

        if (! $this->hasIndex($indexName)) {
            throw IndexDoesNotExist::new($indexName, $this->_name);
        }

        unset($this->_indexes[$indexName]);
    }

    /**
     * @param array<int, string>   $columnNames
     * @param array<string, mixed> $options
     */
    public function addUniqueIndex(array $columnNames, ?string $indexName = null, array $options = []) : self
    {
        if ($indexName === null) {
            $indexName = $this->_generateIdentifierName(
                array_merge([$this->getName()], $columnNames),
                'uniq',
                $this->_getMaxIdentifierLength()
            );
        }

        return $this->_addIndex($this->_createIndex($columnNames, $indexName, true, false, [], $options));
    }

    /**
     * Renames an index.
     *
     * @param string      $oldIndexName The name of the index to rename from.
     * @param string|null $newIndexName The name of the index to rename to.
     *                                  If null is given, the index name will be auto-generated.
     *
     * @throws SchemaException If no index exists for the given current name
     *                         or if an index with the given new name already exists on this table.
     */
    public function renameIndex(string $oldIndexName, ?string $newIndexName = null) : self
    {
        $oldIndexName           = $this->normalizeIdentifier($oldIndexName);
        $normalizedNewIndexName = $this->normalizeIdentifier($newIndexName);

        if ($oldIndexName === $normalizedNewIndexName) {
            return $this;
        }

        if (! $this->hasIndex($oldIndexName)) {
            throw IndexDoesNotExist::new($oldIndexName, $this->_name);
        }

        if ($this->hasIndex($normalizedNewIndexName)) {
            throw IndexAlreadyExists::new($normalizedNewIndexName, $this->_name);
        }

        $oldIndex = $this->_indexes[$oldIndexName];

        if ($oldIndex->isPrimary()) {
            $this->dropPrimaryKey();

            return $this->setPrimaryKey($oldIndex->getColumns(), $newIndexName ?? null);
        }

        unset($this->_indexes[$oldIndexName]);

        if ($oldIndex->isUnique()) {
            return $this->addUniqueIndex($oldIndex->getColumns(), $newIndexName, $oldIndex->getOptions());
        }

        return $this->addIndex($oldIndex->getColumns(), $newIndexName, $oldIndex->getFlags(), $oldIndex->getOptions());
    }

    /**
     * Checks if an index begins in the order of the given columns.
     *
     * @param array<int, string> $columnNames
     */
    public function columnsAreIndexed(array $columnNames) : bool
    {
        foreach ($this->getIndexes() as $index) {
            if ($index->spansColumns($columnNames)) {
                return true;
            }
        }

        return false;
    }

    /**
     * @param array<string, mixed> $options
     */
    public function addColumn(string $columnName, string $typeName, array $options = []) : Column
    {
        $column = new Column($columnName, Type::getType($typeName), $options);

        $this->_addColumn($column);

        return $column;
    }

    /**
     * Change Column Details.
     *
     * @param array<string, mixed> $options
     */
    public function changeColumn(string $columnName, array $options) : self
    {
        $column = $this->getColumn($columnName);

        $column->setOptions($options);

        return $this;
    }

    /**
     * Drops a Column from the Table.
     */
    public function dropColumn(string $columnName) : self
    {
        $columnName = $this->normalizeIdentifier($columnName);

        unset($this->_columns[$columnName]);

        return $this;
    }

    /**
     * Adds a foreign key constraint.
     *
     * Name is inferred from the local columns.
     *
     * @param Table|string         $foreignTable       Table schema instance or table name
     * @param array<int, string>   $localColumnNames
     * @param array<int, string>   $foreignColumnNames
     * @param array<string, mixed> $options
     */
    public function addForeignKeyConstraint($foreignTable, array $localColumnNames, array $foreignColumnNames, array $options = [], ?string $name = null) : self
    {
        if ($name === null) {
            $name = $this->_generateIdentifierName(
                array_merge((array) $this->getName(), $localColumnNames),
                'fk',
                $this->_getMaxIdentifierLength()
            );
        }

        if ($foreignTable instanceof Table) {
            foreach ($foreignColumnNames as $columnName) {
                if (! $foreignTable->hasColumn($columnName)) {
                    throw ColumnDoesNotExist::new($columnName, $foreignTable->getName());
                }
            }
        }

        foreach ($localColumnNames as $columnName) {
            if (! $this->hasColumn($columnName)) {
                throw ColumnDoesNotExist::new($columnName, $this->_name);
            }
        }

        $constraint = new ForeignKeyConstraint(
            $localColumnNames,
            $foreignTable,
            $foreignColumnNames,
            $name,
            $options
        );

        return $this->_addForeignKeyConstraint($constraint);
    }

    /**
     * @param mixed $value
     */
    public function addOption(string $name, $value) : self
    {
        $this->_options[$name] = $value;

        return $this;
    }

    /**
     * Returns whether this table has a foreign key constraint with the given name.
     */
    public function hasForeignKey(string $constraintName) : bool
    {
        $constraintName = $this->normalizeIdentifier($constraintName);

        return isset($this->_fkConstraints[$constraintName]);
    }

    /**
     * Returns the foreign key constraint with the given name.
     *
     * @throws SchemaException If the foreign key does not exist.
     */
    public function getForeignKey(string $constraintName) : ForeignKeyConstraint
    {
<<<<<<< HEAD
        $constraintName = $this->normalizeIdentifier($constraintName);
=======
        $indexName               = $indexCandidate->getName();
        $indexName               = $this->normalizeIdentifier($indexName);
        $replacedImplicitIndexes = [];

        foreach ($this->implicitIndexes as $name => $implicitIndex) {
            if (! $implicitIndex->isFullfilledBy($indexCandidate) || ! isset($this->_indexes[$name])) {
                continue;
            }

            $replacedImplicitIndexes[] = $name;
        }

        if (
            (isset($this->_indexes[$indexName]) && ! in_array($indexName, $replacedImplicitIndexes, true)) ||
            ($this->_primaryKeyName !== false && $indexCandidate->isPrimary())
        ) {
            throw SchemaException::indexAlreadyExists($indexName, $this->_name);
        }

        foreach ($replacedImplicitIndexes as $name) {
            unset($this->_indexes[$name], $this->implicitIndexes[$name]);
        }
>>>>>>> 66b1f3d2

        if (! $this->hasForeignKey($constraintName)) {
            throw ForeignKeyDoesNotExist::new($constraintName, $this->_name);
        }

        return $this->_fkConstraints[$constraintName];
    }

    /**
     * Removes the foreign key constraint with the given name.
     *
     * @throws SchemaException
     */
    public function removeForeignKey(string $constraintName) : void
    {
        $constraintName = $this->normalizeIdentifier($constraintName);

        if (! $this->hasForeignKey($constraintName)) {
            throw ForeignKeyDoesNotExist::new($constraintName, $this->_name);
        }

        unset($this->_fkConstraints[$constraintName]);
    }

    /**
     * Returns whether this table has a unique constraint with the given name.
     */
    public function hasUniqueConstraint(string $constraintName) : bool
    {
        $constraintName = $this->normalizeIdentifier($constraintName);

        return isset($this->_uniqueConstraints[$constraintName]);
    }

    /**
     * Returns the unique constraint with the given name.
     *
     * @throws SchemaException If the foreign key does not exist.
     */
    public function getUniqueConstraint(string $constraintName) : UniqueConstraint
    {
        $constraintName = $this->normalizeIdentifier($constraintName);

        if (! $this->hasUniqueConstraint($constraintName)) {
            throw UniqueConstraintDoesNotExist::new($constraintName, $this->_name);
        }

        return $this->_uniqueConstraints[$constraintName];
    }

    /**
     * Removes the unique constraint with the given name.
     *
     * @throws SchemaException
     */
    public function removeUniqueConstraint(string $constraintName) : void
    {
        $constraintName = $this->normalizeIdentifier($constraintName);

        if (! $this->hasUniqueConstraint($constraintName)) {
            throw UniqueConstraintDoesNotExist::new($constraintName, $this->_name);
        }

        unset($this->_uniqueConstraints[$constraintName]);
    }

    /**
     * Returns ordered list of columns (primary keys are first, then foreign keys, then the rest)
     *
     * @return array<string, Column>
     */
    public function getColumns() : array
    {
        $columns = $this->_columns;
        $pkCols  = [];
        $fkCols  = [];

        $primaryKey = $this->getPrimaryKey();

        if ($primaryKey !== null) {
            $pkCols = $primaryKey->getColumns();
        }

        foreach ($this->getForeignKeys() as $fk) {
            /** @var ForeignKeyConstraint $fk */
            $fkCols = array_merge($fkCols, $fk->getColumns());
        }

        $colNames = array_unique(array_merge($pkCols, $fkCols, array_keys($columns)));

<<<<<<< HEAD
        uksort($columns, static function ($a, $b) use ($colNames) : int {
            return array_search($a, $colNames, true) <=> array_search($b, $colNames, true);
        });

        return $columns;
=======
    /**
     * Returns only columns that have specified names
     *
     * @param string[] $columnNames
     *
     * @return Column[]
     */
    private function filterColumns(array $columnNames)
    {
        return array_filter($this->_columns, static function ($columnName) use ($columnNames): bool {
            return in_array($columnName, $columnNames, true);
        }, ARRAY_FILTER_USE_KEY);
>>>>>>> 66b1f3d2
    }

    /**
     * Returns whether this table has a Column with the given name.
     */
    public function hasColumn(string $columnName) : bool
    {
        $columnName = $this->normalizeIdentifier($columnName);

        return isset($this->_columns[$columnName]);
    }

    /**
     * Returns the Column with the given name.
     *
     * @throws SchemaException If the column does not exist.
     */
    public function getColumn(string $columnName) : Column
    {
        $columnName = $this->normalizeIdentifier($columnName);

        if (! $this->hasColumn($columnName)) {
            throw ColumnDoesNotExist::new($columnName, $this->_name);
        }

        return $this->_columns[$columnName];
    }

    /**
     * Returns the primary key.
     */
    public function getPrimaryKey() : ?Index
    {
        if ($this->_primaryKeyName !== null) {
            return $this->getIndex($this->_primaryKeyName);
        }

        return null;
    }

    /**
     * Returns the primary key columns.
     *
     * @return array<int, string>
     *
     * @throws DBALException
     */
    public function getPrimaryKeyColumns() : array
    {
        $primaryKey = $this->getPrimaryKey();

        if ($primaryKey === null) {
            throw new DBALException(sprintf('Table "%s" has no primary key.', $this->getName()));
        }

        return $primaryKey->getColumns();
    }

    /**
     * Returns whether this table has a primary key.
     */
    public function hasPrimaryKey() : bool
    {
        return $this->_primaryKeyName !== null && $this->hasIndex($this->_primaryKeyName);
    }

    /**
     * Returns whether this table has an Index with the given name.
     */
    public function hasIndex(string $indexName) : bool
    {
        $indexName = $this->normalizeIdentifier($indexName);

        return isset($this->_indexes[$indexName]);
    }

    /**
     * Returns the Index with the given name.
     *
     * @throws SchemaException If the index does not exist.
     */
    public function getIndex(string $indexName) : Index
    {
        $indexName = $this->normalizeIdentifier($indexName);

        if (! $this->hasIndex($indexName)) {
            throw IndexDoesNotExist::new($indexName, $this->_name);
        }

        return $this->_indexes[$indexName];
    }

    /**
     * @return array<string, Index>
     */
    public function getIndexes() : array
    {
        return $this->_indexes;
    }

    /**
     * Returns the unique constraints.
     *
     * @return array<string, UniqueConstraint>
     */
    public function getUniqueConstraints() : array
    {
        return $this->_uniqueConstraints;
    }

    /**
     * Returns the foreign key constraints.
     *
     * @return array<string, ForeignKeyConstraint>
     */
    public function getForeignKeys() : array
    {
        return $this->_fkConstraints;
    }

    public function hasOption(string $name) : bool
    {
        return isset($this->_options[$name]);
    }

    /**
     * @return mixed
     */
    public function getOption(string $name)
    {
        return $this->_options[$name];
    }

    /**
     * @return array<string, mixed>
     */
    public function getOptions() : array
    {
        return $this->_options;
    }

    public function visit(Visitor $visitor) : void
    {
        $visitor->acceptTable($this);

        foreach ($this->getColumns() as $column) {
            $visitor->acceptColumn($this, $column);
        }

        foreach ($this->getIndexes() as $index) {
            $visitor->acceptIndex($this, $index);
        }

        foreach ($this->getForeignKeys() as $constraint) {
            $visitor->acceptForeignKey($this, $constraint);
        }
    }

    /**
     * Clone of a Table triggers a deep clone of all affected assets.
     */
    public function __clone()
    {
        foreach ($this->_columns as $k => $column) {
            $this->_columns[$k] = clone $column;
        }

        foreach ($this->_indexes as $k => $index) {
            $this->_indexes[$k] = clone $index;
        }

        foreach ($this->_fkConstraints as $k => $fk) {
            $this->_fkConstraints[$k] = clone $fk;
            $this->_fkConstraints[$k]->setLocalTable($this);
        }
    }

    protected function _getMaxIdentifierLength() : int
    {
        return $this->_schemaConfig instanceof SchemaConfig
            ? $this->_schemaConfig->getMaxIdentifierLength()
            : 63;
    }

    /**
     * @throws SchemaException
     */
    protected function _addColumn(Column $column) : void
    {
        $columnName = $column->getName();
        $columnName = $this->normalizeIdentifier($columnName);

        if (isset($this->_columns[$columnName])) {
            throw ColumnAlreadyExists::new($this->getName(), $columnName);
        }

        $this->_columns[$columnName] = $column;
    }

    /**
     * Adds an index to the table.
     *
     * @throws SchemaException
     */
    protected function _addIndex(Index $indexCandidate) : self
    {
        $indexName               = $indexCandidate->getName();
        $indexName               = $this->normalizeIdentifier($indexName);
        $replacedImplicitIndexes = [];

        foreach ($this->implicitIndexes as $name => $implicitIndex) {
            if (! $implicitIndex->isFullfilledBy($indexCandidate) || ! isset($this->_indexes[$name])) {
                continue;
            }

            $replacedImplicitIndexes[] = $name;
        }

        if ((isset($this->_indexes[$indexName]) && ! in_array($indexName, $replacedImplicitIndexes, true)) ||
            ($this->_primaryKeyName !== null && $indexCandidate->isPrimary())
        ) {
            throw IndexAlreadyExists::new($indexName, $this->_name);
        }

        foreach ($replacedImplicitIndexes as $name) {
            unset($this->_indexes[$name], $this->implicitIndexes[$name]);
        }

        if ($indexCandidate->isPrimary()) {
            $this->_primaryKeyName = $indexName;
        }

        $this->_indexes[$indexName] = $indexCandidate;

        return $this;
    }

    protected function _addUniqueConstraint(UniqueConstraint $constraint) : self
    {
        $name = $constraint->getName() !== ''
            ? $constraint->getName()
            : $this->_generateIdentifierName(
                array_merge((array) $this->getName(), $constraint->getColumns()),
                'fk',
                $this->_getMaxIdentifierLength()
            );

        $name = $this->normalizeIdentifier($name);

        $this->_uniqueConstraints[$name] = $constraint;

        // If there is already an index that fulfills this requirements drop the request. In the case of __construct
        // calling this method during hydration from schema-details all the explicitly added indexes lead to duplicates.
        // This creates computation overhead in this case, however no duplicate indexes are ever added (column based).
        $indexName = $this->_generateIdentifierName(
            array_merge([$this->getName()], $constraint->getColumns()),
            'idx',
            $this->_getMaxIdentifierLength()
        );

        $indexCandidate = $this->_createIndex($constraint->getColumns(), $indexName, true, false);

        foreach ($this->_indexes as $existingIndex) {
            if ($indexCandidate->isFullfilledBy($existingIndex)) {
                return $this;
            }
        }

        $this->implicitIndexes[$this->normalizeIdentifier($indexName)] = $indexCandidate;

        return $this;
    }

    protected function _addForeignKeyConstraint(ForeignKeyConstraint $constraint) : self
    {
        $constraint->setLocalTable($this);

        $name = $constraint->getName() !== ''
            ? $constraint->getName()
            : $this->_generateIdentifierName(
                array_merge((array) $this->getName(), $constraint->getLocalColumns()),
                'fk',
                $this->_getMaxIdentifierLength()
            );

        $name = $this->normalizeIdentifier($name);

        $this->_fkConstraints[$name] = $constraint;

        // add an explicit index on the foreign key columns.
        // If there is already an index that fulfills this requirements drop the request. In the case of __construct
        // calling this method during hydration from schema-details all the explicitly added indexes lead to duplicates.
        // This creates computation overhead in this case, however no duplicate indexes are ever added (column based).
        $indexName = $this->_generateIdentifierName(
            array_merge([$this->getName()], $constraint->getColumns()),
            'idx',
            $this->_getMaxIdentifierLength()
        );

        $indexCandidate = $this->_createIndex($constraint->getColumns(), $indexName, false, false);

        foreach ($this->_indexes as $existingIndex) {
            if ($indexCandidate->isFullfilledBy($existingIndex)) {
                return $this;
            }
        }

        $this->_addIndex($indexCandidate);
        $this->implicitIndexes[$this->normalizeIdentifier($indexName)] = $indexCandidate;

        return $this;
    }

    /**
     * Normalizes a given identifier.
     *
     * Trims quotes and lowercases the given identifier.
     */
    private function normalizeIdentifier(?string $identifier) : string
    {
        if ($identifier === null) {
            return '';
        }

        return $this->trimQuotes(strtolower($identifier));
    }

<<<<<<< HEAD
    public function setComment(string $comment) : self
=======
    public function setComment(?string $comment): self
>>>>>>> 66b1f3d2
    {
        // For keeping backward compatibility with MySQL in previous releases, table comments are stored as options.
        $this->addOption('comment', $comment);

        return $this;
    }

    public function getComment(): ?string
    {
        return $this->_options['comment'] ?? null;
    }

    /**
     * @param array<string|int, string> $columns
     * @param array<int, string>        $flags
     * @param array<string, mixed>      $options
     *
     * @throws SchemaException
     */
    private function _createUniqueConstraint(array $columns, string $indexName, array $flags = [], array $options = []) : UniqueConstraint
    {
        if (preg_match('(([^a-zA-Z0-9_]+))', $this->normalizeIdentifier($indexName)) === 1) {
            throw IndexNameInvalid::new($indexName);
        }

        foreach ($columns as $index => $value) {
            if (is_string($index)) {
                $columnName = $index;
            } else {
                $columnName = $value;
            }

            if (! $this->hasColumn($columnName)) {
                throw ColumnDoesNotExist::new($columnName, $this->_name);
            }
        }

        return new UniqueConstraint($indexName, $columns, $flags, $options);
    }

    /**
     * @param array<int, string>   $columns
     * @param array<int, string>   $flags
     * @param array<string, mixed> $options
     *
     * @throws SchemaException
     */
    private function _createIndex(array $columns, string $indexName, bool $isUnique, bool $isPrimary, array $flags = [], array $options = []) : Index
    {
        if (preg_match('(([^a-zA-Z0-9_]+))', $this->normalizeIdentifier($indexName)) === 1) {
            throw IndexNameInvalid::new($indexName);
        }

        foreach ($columns as $columnName) {
            if (! $this->hasColumn($columnName)) {
                throw ColumnDoesNotExist::new($columnName, $this->_name);
            }
        }

        return new Index($indexName, $columns, $isUnique, $isPrimary, $flags, $options);
    }
}<|MERGE_RESOLUTION|>--- conflicted
+++ resolved
@@ -15,12 +15,8 @@
 use Doctrine\DBAL\Schema\Exception\UniqueConstraintDoesNotExist;
 use Doctrine\DBAL\Schema\Visitor\Visitor;
 use Doctrine\DBAL\Types\Type;
-<<<<<<< HEAD
+
 use function array_keys;
-=======
-
-use function array_filter;
->>>>>>> 66b1f3d2
 use function array_merge;
 use function array_search;
 use function array_unique;
@@ -30,12 +26,7 @@
 use function sprintf;
 use function strlen;
 use function strtolower;
-<<<<<<< HEAD
 use function uksort;
-=======
-
-use const ARRAY_FILTER_USE_KEY;
->>>>>>> 66b1f3d2
 
 /**
  * Object Representation of a table.
@@ -110,7 +101,7 @@
         $this->_options = array_merge($this->_options, $options);
     }
 
-    public function setSchemaConfig(SchemaConfig $schemaConfig) : void
+    public function setSchemaConfig(SchemaConfig $schemaConfig): void
     {
         $this->_schemaConfig = $schemaConfig;
     }
@@ -120,7 +111,7 @@
      *
      * @param array<int, string> $columnNames
      */
-    public function setPrimaryKey(array $columnNames, ?string $indexName = null) : self
+    public function setPrimaryKey(array $columnNames, ?string $indexName = null): self
     {
         if ($indexName === null) {
             $indexName = 'primary';
@@ -141,7 +132,7 @@
      * @param array<int, string>   $flags
      * @param array<string, mixed> $options
      */
-    public function addUniqueConstraint(array $columnNames, ?string $indexName = null, array $flags = [], array $options = []) : self
+    public function addUniqueConstraint(array $columnNames, ?string $indexName = null, array $flags = [], array $options = []): self
     {
         if ($indexName === null) {
             $indexName = $this->_generateIdentifierName(
@@ -159,7 +150,7 @@
      * @param array<int, string>   $flags
      * @param array<string, mixed> $options
      */
-    public function addIndex(array $columnNames, ?string $indexName = null, array $flags = [], array $options = []) : self
+    public function addIndex(array $columnNames, ?string $indexName = null, array $flags = [], array $options = []): self
     {
         if ($indexName === null) {
             $indexName = $this->_generateIdentifierName(
@@ -175,7 +166,7 @@
     /**
      * Drops the primary key from this table.
      */
-    public function dropPrimaryKey() : void
+    public function dropPrimaryKey(): void
     {
         if ($this->_primaryKeyName === null) {
             return;
@@ -190,7 +181,7 @@
      *
      * @throws SchemaException If the index does not exist.
      */
-    public function dropIndex(string $indexName) : void
+    public function dropIndex(string $indexName): void
     {
         $indexName = $this->normalizeIdentifier($indexName);
 
@@ -205,7 +196,7 @@
      * @param array<int, string>   $columnNames
      * @param array<string, mixed> $options
      */
-    public function addUniqueIndex(array $columnNames, ?string $indexName = null, array $options = []) : self
+    public function addUniqueIndex(array $columnNames, ?string $indexName = null, array $options = []): self
     {
         if ($indexName === null) {
             $indexName = $this->_generateIdentifierName(
@@ -228,7 +219,7 @@
      * @throws SchemaException If no index exists for the given current name
      *                         or if an index with the given new name already exists on this table.
      */
-    public function renameIndex(string $oldIndexName, ?string $newIndexName = null) : self
+    public function renameIndex(string $oldIndexName, ?string $newIndexName = null): self
     {
         $oldIndexName           = $this->normalizeIdentifier($oldIndexName);
         $normalizedNewIndexName = $this->normalizeIdentifier($newIndexName);
@@ -267,7 +258,7 @@
      *
      * @param array<int, string> $columnNames
      */
-    public function columnsAreIndexed(array $columnNames) : bool
+    public function columnsAreIndexed(array $columnNames): bool
     {
         foreach ($this->getIndexes() as $index) {
             if ($index->spansColumns($columnNames)) {
@@ -281,7 +272,7 @@
     /**
      * @param array<string, mixed> $options
      */
-    public function addColumn(string $columnName, string $typeName, array $options = []) : Column
+    public function addColumn(string $columnName, string $typeName, array $options = []): Column
     {
         $column = new Column($columnName, Type::getType($typeName), $options);
 
@@ -295,7 +286,7 @@
      *
      * @param array<string, mixed> $options
      */
-    public function changeColumn(string $columnName, array $options) : self
+    public function changeColumn(string $columnName, array $options): self
     {
         $column = $this->getColumn($columnName);
 
@@ -307,7 +298,7 @@
     /**
      * Drops a Column from the Table.
      */
-    public function dropColumn(string $columnName) : self
+    public function dropColumn(string $columnName): self
     {
         $columnName = $this->normalizeIdentifier($columnName);
 
@@ -326,7 +317,7 @@
      * @param array<int, string>   $foreignColumnNames
      * @param array<string, mixed> $options
      */
-    public function addForeignKeyConstraint($foreignTable, array $localColumnNames, array $foreignColumnNames, array $options = [], ?string $name = null) : self
+    public function addForeignKeyConstraint($foreignTable, array $localColumnNames, array $foreignColumnNames, array $options = [], ?string $name = null): self
     {
         if ($name === null) {
             $name = $this->_generateIdentifierName(
@@ -364,7 +355,7 @@
     /**
      * @param mixed $value
      */
-    public function addOption(string $name, $value) : self
+    public function addOption(string $name, $value): self
     {
         $this->_options[$name] = $value;
 
@@ -374,7 +365,7 @@
     /**
      * Returns whether this table has a foreign key constraint with the given name.
      */
-    public function hasForeignKey(string $constraintName) : bool
+    public function hasForeignKey(string $constraintName): bool
     {
         $constraintName = $this->normalizeIdentifier($constraintName);
 
@@ -386,11 +377,310 @@
      *
      * @throws SchemaException If the foreign key does not exist.
      */
-    public function getForeignKey(string $constraintName) : ForeignKeyConstraint
-    {
-<<<<<<< HEAD
+    public function getForeignKey(string $constraintName): ForeignKeyConstraint
+    {
         $constraintName = $this->normalizeIdentifier($constraintName);
-=======
+
+        if (! $this->hasForeignKey($constraintName)) {
+            throw ForeignKeyDoesNotExist::new($constraintName, $this->_name);
+        }
+
+        return $this->_fkConstraints[$constraintName];
+    }
+
+    /**
+     * Removes the foreign key constraint with the given name.
+     *
+     * @throws SchemaException
+     */
+    public function removeForeignKey(string $constraintName): void
+    {
+        $constraintName = $this->normalizeIdentifier($constraintName);
+
+        if (! $this->hasForeignKey($constraintName)) {
+            throw ForeignKeyDoesNotExist::new($constraintName, $this->_name);
+        }
+
+        unset($this->_fkConstraints[$constraintName]);
+    }
+
+    /**
+     * Returns whether this table has a unique constraint with the given name.
+     */
+    public function hasUniqueConstraint(string $constraintName): bool
+    {
+        $constraintName = $this->normalizeIdentifier($constraintName);
+
+        return isset($this->_uniqueConstraints[$constraintName]);
+    }
+
+    /**
+     * Returns the unique constraint with the given name.
+     *
+     * @throws SchemaException If the foreign key does not exist.
+     */
+    public function getUniqueConstraint(string $constraintName): UniqueConstraint
+    {
+        $constraintName = $this->normalizeIdentifier($constraintName);
+
+        if (! $this->hasUniqueConstraint($constraintName)) {
+            throw UniqueConstraintDoesNotExist::new($constraintName, $this->_name);
+        }
+
+        return $this->_uniqueConstraints[$constraintName];
+    }
+
+    /**
+     * Removes the unique constraint with the given name.
+     *
+     * @throws SchemaException
+     */
+    public function removeUniqueConstraint(string $constraintName): void
+    {
+        $constraintName = $this->normalizeIdentifier($constraintName);
+
+        if (! $this->hasUniqueConstraint($constraintName)) {
+            throw UniqueConstraintDoesNotExist::new($constraintName, $this->_name);
+        }
+
+        unset($this->_uniqueConstraints[$constraintName]);
+    }
+
+    /**
+     * Returns ordered list of columns (primary keys are first, then foreign keys, then the rest)
+     *
+     * @return array<string, Column>
+     */
+    public function getColumns(): array
+    {
+        $columns = $this->_columns;
+        $pkCols  = [];
+        $fkCols  = [];
+
+        $primaryKey = $this->getPrimaryKey();
+
+        if ($primaryKey !== null) {
+            $pkCols = $primaryKey->getColumns();
+        }
+
+        foreach ($this->getForeignKeys() as $fk) {
+            /** @var ForeignKeyConstraint $fk */
+            $fkCols = array_merge($fkCols, $fk->getColumns());
+        }
+
+        $colNames = array_unique(array_merge($pkCols, $fkCols, array_keys($columns)));
+
+        uksort($columns, static function ($a, $b) use ($colNames): int {
+            return array_search($a, $colNames, true) <=> array_search($b, $colNames, true);
+        });
+
+        return $columns;
+    }
+
+    /**
+     * Returns whether this table has a Column with the given name.
+     */
+    public function hasColumn(string $columnName): bool
+    {
+        $columnName = $this->normalizeIdentifier($columnName);
+
+        return isset($this->_columns[$columnName]);
+    }
+
+    /**
+     * Returns the Column with the given name.
+     *
+     * @throws SchemaException If the column does not exist.
+     */
+    public function getColumn(string $columnName): Column
+    {
+        $columnName = $this->normalizeIdentifier($columnName);
+
+        if (! $this->hasColumn($columnName)) {
+            throw ColumnDoesNotExist::new($columnName, $this->_name);
+        }
+
+        return $this->_columns[$columnName];
+    }
+
+    /**
+     * Returns the primary key.
+     */
+    public function getPrimaryKey(): ?Index
+    {
+        if ($this->_primaryKeyName !== null) {
+            return $this->getIndex($this->_primaryKeyName);
+        }
+
+        return null;
+    }
+
+    /**
+     * Returns the primary key columns.
+     *
+     * @return array<int, string>
+     *
+     * @throws DBALException
+     */
+    public function getPrimaryKeyColumns(): array
+    {
+        $primaryKey = $this->getPrimaryKey();
+
+        if ($primaryKey === null) {
+            throw new DBALException(sprintf('Table "%s" has no primary key.', $this->getName()));
+        }
+
+        return $primaryKey->getColumns();
+    }
+
+    /**
+     * Returns whether this table has a primary key.
+     */
+    public function hasPrimaryKey(): bool
+    {
+        return $this->_primaryKeyName !== null && $this->hasIndex($this->_primaryKeyName);
+    }
+
+    /**
+     * Returns whether this table has an Index with the given name.
+     */
+    public function hasIndex(string $indexName): bool
+    {
+        $indexName = $this->normalizeIdentifier($indexName);
+
+        return isset($this->_indexes[$indexName]);
+    }
+
+    /**
+     * Returns the Index with the given name.
+     *
+     * @throws SchemaException If the index does not exist.
+     */
+    public function getIndex(string $indexName): Index
+    {
+        $indexName = $this->normalizeIdentifier($indexName);
+
+        if (! $this->hasIndex($indexName)) {
+            throw IndexDoesNotExist::new($indexName, $this->_name);
+        }
+
+        return $this->_indexes[$indexName];
+    }
+
+    /**
+     * @return array<string, Index>
+     */
+    public function getIndexes(): array
+    {
+        return $this->_indexes;
+    }
+
+    /**
+     * Returns the unique constraints.
+     *
+     * @return array<string, UniqueConstraint>
+     */
+    public function getUniqueConstraints(): array
+    {
+        return $this->_uniqueConstraints;
+    }
+
+    /**
+     * Returns the foreign key constraints.
+     *
+     * @return array<string, ForeignKeyConstraint>
+     */
+    public function getForeignKeys(): array
+    {
+        return $this->_fkConstraints;
+    }
+
+    public function hasOption(string $name): bool
+    {
+        return isset($this->_options[$name]);
+    }
+
+    /**
+     * @return mixed
+     */
+    public function getOption(string $name)
+    {
+        return $this->_options[$name];
+    }
+
+    /**
+     * @return array<string, mixed>
+     */
+    public function getOptions(): array
+    {
+        return $this->_options;
+    }
+
+    public function visit(Visitor $visitor): void
+    {
+        $visitor->acceptTable($this);
+
+        foreach ($this->getColumns() as $column) {
+            $visitor->acceptColumn($this, $column);
+        }
+
+        foreach ($this->getIndexes() as $index) {
+            $visitor->acceptIndex($this, $index);
+        }
+
+        foreach ($this->getForeignKeys() as $constraint) {
+            $visitor->acceptForeignKey($this, $constraint);
+        }
+    }
+
+    /**
+     * Clone of a Table triggers a deep clone of all affected assets.
+     */
+    public function __clone()
+    {
+        foreach ($this->_columns as $k => $column) {
+            $this->_columns[$k] = clone $column;
+        }
+
+        foreach ($this->_indexes as $k => $index) {
+            $this->_indexes[$k] = clone $index;
+        }
+
+        foreach ($this->_fkConstraints as $k => $fk) {
+            $this->_fkConstraints[$k] = clone $fk;
+            $this->_fkConstraints[$k]->setLocalTable($this);
+        }
+    }
+
+    protected function _getMaxIdentifierLength(): int
+    {
+        return $this->_schemaConfig instanceof SchemaConfig
+            ? $this->_schemaConfig->getMaxIdentifierLength()
+            : 63;
+    }
+
+    /**
+     * @throws SchemaException
+     */
+    protected function _addColumn(Column $column): void
+    {
+        $columnName = $column->getName();
+        $columnName = $this->normalizeIdentifier($columnName);
+
+        if (isset($this->_columns[$columnName])) {
+            throw ColumnAlreadyExists::new($this->getName(), $columnName);
+        }
+
+        $this->_columns[$columnName] = $column;
+    }
+
+    /**
+     * Adds an index to the table.
+     *
+     * @throws SchemaException
+     */
+    protected function _addIndex(Index $indexCandidate): self
+    {
         $indexName               = $indexCandidate->getName();
         $indexName               = $this->normalizeIdentifier($indexName);
         $replacedImplicitIndexes = [];
@@ -405,344 +695,6 @@
 
         if (
             (isset($this->_indexes[$indexName]) && ! in_array($indexName, $replacedImplicitIndexes, true)) ||
-            ($this->_primaryKeyName !== false && $indexCandidate->isPrimary())
-        ) {
-            throw SchemaException::indexAlreadyExists($indexName, $this->_name);
-        }
-
-        foreach ($replacedImplicitIndexes as $name) {
-            unset($this->_indexes[$name], $this->implicitIndexes[$name]);
-        }
->>>>>>> 66b1f3d2
-
-        if (! $this->hasForeignKey($constraintName)) {
-            throw ForeignKeyDoesNotExist::new($constraintName, $this->_name);
-        }
-
-        return $this->_fkConstraints[$constraintName];
-    }
-
-    /**
-     * Removes the foreign key constraint with the given name.
-     *
-     * @throws SchemaException
-     */
-    public function removeForeignKey(string $constraintName) : void
-    {
-        $constraintName = $this->normalizeIdentifier($constraintName);
-
-        if (! $this->hasForeignKey($constraintName)) {
-            throw ForeignKeyDoesNotExist::new($constraintName, $this->_name);
-        }
-
-        unset($this->_fkConstraints[$constraintName]);
-    }
-
-    /**
-     * Returns whether this table has a unique constraint with the given name.
-     */
-    public function hasUniqueConstraint(string $constraintName) : bool
-    {
-        $constraintName = $this->normalizeIdentifier($constraintName);
-
-        return isset($this->_uniqueConstraints[$constraintName]);
-    }
-
-    /**
-     * Returns the unique constraint with the given name.
-     *
-     * @throws SchemaException If the foreign key does not exist.
-     */
-    public function getUniqueConstraint(string $constraintName) : UniqueConstraint
-    {
-        $constraintName = $this->normalizeIdentifier($constraintName);
-
-        if (! $this->hasUniqueConstraint($constraintName)) {
-            throw UniqueConstraintDoesNotExist::new($constraintName, $this->_name);
-        }
-
-        return $this->_uniqueConstraints[$constraintName];
-    }
-
-    /**
-     * Removes the unique constraint with the given name.
-     *
-     * @throws SchemaException
-     */
-    public function removeUniqueConstraint(string $constraintName) : void
-    {
-        $constraintName = $this->normalizeIdentifier($constraintName);
-
-        if (! $this->hasUniqueConstraint($constraintName)) {
-            throw UniqueConstraintDoesNotExist::new($constraintName, $this->_name);
-        }
-
-        unset($this->_uniqueConstraints[$constraintName]);
-    }
-
-    /**
-     * Returns ordered list of columns (primary keys are first, then foreign keys, then the rest)
-     *
-     * @return array<string, Column>
-     */
-    public function getColumns() : array
-    {
-        $columns = $this->_columns;
-        $pkCols  = [];
-        $fkCols  = [];
-
-        $primaryKey = $this->getPrimaryKey();
-
-        if ($primaryKey !== null) {
-            $pkCols = $primaryKey->getColumns();
-        }
-
-        foreach ($this->getForeignKeys() as $fk) {
-            /** @var ForeignKeyConstraint $fk */
-            $fkCols = array_merge($fkCols, $fk->getColumns());
-        }
-
-        $colNames = array_unique(array_merge($pkCols, $fkCols, array_keys($columns)));
-
-<<<<<<< HEAD
-        uksort($columns, static function ($a, $b) use ($colNames) : int {
-            return array_search($a, $colNames, true) <=> array_search($b, $colNames, true);
-        });
-
-        return $columns;
-=======
-    /**
-     * Returns only columns that have specified names
-     *
-     * @param string[] $columnNames
-     *
-     * @return Column[]
-     */
-    private function filterColumns(array $columnNames)
-    {
-        return array_filter($this->_columns, static function ($columnName) use ($columnNames): bool {
-            return in_array($columnName, $columnNames, true);
-        }, ARRAY_FILTER_USE_KEY);
->>>>>>> 66b1f3d2
-    }
-
-    /**
-     * Returns whether this table has a Column with the given name.
-     */
-    public function hasColumn(string $columnName) : bool
-    {
-        $columnName = $this->normalizeIdentifier($columnName);
-
-        return isset($this->_columns[$columnName]);
-    }
-
-    /**
-     * Returns the Column with the given name.
-     *
-     * @throws SchemaException If the column does not exist.
-     */
-    public function getColumn(string $columnName) : Column
-    {
-        $columnName = $this->normalizeIdentifier($columnName);
-
-        if (! $this->hasColumn($columnName)) {
-            throw ColumnDoesNotExist::new($columnName, $this->_name);
-        }
-
-        return $this->_columns[$columnName];
-    }
-
-    /**
-     * Returns the primary key.
-     */
-    public function getPrimaryKey() : ?Index
-    {
-        if ($this->_primaryKeyName !== null) {
-            return $this->getIndex($this->_primaryKeyName);
-        }
-
-        return null;
-    }
-
-    /**
-     * Returns the primary key columns.
-     *
-     * @return array<int, string>
-     *
-     * @throws DBALException
-     */
-    public function getPrimaryKeyColumns() : array
-    {
-        $primaryKey = $this->getPrimaryKey();
-
-        if ($primaryKey === null) {
-            throw new DBALException(sprintf('Table "%s" has no primary key.', $this->getName()));
-        }
-
-        return $primaryKey->getColumns();
-    }
-
-    /**
-     * Returns whether this table has a primary key.
-     */
-    public function hasPrimaryKey() : bool
-    {
-        return $this->_primaryKeyName !== null && $this->hasIndex($this->_primaryKeyName);
-    }
-
-    /**
-     * Returns whether this table has an Index with the given name.
-     */
-    public function hasIndex(string $indexName) : bool
-    {
-        $indexName = $this->normalizeIdentifier($indexName);
-
-        return isset($this->_indexes[$indexName]);
-    }
-
-    /**
-     * Returns the Index with the given name.
-     *
-     * @throws SchemaException If the index does not exist.
-     */
-    public function getIndex(string $indexName) : Index
-    {
-        $indexName = $this->normalizeIdentifier($indexName);
-
-        if (! $this->hasIndex($indexName)) {
-            throw IndexDoesNotExist::new($indexName, $this->_name);
-        }
-
-        return $this->_indexes[$indexName];
-    }
-
-    /**
-     * @return array<string, Index>
-     */
-    public function getIndexes() : array
-    {
-        return $this->_indexes;
-    }
-
-    /**
-     * Returns the unique constraints.
-     *
-     * @return array<string, UniqueConstraint>
-     */
-    public function getUniqueConstraints() : array
-    {
-        return $this->_uniqueConstraints;
-    }
-
-    /**
-     * Returns the foreign key constraints.
-     *
-     * @return array<string, ForeignKeyConstraint>
-     */
-    public function getForeignKeys() : array
-    {
-        return $this->_fkConstraints;
-    }
-
-    public function hasOption(string $name) : bool
-    {
-        return isset($this->_options[$name]);
-    }
-
-    /**
-     * @return mixed
-     */
-    public function getOption(string $name)
-    {
-        return $this->_options[$name];
-    }
-
-    /**
-     * @return array<string, mixed>
-     */
-    public function getOptions() : array
-    {
-        return $this->_options;
-    }
-
-    public function visit(Visitor $visitor) : void
-    {
-        $visitor->acceptTable($this);
-
-        foreach ($this->getColumns() as $column) {
-            $visitor->acceptColumn($this, $column);
-        }
-
-        foreach ($this->getIndexes() as $index) {
-            $visitor->acceptIndex($this, $index);
-        }
-
-        foreach ($this->getForeignKeys() as $constraint) {
-            $visitor->acceptForeignKey($this, $constraint);
-        }
-    }
-
-    /**
-     * Clone of a Table triggers a deep clone of all affected assets.
-     */
-    public function __clone()
-    {
-        foreach ($this->_columns as $k => $column) {
-            $this->_columns[$k] = clone $column;
-        }
-
-        foreach ($this->_indexes as $k => $index) {
-            $this->_indexes[$k] = clone $index;
-        }
-
-        foreach ($this->_fkConstraints as $k => $fk) {
-            $this->_fkConstraints[$k] = clone $fk;
-            $this->_fkConstraints[$k]->setLocalTable($this);
-        }
-    }
-
-    protected function _getMaxIdentifierLength() : int
-    {
-        return $this->_schemaConfig instanceof SchemaConfig
-            ? $this->_schemaConfig->getMaxIdentifierLength()
-            : 63;
-    }
-
-    /**
-     * @throws SchemaException
-     */
-    protected function _addColumn(Column $column) : void
-    {
-        $columnName = $column->getName();
-        $columnName = $this->normalizeIdentifier($columnName);
-
-        if (isset($this->_columns[$columnName])) {
-            throw ColumnAlreadyExists::new($this->getName(), $columnName);
-        }
-
-        $this->_columns[$columnName] = $column;
-    }
-
-    /**
-     * Adds an index to the table.
-     *
-     * @throws SchemaException
-     */
-    protected function _addIndex(Index $indexCandidate) : self
-    {
-        $indexName               = $indexCandidate->getName();
-        $indexName               = $this->normalizeIdentifier($indexName);
-        $replacedImplicitIndexes = [];
-
-        foreach ($this->implicitIndexes as $name => $implicitIndex) {
-            if (! $implicitIndex->isFullfilledBy($indexCandidate) || ! isset($this->_indexes[$name])) {
-                continue;
-            }
-
-            $replacedImplicitIndexes[] = $name;
-        }
-
-        if ((isset($this->_indexes[$indexName]) && ! in_array($indexName, $replacedImplicitIndexes, true)) ||
             ($this->_primaryKeyName !== null && $indexCandidate->isPrimary())
         ) {
             throw IndexAlreadyExists::new($indexName, $this->_name);
@@ -761,7 +713,7 @@
         return $this;
     }
 
-    protected function _addUniqueConstraint(UniqueConstraint $constraint) : self
+    protected function _addUniqueConstraint(UniqueConstraint $constraint): self
     {
         $name = $constraint->getName() !== ''
             ? $constraint->getName()
@@ -797,7 +749,7 @@
         return $this;
     }
 
-    protected function _addForeignKeyConstraint(ForeignKeyConstraint $constraint) : self
+    protected function _addForeignKeyConstraint(ForeignKeyConstraint $constraint): self
     {
         $constraint->setLocalTable($this);
 
@@ -842,7 +794,7 @@
      *
      * Trims quotes and lowercases the given identifier.
      */
-    private function normalizeIdentifier(?string $identifier) : string
+    private function normalizeIdentifier(?string $identifier): string
     {
         if ($identifier === null) {
             return '';
@@ -851,11 +803,7 @@
         return $this->trimQuotes(strtolower($identifier));
     }
 
-<<<<<<< HEAD
-    public function setComment(string $comment) : self
-=======
-    public function setComment(?string $comment): self
->>>>>>> 66b1f3d2
+    public function setComment(string $comment): self
     {
         // For keeping backward compatibility with MySQL in previous releases, table comments are stored as options.
         $this->addOption('comment', $comment);
@@ -875,7 +823,7 @@
      *
      * @throws SchemaException
      */
-    private function _createUniqueConstraint(array $columns, string $indexName, array $flags = [], array $options = []) : UniqueConstraint
+    private function _createUniqueConstraint(array $columns, string $indexName, array $flags = [], array $options = []): UniqueConstraint
     {
         if (preg_match('(([^a-zA-Z0-9_]+))', $this->normalizeIdentifier($indexName)) === 1) {
             throw IndexNameInvalid::new($indexName);
@@ -903,7 +851,7 @@
      *
      * @throws SchemaException
      */
-    private function _createIndex(array $columns, string $indexName, bool $isUnique, bool $isPrimary, array $flags = [], array $options = []) : Index
+    private function _createIndex(array $columns, string $indexName, bool $isUnique, bool $isPrimary, array $flags = [], array $options = []): Index
     {
         if (preg_match('(([^a-zA-Z0-9_]+))', $this->normalizeIdentifier($indexName)) === 1) {
             throw IndexNameInvalid::new($indexName);
