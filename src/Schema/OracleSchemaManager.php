<?php

declare(strict_types=1);

namespace Doctrine\DBAL\Schema;

use Doctrine\DBAL\Exception;
use Doctrine\DBAL\Platforms\OraclePlatform;
use Doctrine\DBAL\Types\Type;

use function array_change_key_case;
use function array_values;
use function assert;
use function preg_match;
use function str_replace;
use function strpos;
use function strtolower;
use function trim;

use const CASE_LOWER;

/**
 * Oracle Schema Manager.
 */
class OracleSchemaManager extends AbstractSchemaManager
{
<<<<<<< HEAD
    public function dropDatabase(string $database): void
    {
        try {
            parent::dropDatabase($database);
        } catch (DBALException $exception) {
            $exception = $exception->getPrevious();
            assert($exception instanceof Throwable);

            if (! $exception instanceof Exception) {
                throw $exception;
            }

            // If we have a error code 1940 (ORA-01940), the drop database operation failed
            // because of active connections on the database.
            // To force dropping the database, we first have to close all active connections
            // on that database and issue the drop database operation again.
            if ($exception->getCode() !== 1940) {
                throw $exception;
            }

            $this->killUserSessions($database);

            parent::dropDatabase($database);
        }
    }

    /**
     * {@inheritdoc}
     */
    protected function _getPortableViewDefinition(array $view): View
=======
    /**
     * {@inheritdoc}
     */
    protected function _getPortableViewDefinition($view)
>>>>>>> 6b57e8b5
    {
        $view = array_change_key_case($view, CASE_LOWER);

        return new View($this->getQuotedIdentifierName($view['view_name']), $view['text']);
    }

    /**
     * {@inheritdoc}
     */
    protected function _getPortableUserDefinition(array $user): array
    {
        $user = array_change_key_case($user, CASE_LOWER);

        return [
            'user' => $user['username'],
        ];
    }

    /**
     * {@inheritdoc}
     */
    protected function _getPortableTableDefinition(array $table): string
    {
        $table = array_change_key_case($table, CASE_LOWER);

        return $this->getQuotedIdentifierName($table['table_name']);
    }

    /**
     * {@inheritdoc}
     *
     * @link http://ezcomponents.org/docs/api/trunk/DatabaseSchema/ezcDbSchemaPgsqlReader.html
     */
    protected function _getPortableTableIndexesList(array $tableIndexes, string $tableName): array
    {
        $indexBuffer = [];
        foreach ($tableIndexes as $tableIndex) {
            $tableIndex = array_change_key_case($tableIndex, CASE_LOWER);

            $keyName = strtolower($tableIndex['name']);
            $buffer  = [];

            if ($tableIndex['is_primary'] === 'P') {
                $keyName              = 'primary';
                $buffer['primary']    = true;
                $buffer['non_unique'] = false;
            } else {
                $buffer['primary']    = false;
                $buffer['non_unique'] = ! $tableIndex['is_unique'];
            }

            $buffer['key_name']    = $keyName;
            $buffer['column_name'] = $this->getQuotedIdentifierName($tableIndex['column_name']);
            $indexBuffer[]         = $buffer;
        }

        return parent::_getPortableTableIndexesList($indexBuffer, $tableName);
    }

    /**
     * {@inheritdoc}
     */
    protected function _getPortableTableColumnDefinition(array $tableColumn): Column
    {
        $tableColumn = array_change_key_case($tableColumn, CASE_LOWER);

        $dbType = strtolower($tableColumn['data_type']);
        if (strpos($dbType, 'timestamp(') === 0) {
            if (strpos($dbType, 'with time zone') !== false) {
                $dbType = 'timestamptz';
            } else {
                $dbType = 'timestamp';
            }
        }

        $length = $precision = null;
        $scale  = 0;
        $fixed  = false;

        if (! isset($tableColumn['column_name'])) {
            $tableColumn['column_name'] = '';
        }

        // Default values returned from database sometimes have trailing spaces.
        if ($tableColumn['data_default'] !== null) {
            $tableColumn['data_default'] = trim($tableColumn['data_default']);
        }

        if ($tableColumn['data_default'] === '' || $tableColumn['data_default'] === 'NULL') {
            $tableColumn['data_default'] = null;
        }

        if ($tableColumn['data_default'] !== null) {
            // Default values returned from database are represented as literal expressions
            if (preg_match('/^\'(.*)\'$/s', $tableColumn['data_default'], $matches) === 1) {
                $tableColumn['data_default'] = str_replace("''", "'", $matches[1]);
            }
        }

        if ($tableColumn['data_precision'] !== null) {
            $precision = (int) $tableColumn['data_precision'];
        }

        if ($tableColumn['data_scale'] !== null) {
            $scale = (int) $tableColumn['data_scale'];
        }

        $type = $this->extractDoctrineTypeFromComment($tableColumn['comments'])
            ?? $this->_platform->getDoctrineTypeMapping($dbType);

        switch ($dbType) {
            case 'number':
                if ($precision === 20 && $scale === 0) {
                    $type = 'bigint';
                } elseif ($precision === 5 && $scale === 0) {
                    $type = 'smallint';
                } elseif ($precision === 1 && $scale === 0) {
                    $type = 'boolean';
                } elseif ($scale > 0) {
                    $type = 'decimal';
                }

                break;

            case 'varchar':
            case 'varchar2':
            case 'nvarchar2':
                $length = (int) $tableColumn['char_length'];
                break;

            case 'char':
            case 'nchar':
                $length = (int) $tableColumn['char_length'];
                $fixed  = true;
                break;
        }

        $options = [
            'notnull'    => $tableColumn['nullable'] === 'N',
            'fixed'      => $fixed,
            'default'    => $tableColumn['data_default'],
            'length'     => $length,
            'precision'  => $precision,
            'scale'      => $scale,
        ];

        if (isset($tableColumn['comments'])) {
            $options['comment'] = $tableColumn['comments'];
        }

        return new Column($this->getQuotedIdentifierName($tableColumn['column_name']), Type::getType($type), $options);
    }

    /**
     * {@inheritdoc}
     */
    protected function _getPortableTableForeignKeysList(array $tableForeignKeys): array
    {
        $list = [];
        foreach ($tableForeignKeys as $value) {
            $value = array_change_key_case($value, CASE_LOWER);
            if (! isset($list[$value['constraint_name']])) {
                if ($value['delete_rule'] === 'NO ACTION') {
                    $value['delete_rule'] = null;
                }

                $list[$value['constraint_name']] = [
                    'name' => $this->getQuotedIdentifierName($value['constraint_name']),
                    'local' => [],
                    'foreign' => [],
                    'foreignTable' => $value['references_table'],
                    'onDelete' => $value['delete_rule'],
                ];
            }

            $localColumn   = $this->getQuotedIdentifierName($value['local_column']);
            $foreignColumn = $this->getQuotedIdentifierName($value['foreign_column']);

            $list[$value['constraint_name']]['local'][$value['position']]   = $localColumn;
            $list[$value['constraint_name']]['foreign'][$value['position']] = $foreignColumn;
        }

        $result = [];
        foreach ($list as $constraint) {
            $result[] = new ForeignKeyConstraint(
                array_values($constraint['local']),
                $this->getQuotedIdentifierName($constraint['foreignTable']),
                array_values($constraint['foreign']),
                $this->getQuotedIdentifierName($constraint['name']),
                ['onDelete' => $constraint['onDelete']]
            );
        }

        return $result;
    }

    /**
     * {@inheritdoc}
     */
    protected function _getPortableSequenceDefinition(array $sequence): Sequence
    {
        $sequence = array_change_key_case($sequence, CASE_LOWER);

        return new Sequence(
            $this->getQuotedIdentifierName($sequence['sequence_name']),
            (int) $sequence['increment_by'],
            (int) $sequence['min_value']
        );
    }

    /**
     * {@inheritdoc}
     */
    protected function _getPortableDatabaseDefinition(array $database): string
    {
        $database = array_change_key_case($database, CASE_LOWER);

        return $database['username'];
    }

    public function createDatabase(string $database): void
    {
        $params   = $this->_conn->getParams();
        $username = $database;
        $password = $params['password'];

        $query = 'CREATE USER ' . $username . ' IDENTIFIED BY ' . $password;
        $this->_conn->executeStatement($query);

        $query = 'GRANT DBA TO ' . $username;
        $this->_conn->executeStatement($query);
    }

    /**
<<<<<<< HEAD
     * @throws DBALException
=======
     * @param string $table
     *
     * @return bool
     *
     * @throws Exception
>>>>>>> 6b57e8b5
     */
    public function dropAutoincrement(string $table): bool
    {
        assert($this->_platform instanceof OraclePlatform);

        $sql = $this->_platform->getDropAutoincrementSql($table);
        foreach ($sql as $query) {
            $this->_conn->executeStatement($query);
        }

        return true;
    }

    public function dropTable(string $name): void
    {
        $this->tryMethod('dropAutoincrement', $name);

        parent::dropTable($name);
    }

    /**
     * Returns the quoted representation of the given identifier name.
     *
     * Quotes non-uppercase identifiers explicitly to preserve case
     * and thus make references to the particular identifier work.
     */
    private function getQuotedIdentifierName(string $identifier): string
    {
        if (preg_match('/[a-z]/', $identifier) === 1) {
            return $this->_platform->quoteIdentifier($identifier);
        }

        return $identifier;
    }

    /**
<<<<<<< HEAD
     * Kills sessions connected with the given user.
     *
     * This is useful to force DROP USER operations which could fail because of active user sessions.
     *
     * @param string $user The name of the user to kill sessions for.
     *
     * @throws DBALException
     */
    private function killUserSessions(string $user): void
    {
        $sql = <<<SQL
SELECT
    s.sid,
    s.serial#
FROM
    gv\$session s,
    gv\$process p
WHERE
    s.username = ?
    AND p.addr(+) = s.paddr
SQL;

        $activeUserSessions = $this->_conn->fetchAllAssociative($sql, [strtoupper($user)]);

        foreach ($activeUserSessions as $activeUserSession) {
            $activeUserSession = array_change_key_case($activeUserSession, CASE_LOWER);

            $this->_execSql(
                sprintf(
                    "ALTER SYSTEM KILL SESSION '%s, %s' IMMEDIATE",
                    $activeUserSession['sid'],
                    $activeUserSession['serial#']
                )
            );
        }
    }

    public function listTableDetails(string $name): Table
=======
     * {@inheritdoc}
     */
    public function listTableDetails($name): Table
>>>>>>> 6b57e8b5
    {
        $table = parent::listTableDetails($name);

        $platform = $this->_platform;
        assert($platform instanceof OraclePlatform);
        $sql = $platform->getListTableCommentsSQL($name);

        $tableOptions = $this->_conn->fetchAssociative($sql);

        if ($tableOptions !== false) {
            $table->addOption('comment', $tableOptions['COMMENTS']);
        }

        return $table;
    }
}<|MERGE_RESOLUTION|>--- conflicted
+++ resolved
@@ -24,43 +24,10 @@
  */
 class OracleSchemaManager extends AbstractSchemaManager
 {
-<<<<<<< HEAD
-    public function dropDatabase(string $database): void
-    {
-        try {
-            parent::dropDatabase($database);
-        } catch (DBALException $exception) {
-            $exception = $exception->getPrevious();
-            assert($exception instanceof Throwable);
-
-            if (! $exception instanceof Exception) {
-                throw $exception;
-            }
-
-            // If we have a error code 1940 (ORA-01940), the drop database operation failed
-            // because of active connections on the database.
-            // To force dropping the database, we first have to close all active connections
-            // on that database and issue the drop database operation again.
-            if ($exception->getCode() !== 1940) {
-                throw $exception;
-            }
-
-            $this->killUserSessions($database);
-
-            parent::dropDatabase($database);
-        }
-    }
-
     /**
      * {@inheritdoc}
      */
     protected function _getPortableViewDefinition(array $view): View
-=======
-    /**
-     * {@inheritdoc}
-     */
-    protected function _getPortableViewDefinition($view)
->>>>>>> 6b57e8b5
     {
         $view = array_change_key_case($view, CASE_LOWER);
 
@@ -295,15 +262,7 @@
     }
 
     /**
-<<<<<<< HEAD
-     * @throws DBALException
-=======
-     * @param string $table
-     *
-     * @return bool
-     *
      * @throws Exception
->>>>>>> 6b57e8b5
      */
     public function dropAutoincrement(string $table): bool
     {
@@ -339,51 +298,7 @@
         return $identifier;
     }
 
-    /**
-<<<<<<< HEAD
-     * Kills sessions connected with the given user.
-     *
-     * This is useful to force DROP USER operations which could fail because of active user sessions.
-     *
-     * @param string $user The name of the user to kill sessions for.
-     *
-     * @throws DBALException
-     */
-    private function killUserSessions(string $user): void
-    {
-        $sql = <<<SQL
-SELECT
-    s.sid,
-    s.serial#
-FROM
-    gv\$session s,
-    gv\$process p
-WHERE
-    s.username = ?
-    AND p.addr(+) = s.paddr
-SQL;
-
-        $activeUserSessions = $this->_conn->fetchAllAssociative($sql, [strtoupper($user)]);
-
-        foreach ($activeUserSessions as $activeUserSession) {
-            $activeUserSession = array_change_key_case($activeUserSession, CASE_LOWER);
-
-            $this->_execSql(
-                sprintf(
-                    "ALTER SYSTEM KILL SESSION '%s, %s' IMMEDIATE",
-                    $activeUserSession['sid'],
-                    $activeUserSession['serial#']
-                )
-            );
-        }
-    }
-
     public function listTableDetails(string $name): Table
-=======
-     * {@inheritdoc}
-     */
-    public function listTableDetails($name): Table
->>>>>>> 6b57e8b5
     {
         $table = parent::listTableDetails($name);
 
