--- conflicted
+++ resolved
@@ -285,11 +285,6 @@
     }
 
     /**
-<<<<<<< HEAD
-     * Returns the SQL to retrieve the constraints for a given column.
-     */
-    private function getColumnConstraintSQL(string $table, string $column): string
-=======
      * Returns the names of the constraints for a given column.
      *
      * @return iterable<string>
@@ -297,7 +292,6 @@
      * @throws Exception
      */
     private function getColumnConstraints(string $table, string $column): iterable
->>>>>>> bb13b5fd
     {
         return $this->_conn->iterateColumn(
             <<<'SQL'
