--- conflicted
+++ resolved
@@ -178,13 +178,7 @@
     /**
      * Creates an IS NULL expression with the given arguments.
      *
-<<<<<<< HEAD
-     * @param string $x The field in string format to be restricted by IS NULL.
-=======
      * @param string $x The expression to be restricted by IS NULL.
-     *
-     * @return string
->>>>>>> 4cc12da9
      */
     public function isNull(string $x): string
     {
@@ -194,13 +188,7 @@
     /**
      * Creates an IS NOT NULL expression with the given arguments.
      *
-<<<<<<< HEAD
-     * @param string $x The field in string format to be restricted by IS NOT NULL.
-=======
      * @param string $x The expression to be restricted by IS NOT NULL.
-     *
-     * @return string
->>>>>>> 4cc12da9
      */
     public function isNotNull(string $x): string
     {
