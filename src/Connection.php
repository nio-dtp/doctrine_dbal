<?php

declare(strict_types=1);

namespace Doctrine\DBAL;

use Closure;
use Doctrine\Common\EventManager;
use Doctrine\DBAL\Cache\ArrayResult;
use Doctrine\DBAL\Cache\CacheException;
use Doctrine\DBAL\Cache\CachingResult;
use Doctrine\DBAL\Cache\Exception\NoResultDriverConfigured;
use Doctrine\DBAL\Cache\QueryCacheProfile;
use Doctrine\DBAL\Connection\StaticServerVersionProvider;
use Doctrine\DBAL\Driver\API\ExceptionConverter;
use Doctrine\DBAL\Driver\Connection as DriverConnection;
use Doctrine\DBAL\Driver\Statement as DriverStatement;
use Doctrine\DBAL\Event\TransactionBeginEventArgs;
use Doctrine\DBAL\Event\TransactionCommitEventArgs;
use Doctrine\DBAL\Event\TransactionRollBackEventArgs;
use Doctrine\DBAL\Exception\CommitFailedRollbackOnly;
use Doctrine\DBAL\Exception\ConnectionLost;
use Doctrine\DBAL\Exception\DriverException;
use Doctrine\DBAL\Exception\EmptyCriteriaNotAllowed;
use Doctrine\DBAL\Exception\InvalidPlatformType;
use Doctrine\DBAL\Exception\MayNotAlterNestedTransactionWithSavepointsInTransaction;
use Doctrine\DBAL\Exception\NoActiveTransaction;
use Doctrine\DBAL\Exception\SavepointsNotSupported;
use Doctrine\DBAL\Platforms\AbstractPlatform;
use Doctrine\DBAL\Query\Expression\ExpressionBuilder;
use Doctrine\DBAL\Query\QueryBuilder;
use Doctrine\DBAL\Schema\AbstractSchemaManager;
use Doctrine\DBAL\SQL\Parser;
use Doctrine\DBAL\Types\Type;
use Throwable;
use Traversable;

use function array_key_exists;
use function assert;
use function count;
use function implode;
use function is_int;
use function is_string;
use function key;

/**
 * A database abstraction-level connection that implements features like events, transaction isolation levels,
 * configuration, emulated transaction nesting, lazy connecting and more.
 *
 * @psalm-import-type Params from DriverManager
 */
class Connection implements ServerVersionProvider
{
    /**
     * Represents an array of ints to be expanded by Doctrine SQL parsing.
     */
    public const PARAM_INT_ARRAY = ParameterType::INTEGER + self::ARRAY_PARAM_OFFSET;

    /**
     * Represents an array of strings to be expanded by Doctrine SQL parsing.
     */
    public const PARAM_STR_ARRAY = ParameterType::STRING + self::ARRAY_PARAM_OFFSET;

    /**
     * Offset by which PARAM_* constants are detected as arrays of the param type.
     */
    public const ARRAY_PARAM_OFFSET = 100;

    /**
     * The wrapped driver connection.
     */
    protected ?DriverConnection $_conn = null;

    protected Configuration $_config;

    protected EventManager $_eventManager;

    /**
     * The current auto-commit mode of this connection.
     */
    private bool $autoCommit = true;

    /**
     * The transaction nesting level.
     */
    private int $transactionNestingLevel = 0;

    /**
     * The currently active transaction isolation level or NULL before it has been determined.
     */
    private ?int $transactionIsolationLevel = null;

    /**
     * If nested transactions should use savepoints.
     */
    private bool $nestTransactionsWithSavepoints = false;

    /**
     * The parameters used during creation of the Connection instance.
     *
     * @var array<string,mixed>
     * @phpstan-var array<string,mixed>
     * @psalm-var Params
     */
    private array $params;

    /**
     * The database platform object used by the connection or NULL before it's initialized.
     */
    private ?AbstractPlatform $platform = null;

    private ?ExceptionConverter $exceptionConverter = null;

    private ?Parser $parser = null;

    /**
     * The used DBAL driver.
     */
    protected Driver $_driver;

    /**
     * Flag that indicates whether the current transaction is marked for rollback only.
     */
    private bool $isRollbackOnly = false;

    /**
     * Initializes a new instance of the Connection class.
     *
     * @internal The connection can be only instantiated by the driver manager.
     *
     * @param array<string, mixed> $params       The connection parameters.
     * @param Driver               $driver       The driver to use.
     * @param Configuration|null   $config       The configuration, optional.
     * @param EventManager|null    $eventManager The event manager, optional.
     * @psalm-param Params $params
     * @phpstan-param array<string,mixed> $params
     *
     * @throws Exception
     */
    public function __construct(
        array $params,
        Driver $driver,
        ?Configuration $config = null,
        ?EventManager $eventManager = null
    ) {
        $this->_driver = $driver;
        $this->params  = $params;

        if (isset($params['platform'])) {
            if (! $params['platform'] instanceof Platforms\AbstractPlatform) {
                throw InvalidPlatformType::new($params['platform']);
            }

            $this->platform = $params['platform'];
        }

        // Create default config and event manager if none given
        if ($config === null) {
            $config = new Configuration();
        }

        if ($eventManager === null) {
            $eventManager = new EventManager();
        }

        $this->_config       = $config;
        $this->_eventManager = $eventManager;

        $this->autoCommit = $config->getAutoCommit();
    }

    /**
     * Gets the parameters used during instantiation.
     *
     * @internal
     *
     * @return array<string,mixed>
     * @psalm-return Params
     * @phpstan-return array<string,mixed>
     */
    public function getParams(): array
    {
        return $this->params;
    }

    /**
     * Gets the name of the currently selected database.
     *
     * @return string|null The name of the database or NULL if a database is not selected.
     *                     The platforms which don't support the concept of a database (e.g. embedded databases)
     *                     must always return a string as an indicator of an implicitly selected database.
     *
     * @throws Exception
     */
    public function getDatabase(): ?string
    {
        $platform = $this->getDatabasePlatform();
        $query    = $platform->getDummySelectSQL($platform->getCurrentDatabaseExpression());
        $database = $this->fetchOne($query);

        assert(is_string($database) || $database === null);

        return $database;
    }

    /**
     * Gets the DBAL driver instance.
     */
    public function getDriver(): Driver
    {
        return $this->_driver;
    }

    /**
     * Gets the Configuration used by the Connection.
     */
    public function getConfiguration(): Configuration
    {
        return $this->_config;
    }

    /**
     * Gets the EventManager used by the Connection.
     */
    public function getEventManager(): EventManager
    {
        return $this->_eventManager;
    }

    /**
     * Gets the DatabasePlatform for the connection.
     *
     * @throws Exception
     */
    public function getDatabasePlatform(): AbstractPlatform
    {
        if ($this->platform === null) {
            $versionProvider = $this;

            if (isset($this->params['serverVersion'])) {
                $versionProvider = new StaticServerVersionProvider($this->params['serverVersion']);
            }

            $this->platform = $this->_driver->getDatabasePlatform($versionProvider);
            $this->platform->setEventManager($this->_eventManager);
        }

        return $this->platform;
    }

    /**
     * Creates an expression builder for the connection.
     */
    public function createExpressionBuilder(): ExpressionBuilder
    {
        return new ExpressionBuilder($this);
    }

    /**
     * Establishes the connection with the database.
     *
     * @throws Exception
     */
    public function connect(): void
    {
        if ($this->_conn !== null) {
            return;
        }

        try {
            $this->_conn = $this->_driver->connect($this->params);
        } catch (Driver\Exception $e) {
            throw $this->convertException($e);
        }

        if ($this->autoCommit === false) {
            $this->beginTransaction();
        }

        if (! $this->_eventManager->hasListeners(Events::postConnect)) {
            return;
        }

        $eventArgs = new Event\ConnectionEventArgs($this);
        $this->_eventManager->dispatchEvent(Events::postConnect, $eventArgs);
    }

    /**
     * {@inheritDoc}
     *
     * @throws Exception
     */
    public function getServerVersion(): string
    {
        $connection = $this->getServerVersionConnection();

        try {
            return $connection->getServerVersion();
        } catch (Driver\Exception $e) {
            throw $this->convertException($e);
        }
    }

    /**
     * Returns the driver-level connection for server version detection.
     *
     * @throws Exception
     */
    private function getServerVersionConnection(): DriverConnection
    {
        try {
            return $this->getWrappedConnection();
        } catch (Exception $e) {
            if (! isset($this->params['dbname'])) {
                throw $e;
            }

            // The database to connect to might not yet exist.
            // Retry detection without database name connection parameter.
            $params = $this->params;

            unset($this->params['dbname']);

            try {
                return $this->getWrappedConnection();
            } catch (Exception $_) {
                // Either the platform does not support database-less connections
                // or something else went wrong.
                throw $e;
            } finally {
                $this->close();
                $this->params = $params;
            }
        }
    }

    /**
     * Returns the current auto-commit mode for this connection.
     *
     * @see    setAutoCommit
     *
     * @return bool True if auto-commit mode is currently enabled for this connection, false otherwise.
     */
    public function isAutoCommit(): bool
    {
        return $this->autoCommit;
    }

    /**
     * Sets auto-commit mode for this connection.
     *
     * If a connection is in auto-commit mode, then all its SQL statements will be executed and committed as individual
     * transactions. Otherwise, its SQL statements are grouped into transactions that are terminated by a call to either
     * the method commit or the method rollback. By default, new connections are in auto-commit mode.
     *
     * NOTE: If this method is called during a transaction and the auto-commit mode is changed, the transaction is
     * committed. If this method is called and the auto-commit mode is not changed, the call is a no-op.
     *
     * @see isAutoCommit
     *
     * @throws ConnectionException
     * @throws DriverException
     */
    public function setAutoCommit(bool $autoCommit): void
    {
        // Mode not changed, no-op.
        if ($autoCommit === $this->autoCommit) {
            return;
        }

        $this->autoCommit = $autoCommit;

        // Commit all currently active transactions if any when switching auto-commit mode.
        if ($this->_conn === null || $this->transactionNestingLevel === 0) {
            return;
        }

        $this->commitAll();
    }

    /**
     * Prepares and executes an SQL query and returns the first row of the result
     * as an associative array.
     *
     * @param list<mixed>|array<string, mixed>                                     $params Query parameters
     * @param array<int, int|string|Type|null>|array<string, int|string|Type|null> $types  Parameter types
     *
     * @return array<string, mixed>|false False is returned if no rows are found.
     *
     * @throws Exception
     */
    public function fetchAssociative(string $query, array $params = [], array $types = [])
    {
        return $this->executeQuery($query, $params, $types)->fetchAssociative();
    }

    /**
     * Prepares and executes an SQL query and returns the first row of the result
     * as a numerically indexed array.
     *
     * @param list<mixed>|array<string, mixed>                                     $params Query parameters
     * @param array<int, int|string|Type|null>|array<string, int|string|Type|null> $types  Parameter types
     *
     * @return list<mixed>|false False is returned if no rows are found.
     *
     * @throws Exception
     */
    public function fetchNumeric(string $query, array $params = [], array $types = [])
    {
        return $this->executeQuery($query, $params, $types)->fetchNumeric();
    }

    /**
     * Prepares and executes an SQL query and returns the value of a single column
     * of the first row of the result.
     *
     * @param list<mixed>|array<string, mixed>                                     $params Query parameters
     * @param array<int, int|string|Type|null>|array<string, int|string|Type|null> $types  Parameter types
     *
     * @return mixed|false False is returned if no rows are found.
     *
     * @throws Exception
     */
    public function fetchOne(string $query, array $params = [], array $types = [])
    {
        return $this->executeQuery($query, $params, $types)->fetchOne();
    }

    /**
     * Whether an actual connection to the database is established.
     */
    public function isConnected(): bool
    {
        return $this->_conn !== null;
    }

    /**
     * Checks whether a transaction is currently active.
     *
     * @return bool TRUE if a transaction is currently active, FALSE otherwise.
     */
    public function isTransactionActive(): bool
    {
        return $this->transactionNestingLevel > 0;
    }

    /**
     * Adds condition based on the criteria to the query components
     *
     * @param array<string, mixed> $criteria   Map of key columns to their values
     * @param array<int, string>   $columns    Column names
     * @param array<int, mixed>    $values     Column values
     * @param array<int, string>   $conditions Key conditions
     *
     * @throws Exception
     */
    private function addCriteriaCondition(
        array $criteria,
        array &$columns,
        array &$values,
        array &$conditions
    ): void {
        foreach ($criteria as $columnName => $value) {
            if ($value === null) {
                $conditions[] = $columnName . ' IS NULL';
                continue;
            }

            $columns[]    = $columnName;
            $values[]     = $value;
            $conditions[] = $columnName . ' = ?';
        }
    }

    /**
     * Executes an SQL DELETE statement on a table.
     *
     * Table expression and columns are not escaped and are not safe for user-input.
     *
     * @param array<string, mixed>                                                 $criteria Deletion criteria
     * @param array<int, int|string|Type|null>|array<string, int|string|Type|null> $types    Parameter types
     *
     * @return int The number of affected rows.
     *
     * @throws Exception
     */
    public function delete(string $table, array $criteria, array $types = []): int
    {
        if (count($criteria) === 0) {
            throw EmptyCriteriaNotAllowed::new();
        }

        $columns = $values = $conditions = [];

        $this->addCriteriaCondition($criteria, $columns, $values, $conditions);

        return $this->executeStatement(
            'DELETE FROM ' . $table . ' WHERE ' . implode(' AND ', $conditions),
            $values,
            is_string(key($types)) ? $this->extractTypeValues($columns, $types) : $types
        );
    }

    /**
     * Closes the connection.
     */
    public function close(): void
    {
        $this->_conn                   = null;
        $this->transactionNestingLevel = 0;
    }

    /**
     * Sets the transaction isolation level.
     *
     * @param int $level The level to set.
     *
     * @throws Exception
     */
    public function setTransactionIsolation(int $level): void
    {
        $this->transactionIsolationLevel = $level;

        $this->executeStatement($this->getDatabasePlatform()->getSetTransactionIsolationSQL($level));
    }

    /**
     * Gets the currently active transaction isolation level.
     *
     * @return int The current transaction isolation level.
     *
     * @throws Exception
     */
    public function getTransactionIsolation(): int
    {
        if ($this->transactionIsolationLevel === null) {
            $this->transactionIsolationLevel = $this->getDatabasePlatform()->getDefaultTransactionIsolationLevel();
        }

        return $this->transactionIsolationLevel;
    }

    /**
     * Executes an SQL UPDATE statement on a table.
     *
     * Table expression and columns are not escaped and are not safe for user-input.
     *
     * @param array<string, mixed>                                                 $data     Column-value pairs
     * @param array<string, mixed>                                                 $criteria Update criteria
     * @param array<int, int|string|Type|null>|array<string, int|string|Type|null> $types    Parameter types
     *
     * @return int The number of affected rows.
     *
     * @throws Exception
     */
    public function update(string $table, array $data, array $criteria, array $types = []): int
    {
        $columns = $values = $conditions = $set = [];

        foreach ($data as $columnName => $value) {
            $columns[] = $columnName;
            $values[]  = $value;
            $set[]     = $columnName . ' = ?';
        }

        $this->addCriteriaCondition($criteria, $columns, $values, $conditions);

        if (is_string(key($types))) {
            $types = $this->extractTypeValues($columns, $types);
        }

        $sql = 'UPDATE ' . $table . ' SET ' . implode(', ', $set)
                . ' WHERE ' . implode(' AND ', $conditions);

        return $this->executeStatement($sql, $values, $types);
    }

    /**
     * Inserts a table row with specified data.
     *
     * Table expression and columns are not escaped and are not safe for user-input.
     *
     * @param array<string, mixed>                                                 $data  Column-value pairs
     * @param array<int, int|string|Type|null>|array<string, int|string|Type|null> $types Parameter types
     *
     * @return int The number of affected rows.
     *
     * @throws Exception
     */
    public function insert(string $table, array $data, array $types = []): int
    {
        if (count($data) === 0) {
            return $this->executeStatement('INSERT INTO ' . $table . ' () VALUES ()');
        }

        $columns = [];
        $values  = [];
        $set     = [];

        foreach ($data as $columnName => $value) {
            $columns[] = $columnName;
            $values[]  = $value;
            $set[]     = '?';
        }

        return $this->executeStatement(
            'INSERT INTO ' . $table . ' (' . implode(', ', $columns) . ')' .
            ' VALUES (' . implode(', ', $set) . ')',
            $values,
            is_string(key($types)) ? $this->extractTypeValues($columns, $types) : $types
        );
    }

    /**
     * Extract ordered type list from an ordered column list and type map.
     *
     * @param array<int, string>                                                   $columnList
     * @param array<int, int|string|Type|null>|array<string, int|string|Type|null> $types
     *
     * @return array<int, int|string|Type|null>|array<string, int|string|Type|null>
     */
    private function extractTypeValues(array $columnList, array $types): array
    {
        $typeValues = [];

        foreach ($columnList as $columnName) {
            $typeValues[] = $types[$columnName] ?? ParameterType::STRING;
        }

        return $typeValues;
    }

    /**
     * Quotes a string so it can be safely used as a table or column name, even if
     * it is a reserved name.
     *
     * Delimiting style depends on the underlying database platform that is being used.
     *
     * NOTE: Just because you CAN use quoted identifiers does not mean
     * you SHOULD use them. In general, they end up causing way more
     * problems than they solve.
     *
     * @param string $identifier The identifier to be quoted.
     *
     * @return string The quoted identifier.
     */
    public function quoteIdentifier(string $identifier): string
    {
        return $this->getDatabasePlatform()->quoteIdentifier($identifier);
    }

    public function quote(string $value): string
    {
        return $this->getWrappedConnection()->quote($value);
    }

    /**
     * Prepares and executes an SQL query and returns the result as an array of numeric arrays.
     *
     * @param list<mixed>|array<string, mixed>                                     $params Query parameters
     * @param array<int, int|string|Type|null>|array<string, int|string|Type|null> $types  Parameter types
     *
     * @return list<list<mixed>>
     *
     * @throws Exception
     */
    public function fetchAllNumeric(string $query, array $params = [], array $types = []): array
    {
        return $this->executeQuery($query, $params, $types)->fetchAllNumeric();
    }

    /**
     * Prepares and executes an SQL query and returns the result as an array of associative arrays.
     *
     * @param list<mixed>|array<string, mixed>                                     $params Query parameters
     * @param array<int, int|string|Type|null>|array<string, int|string|Type|null> $types  Parameter types
     *
     * @return list<array<string,mixed>>
     *
     * @throws Exception
     */
    public function fetchAllAssociative(string $query, array $params = [], array $types = []): array
    {
        return $this->executeQuery($query, $params, $types)->fetchAllAssociative();
    }

    /**
     * Prepares and executes an SQL query and returns the result as an associative array with the keys
     * mapped to the first column and the values mapped to the second column.
     *
     * @param list<mixed>|array<string, mixed>                                     $params Query parameters
     * @param array<int, int|string|Type|null>|array<string, int|string|Type|null> $types  Parameter types
     *
     * @return array<mixed,mixed>
     *
     * @throws Exception
     */
    public function fetchAllKeyValue(string $query, array $params = [], array $types = []): array
    {
        return $this->executeQuery($query, $params, $types)->fetchAllKeyValue();
    }

    /**
     * Prepares and executes an SQL query and returns the result as an associative array with the keys mapped
     * to the first column and the values being an associative array representing the rest of the columns
     * and their values.
     *
     * @param string                                                               $query  SQL query
     * @param list<mixed>|array<string, mixed>                                     $params Query parameters
     * @param array<int, int|string|Type|null>|array<string, int|string|Type|null> $types  Parameter types
     *
     * @return array<mixed,array<string,mixed>>
     *
     * @throws Exception
     */
    public function fetchAllAssociativeIndexed(string $query, array $params = [], array $types = []): array
    {
        return $this->executeQuery($query, $params, $types)->fetchAllAssociativeIndexed();
    }

    /**
     * Prepares and executes an SQL query and returns the result as an array of the first column values.
     *
     * @param list<mixed>|array<string, mixed>                                     $params Query parameters
     * @param array<int, int|string|Type|null>|array<string, int|string|Type|null> $types  Parameter types
     *
     * @return list<mixed>
     *
     * @throws Exception
     */
    public function fetchFirstColumn(string $query, array $params = [], array $types = []): array
    {
        return $this->executeQuery($query, $params, $types)->fetchFirstColumn();
    }

    /**
     * Prepares and executes an SQL query and returns the result as an iterator over rows represented as numeric arrays.
     *
     * @param list<mixed>|array<string, mixed>                                     $params Query parameters
     * @param array<int, int|string|Type|null>|array<string, int|string|Type|null> $types  Parameter types
     *
     * @return Traversable<int,list<mixed>>
     *
     * @throws Exception
     */
    public function iterateNumeric(string $query, array $params = [], array $types = []): Traversable
    {
        return $this->executeQuery($query, $params, $types)->iterateNumeric();
    }

    /**
     * Prepares and executes an SQL query and returns the result as an iterator over rows represented
     * as associative arrays.
     *
     * @param list<mixed>|array<string, mixed>                                     $params Query parameters
     * @param array<int, int|string|Type|null>|array<string, int|string|Type|null> $types  Parameter types
     *
     * @return Traversable<int,array<string,mixed>>
     *
     * @throws Exception
     */
    public function iterateAssociative(string $query, array $params = [], array $types = []): Traversable
    {
        return $this->executeQuery($query, $params, $types)->iterateAssociative();
    }

    /**
     * Prepares and executes an SQL query and returns the result as an iterator with the keys
     * mapped to the first column and the values mapped to the second column.
     *
     * @param list<mixed>|array<string, mixed>                                     $params Query parameters
     * @param array<int, int|string|Type|null>|array<string, int|string|Type|null> $types  Parameter types
     *
     * @return Traversable<mixed,mixed>
     *
     * @throws Exception
     */
    public function iterateKeyValue(string $query, array $params = [], array $types = []): Traversable
    {
        return $this->executeQuery($query, $params, $types)->iterateKeyValue();
    }

    /**
     * Prepares and executes an SQL query and returns the result as an iterator with the keys mapped
     * to the first column and the values being an associative array representing the rest of the columns
     * and their values.
     *
     * @param string                                           $query  SQL query
     * @param list<mixed>|array<string, mixed>                 $params Query parameters
     * @param array<int, int|string>|array<string, int|string> $types  Parameter types
     *
     * @return Traversable<mixed,array<string,mixed>>
     *
     * @throws Exception
     */
    public function iterateAssociativeIndexed(string $query, array $params = [], array $types = []): Traversable
    {
        return $this->executeQuery($query, $params, $types)->iterateAssociativeIndexed();
    }

    /**
     * Prepares and executes an SQL query and returns the result as an iterator over the first column values.
     *
     * @param list<mixed>|array<string, mixed>                                     $params Query parameters
     * @param array<int, int|string|Type|null>|array<string, int|string|Type|null> $types  Parameter types
     *
     * @return Traversable<int,mixed>
     *
     * @throws Exception
     */
    public function iterateColumn(string $query, array $params = [], array $types = []): Traversable
    {
        return $this->executeQuery($query, $params, $types)->iterateColumn();
    }

    /**
     * Prepares an SQL statement.
     *
     * @param string $sql The SQL statement to prepare.
     *
     * @throws Exception
     */
    public function prepare(string $sql): Statement
    {
        $connection = $this->getWrappedConnection();

        try {
            $statement = $connection->prepare($sql);
        } catch (Driver\Exception $e) {
            throw $this->convertExceptionDuringQuery($e, $sql);
        }

        return new Statement($this, $statement, $sql);
    }

    /**
     * Executes an, optionally parametrized, SQL query.
     *
     * If the query is parametrized, a prepared statement is used.
     * If an SQLLogger is configured, the execution is logged.
     *
     * @param list<mixed>|array<string, mixed>                                     $params Query parameters
     * @param array<int, int|string|Type|null>|array<string, int|string|Type|null> $types  Parameter types
     *
     * @throws Exception
     */
    public function executeQuery(
        string $sql,
        array $params = [],
        array $types = [],
        ?QueryCacheProfile $qcp = null
    ): Result {
        if ($qcp !== null) {
            return $this->executeCacheQuery($sql, $params, $types, $qcp);
        }

        $connection = $this->getWrappedConnection();

        $logger = $this->_config->getSQLLogger();
        $logger->startQuery($sql, $params, $types);

        try {
            if (count($params) > 0) {
                if ($this->needsArrayParameterConversion($params, $types)) {
                    [$sql, $params, $types] = $this->expandArrayParameters($sql, $params, $types);
                }

                $stmt = $connection->prepare($sql);
                if (count($types) > 0) {
                    $this->_bindTypedValues($stmt, $params, $types);
                    $result = $stmt->execute();
                } else {
                    $result = $stmt->execute($params);
                }
            } else {
                $result = $connection->query($sql);
            }

            return new Result($result, $this);
        } catch (Driver\Exception $e) {
            throw $this->convertExceptionDuringQuery($e, $sql, $params, $types);
        } finally {
            $logger->stopQuery();
        }
    }

    /**
     * Executes a caching query.
     *
     * @param list<mixed>|array<string, mixed>                                     $params Query parameters
     * @param array<int, int|string|Type|null>|array<string, int|string|Type|null> $types  Parameter types
     *
     * @throws CacheException
     * @throws Exception
     */
    public function executeCacheQuery(string $sql, array $params, array $types, QueryCacheProfile $qcp): Result
    {
        $resultCache = $qcp->getResultCache() ?? $this->_config->getResultCache();

        if ($resultCache === null) {
            throw NoResultDriverConfigured::new();
        }

        $connectionParams = $this->params;
        unset($connectionParams['platform']);

        [$cacheKey, $realKey] = $qcp->generateCacheKeys($sql, $params, $types, $connectionParams);

        // fetch the row pointers entry
        $item = $resultCache->getItem($cacheKey);

        if ($item->isHit()) {
            $data = $item->get();
            // is the real key part of this row pointers map or is the cache only pointing to other cache keys?
            if (isset($data[$realKey])) {
                $result = new ArrayResult($data[$realKey]);
            } elseif (array_key_exists($realKey, $data)) {
                $result = new ArrayResult([]);
            }
        }

        if (! isset($result)) {
            $result = new CachingResult(
                $this->executeQuery($sql, $params, $types),
                $resultCache,
                $cacheKey,
                $realKey,
                $qcp->getLifetime()
            );
        }

        return new Result($result, $this);
    }

    /**
     * Executes an SQL statement with the given parameters and returns the number of affected rows.
     *
     * Could be used for:
     *  - DML statements: INSERT, UPDATE, DELETE, etc.
     *  - DDL statements: CREATE, DROP, ALTER, etc.
     *  - DCL statements: GRANT, REVOKE, etc.
     *  - Session control statements: ALTER SESSION, SET, DECLARE, etc.
     *  - Other statements that don't yield a row set.
     *
     * This method supports PDO binding types as well as DBAL mapping types.
     *
     * @param list<mixed>|array<string, mixed>                                     $params Statement parameters
     * @param array<int, int|string|Type|null>|array<string, int|string|Type|null> $types  Parameter types
     *
     * @throws Exception
     */
    public function executeStatement(string $sql, array $params = [], array $types = []): int
    {
        $connection = $this->getWrappedConnection();

        $logger = $this->_config->getSQLLogger();
        $logger->startQuery($sql, $params, $types);

        try {
            if (count($params) > 0) {
                if ($this->needsArrayParameterConversion($params, $types)) {
                    [$sql, $params, $types] = $this->expandArrayParameters($sql, $params, $types);
                }

                $stmt = $connection->prepare($sql);

                if (count($types) > 0) {
                    $this->_bindTypedValues($stmt, $params, $types);

                    $result = $stmt->execute();
                } else {
                    $result = $stmt->execute($params);
                }

                return $result->rowCount();
            }

            return $connection->exec($sql);
        } catch (Driver\Exception $e) {
            throw $this->convertExceptionDuringQuery($e, $sql, $params, $types);
        } finally {
            $logger->stopQuery();
        }
    }

    /**
     * Returns the current transaction nesting level.
     *
     * @return int The nesting level. A value of 0 means there's no active transaction.
     */
    public function getTransactionNestingLevel(): int
    {
        return $this->transactionNestingLevel;
    }

    /**
     * Returns the ID of the last inserted row.
     *
     * If the underlying driver does not support identity columns, an exception is thrown.
     *
<<<<<<< HEAD
     * @return int|string The last insert ID, as an integer or a numeric string.
=======
     * @param string|null $name Name of the sequence object from which the ID should be returned.
     *
     * @return string|int|false A string representation of the last inserted ID.
>>>>>>> 1ee1bf32
     *
     * @throws Exception
     */
    public function lastInsertId()
    {
        try {
            return $this->getWrappedConnection()->lastInsertId();
        } catch (Driver\Exception $e) {
            throw $this->convertException($e);
        }
    }

    /**
     * Executes a function in a transaction.
     *
     * The function gets passed this Connection instance as an (optional) parameter.
     *
     * If an exception occurs during execution of the function or transaction commit,
     * the transaction is rolled back and the exception re-thrown.
     *
     * @param Closure $func The function to execute transactionally.
     *
     * @return mixed The value returned by $func
     *
     * @throws Throwable
     */
    public function transactional(Closure $func)
    {
        $this->beginTransaction();
        try {
            $res = $func($this);
            $this->commit();

            return $res;
        } catch (Throwable $e) {
            $this->rollBack();

            throw $e;
        }
    }

    /**
     * Sets if nested transactions should use savepoints.
     *
     * @throws Exception
     */
    public function setNestTransactionsWithSavepoints(bool $nestTransactionsWithSavepoints): void
    {
        if ($this->transactionNestingLevel > 0) {
            throw MayNotAlterNestedTransactionWithSavepointsInTransaction::new();
        }

        if (! $this->getDatabasePlatform()->supportsSavepoints()) {
            throw SavepointsNotSupported::new();
        }

        $this->nestTransactionsWithSavepoints = $nestTransactionsWithSavepoints;
    }

    /**
     * Gets if nested transactions should use savepoints.
     */
    public function getNestTransactionsWithSavepoints(): bool
    {
        return $this->nestTransactionsWithSavepoints;
    }

    /**
     * Returns the savepoint name to use for nested transactions are false if they are not supported
     * "savepointFormat" parameter is not set
     *
     * @return mixed A string with the savepoint name or false.
     */
    protected function _getNestedTransactionSavePointName()
    {
        return 'DOCTRINE2_SAVEPOINT_' . $this->transactionNestingLevel;
    }

    /**
     * @throws Exception
     */
    public function beginTransaction(): void
    {
        $connection = $this->getWrappedConnection();

        ++$this->transactionNestingLevel;

        $logger = $this->_config->getSQLLogger();

        if ($this->transactionNestingLevel === 1) {
            $logger->startQuery('"START TRANSACTION"');

            try {
                $connection->beginTransaction();
            } finally {
                $logger->stopQuery();
            }
        } elseif ($this->nestTransactionsWithSavepoints) {
            $logger->startQuery('"SAVEPOINT"');
            $this->createSavepoint($this->_getNestedTransactionSavePointName());
            $logger->stopQuery();
        }

        $this->getEventManager()->dispatchEvent(Events::onTransactionBegin, new TransactionBeginEventArgs($this));
    }

    /**
     * @throws Exception
     */
    public function commit(): void
    {
        if ($this->transactionNestingLevel === 0) {
            throw NoActiveTransaction::new();
        }

        if ($this->isRollbackOnly) {
            throw CommitFailedRollbackOnly::new();
        }

        $connection = $this->getWrappedConnection();

        $logger = $this->_config->getSQLLogger();

        if ($this->transactionNestingLevel === 1) {
            $logger->startQuery('"COMMIT"');

            try {
                $connection->commit();
            } catch (Driver\Exception $e) {
                throw $this->convertException($e);
            } finally {
                $logger->stopQuery();
            }
        } elseif ($this->nestTransactionsWithSavepoints) {
            $logger->startQuery('"RELEASE SAVEPOINT"');
            $this->releaseSavepoint($this->_getNestedTransactionSavePointName());
            $logger->stopQuery();
        }

        --$this->transactionNestingLevel;

        $this->getEventManager()->dispatchEvent(Events::onTransactionCommit, new TransactionCommitEventArgs($this));

        if ($this->autoCommit !== false || $this->transactionNestingLevel !== 0) {
            return;
        }

        $this->beginTransaction();
    }

    /**
     * Commits all current nesting transactions.
     *
     * @throws Exception
     */
    private function commitAll(): void
    {
        while ($this->transactionNestingLevel !== 0) {
            if ($this->autoCommit === false && $this->transactionNestingLevel === 1) {
                // When in no auto-commit mode, the last nesting commit immediately starts a new transaction.
                // Therefore we need to do the final commit here and then leave to avoid an infinite loop.
                $this->commit();

                return;
            }

            $this->commit();
        }
    }

    /**
     * {@inheritDoc}
     *
     * @throws Exception
     */
    public function rollBack(): void
    {
        if ($this->transactionNestingLevel === 0) {
            throw NoActiveTransaction::new();
        }

        $connection = $this->getWrappedConnection();

        $logger = $this->_config->getSQLLogger();

        if ($this->transactionNestingLevel === 1) {
            $logger->startQuery('"ROLLBACK"');
            $this->transactionNestingLevel = 0;

            try {
                $connection->rollBack();
            } catch (Driver\Exception $e) {
                throw $this->convertException($e);
            } finally {
                $this->isRollbackOnly = false;
                $logger->stopQuery();

                if ($this->autoCommit === false) {
                    $this->beginTransaction();
                }
            }
        } elseif ($this->nestTransactionsWithSavepoints) {
            $logger->startQuery('"ROLLBACK TO SAVEPOINT"');
            $this->rollbackSavepoint($this->_getNestedTransactionSavePointName());
            --$this->transactionNestingLevel;
            $logger->stopQuery();
        } else {
            $this->isRollbackOnly = true;
            --$this->transactionNestingLevel;
        }

        $this->getEventManager()->dispatchEvent(Events::onTransactionRollBack, new TransactionRollBackEventArgs($this));
    }

    /**
     * Creates a new savepoint.
     *
     * @param string $savepoint The name of the savepoint to create.
     *
     * @throws Exception
     */
    public function createSavepoint(string $savepoint): void
    {
        $platform = $this->getDatabasePlatform();

        if (! $platform->supportsSavepoints()) {
            throw SavepointsNotSupported::new();
        }

        $this->executeStatement($platform->createSavePoint($savepoint));
    }

    /**
     * Releases the given savepoint.
     *
     * @param string $savepoint The name of the savepoint to release.
     *
     * @throws Exception
     */
    public function releaseSavepoint(string $savepoint): void
    {
        $platform = $this->getDatabasePlatform();

        if (! $platform->supportsSavepoints()) {
            throw SavepointsNotSupported::new();
        }

        if (! $platform->supportsReleaseSavepoints()) {
            return;
        }

        $this->executeStatement($platform->releaseSavePoint($savepoint));
    }

    /**
     * Rolls back to the given savepoint.
     *
     * @param string $savepoint The name of the savepoint to rollback to.
     *
     * @throws Exception
     */
    public function rollbackSavepoint(string $savepoint): void
    {
        $platform = $this->getDatabasePlatform();

        if (! $platform->supportsSavepoints()) {
            throw SavepointsNotSupported::new();
        }

        $this->executeStatement($platform->rollbackSavePoint($savepoint));
    }

    /**
     * Gets the wrapped driver connection.
     *
     * @throws Exception
     */
    public function getWrappedConnection(): DriverConnection
    {
        $this->connect();

        assert($this->_conn !== null);

        return $this->_conn;
    }

    /**
     * Creates a SchemaManager that can be used to inspect or change the
     * database schema through the connection.
     *
     * @throws Exception
     */
    public function createSchemaManager(): AbstractSchemaManager
    {
        return $this->_driver->getSchemaManager(
            $this,
            $this->getDatabasePlatform()
        );
    }

    /**
     * Marks the current transaction so that the only possible
     * outcome for the transaction to be rolled back.
     *
     * @throws ConnectionException If no transaction is active.
     */
    public function setRollbackOnly(): void
    {
        if ($this->transactionNestingLevel === 0) {
            throw NoActiveTransaction::new();
        }

        $this->isRollbackOnly = true;
    }

    /**
     * Checks whether the current transaction is marked for rollback only.
     *
     * @throws ConnectionException If no transaction is active.
     */
    public function isRollbackOnly(): bool
    {
        if ($this->transactionNestingLevel === 0) {
            throw NoActiveTransaction::new();
        }

        return $this->isRollbackOnly;
    }

    /**
     * Converts a given value to its database representation according to the conversion
     * rules of a specific DBAL mapping type.
     *
     * @param mixed  $value The value to convert.
     * @param string $type  The name of the DBAL mapping type.
     *
     * @return mixed The converted value.
     *
     * @throws Exception
     */
    public function convertToDatabaseValue($value, string $type)
    {
        return Type::getType($type)->convertToDatabaseValue($value, $this->getDatabasePlatform());
    }

    /**
     * Converts a given value to its PHP representation according to the conversion
     * rules of a specific DBAL mapping type.
     *
     * @param mixed  $value The value to convert.
     * @param string $type  The name of the DBAL mapping type.
     *
     * @return mixed The converted type.
     *
     * @throws Exception
     */
    public function convertToPHPValue($value, string $type)
    {
        return Type::getType($type)->convertToPHPValue($value, $this->getDatabasePlatform());
    }

    /**
     * Binds a set of parameters, some or all of which are typed with a PDO binding type
     * or DBAL mapping type, to a given statement.
     *
     * @param DriverStatement                                                      $stmt   Prepared statement
     * @param list<mixed>|array<string, mixed>                                     $params Statement parameters
     * @param array<int, int|string|Type|null>|array<string, int|string|Type|null> $types  Parameter types
     *
     * @throws Exception
     */
    private function _bindTypedValues(DriverStatement $stmt, array $params, array $types): void
    {
        // Check whether parameters are positional or named. Mixing is not allowed.
        if (is_int(key($params))) {
            $bindIndex = 1;

            foreach ($params as $key => $value) {
                if (isset($types[$key])) {
                    $type                  = $types[$key];
                    [$value, $bindingType] = $this->getBindingInfo($value, $type);
                    $stmt->bindValue($bindIndex, $value, $bindingType);
                } else {
                    $stmt->bindValue($bindIndex, $value);
                }

                ++$bindIndex;
            }
        } else {
            // Named parameters
            foreach ($params as $name => $value) {
                if (isset($types[$name])) {
                    $type                  = $types[$name];
                    [$value, $bindingType] = $this->getBindingInfo($value, $type);
                    $stmt->bindValue($name, $value, $bindingType);
                } else {
                    $stmt->bindValue($name, $value);
                }
            }
        }
    }

    /**
     * Gets the binding type of a given type.
     *
     * @param mixed                $value The value to bind.
     * @param int|string|Type|null $type  The type to bind (PDO or DBAL).
     *
     * @return array{mixed, int} [0] => the (escaped) value, [1] => the binding type.
     *
     * @throws Exception
     */
    private function getBindingInfo($value, $type): array
    {
        if (is_string($type)) {
            $type = Type::getType($type);
        }

        if ($type instanceof Type) {
            $value       = $type->convertToDatabaseValue($value, $this->getDatabasePlatform());
            $bindingType = $type->getBindingType();
        } else {
            $bindingType = $type ?? ParameterType::STRING;
        }

        return [$value, $bindingType];
    }

    /**
     * Creates a new instance of a SQL query builder.
     */
    public function createQueryBuilder(): QueryBuilder
    {
        return new Query\QueryBuilder($this);
    }

    /**
     * @internal
     *
     * @param list<mixed>|array<string,mixed>                                      $params
     * @param array<int, int|string|Type|null>|array<string, int|string|Type|null> $types
     */
    final public function convertExceptionDuringQuery(
        Driver\Exception $e,
        string $sql,
        array $params = [],
        array $types = []
    ): DriverException {
        return $this->handleDriverException($e, new Query($sql, $params, $types));
    }

    /**
     * @internal
     */
    final public function convertException(Driver\Exception $e): DriverException
    {
        return $this->handleDriverException($e, null);
    }

    /**
     * @param array<int, mixed>|array<string, mixed>                               $params
     * @param array<int, int|string|Type|null>|array<string, int|string|Type|null> $types
     *
     * @return array{string, list<mixed>, array<int,Type|int|string|null>}
     */
    private function expandArrayParameters(string $sql, array $params, array $types): array
    {
        if ($this->parser === null) {
            $this->parser = $this->getDatabasePlatform()->createSQLParser();
        }

        $visitor = new ExpandArrayParameters($params, $types);

        $this->parser->parse($sql, $visitor);

        return [
            $visitor->getSQL(),
            $visitor->getParameters(),
            $visitor->getTypes(),
        ];
    }

    /**
     * @param array<int, mixed>|array<string, mixed>                               $params
     * @param array<int, int|string|Type|null>|array<string, int|string|Type|null> $types
     */
    private function needsArrayParameterConversion(array $params, array $types): bool
    {
        if (is_string(key($params))) {
            return true;
        }

        foreach ($types as $type) {
            if ($type === self::PARAM_INT_ARRAY || $type === self::PARAM_STR_ARRAY) {
                return true;
            }
        }

        return false;
    }

    private function handleDriverException(
        Driver\Exception $driverException,
        ?Query $query
    ): DriverException {
        if ($this->exceptionConverter === null) {
            $this->exceptionConverter = $this->_driver->getExceptionConverter();
        }

        $exception = $this->exceptionConverter->convert($driverException, $query);

        if ($exception instanceof ConnectionLost) {
            $this->close();
        }

        return $exception;
    }

    /**
     * BC layer for a wide-spread use-case of old DBAL APIs
     *
     * @deprecated This API is deprecated and will be removed after 2022
     *
     * @param array<int, mixed>|array<string, mixed>                               $params Query parameters
     * @param array<int, Type|int|string|null>|array<string, Type|int|string|null> $types  Parameter types
     *
     * @throws Exception
     */
    public function executeUpdate(string $sql, array $params = [], array $types = []): int
    {
        return $this->executeStatement($sql, $params, $types);
    }

    /**
     * BC layer for a wide-spread use-case of old DBAL APIs
     *
     * @deprecated This API is deprecated and will be removed after 2022
     */
    public function query(string $sql): Result
    {
        return $this->executeQuery($sql);
    }

    /**
     * BC layer for a wide-spread use-case of old DBAL APIs
     *
     * @deprecated This API is deprecated and will be removed after 2022
     */
    public function exec(string $sql): int
    {
        return $this->executeStatement($sql);
    }
}<|MERGE_RESOLUTION|>--- conflicted
+++ resolved
@@ -998,13 +998,7 @@
      *
      * If the underlying driver does not support identity columns, an exception is thrown.
      *
-<<<<<<< HEAD
      * @return int|string The last insert ID, as an integer or a numeric string.
-=======
-     * @param string|null $name Name of the sequence object from which the ID should be returned.
-     *
-     * @return string|int|false A string representation of the last inserted ID.
->>>>>>> 1ee1bf32
      *
      * @throws Exception
      */
