<?php

declare(strict_types=1);

namespace Doctrine\DBAL;

use Closure;
use Doctrine\Common\EventManager;
use Doctrine\DBAL\Cache\ArrayResult;
use Doctrine\DBAL\Cache\CacheException;
use Doctrine\DBAL\Cache\CachingResult;
use Doctrine\DBAL\Cache\Exception\NoResultDriverConfigured;
use Doctrine\DBAL\Cache\QueryCacheProfile;
use Doctrine\DBAL\Driver\API\ExceptionConverter;
use Doctrine\DBAL\Driver\Connection as DriverConnection;
use Doctrine\DBAL\Driver\ServerInfoAwareConnection;
use Doctrine\DBAL\Driver\Statement as DriverStatement;
<<<<<<< HEAD
use Doctrine\DBAL\Exception\CommitFailedRollbackOnly;
=======
use Doctrine\DBAL\Event\TransactionBeginEventArgs;
use Doctrine\DBAL\Event\TransactionCommitEventArgs;
use Doctrine\DBAL\Event\TransactionRollBackEventArgs;
>>>>>>> 326cf4cb
use Doctrine\DBAL\Exception\ConnectionLost;
use Doctrine\DBAL\Exception\DriverException;
use Doctrine\DBAL\Exception\EmptyCriteriaNotAllowed;
use Doctrine\DBAL\Exception\InvalidPlatformType;
use Doctrine\DBAL\Exception\MayNotAlterNestedTransactionWithSavepointsInTransaction;
use Doctrine\DBAL\Exception\NoActiveTransaction;
use Doctrine\DBAL\Exception\SavepointsNotSupported;
use Doctrine\DBAL\Platforms\AbstractPlatform;
use Doctrine\DBAL\Query\Expression\ExpressionBuilder;
use Doctrine\DBAL\Query\QueryBuilder;
use Doctrine\DBAL\Schema\AbstractSchemaManager;
use Doctrine\DBAL\SQL\Parser;
use Doctrine\DBAL\Types\Type;
use Throwable;
use Traversable;

use function array_key_exists;
use function assert;
use function count;
use function implode;
use function is_int;
use function is_string;
use function key;

/**
 * A database abstraction-level connection that implements features like events, transaction isolation levels,
 * configuration, emulated transaction nesting, lazy connecting and more.
 *
 * @psalm-import-type Params from DriverManager
 */
class Connection
{
    /**
     * Represents an array of ints to be expanded by Doctrine SQL parsing.
     */
    public const PARAM_INT_ARRAY = ParameterType::INTEGER + self::ARRAY_PARAM_OFFSET;

    /**
     * Represents an array of strings to be expanded by Doctrine SQL parsing.
     */
    public const PARAM_STR_ARRAY = ParameterType::STRING + self::ARRAY_PARAM_OFFSET;

    /**
     * Offset by which PARAM_* constants are detected as arrays of the param type.
     */
    public const ARRAY_PARAM_OFFSET = 100;

    /**
     * The wrapped driver connection.
     *
     * @var \Doctrine\DBAL\Driver\Connection|null
     */
    protected $_conn;

    /** @var Configuration */
    protected $_config;

    /** @var EventManager */
    protected $_eventManager;

    /**
     * The current auto-commit mode of this connection.
     *
     * @var bool
     */
    private $autoCommit = true;

    /**
     * The transaction nesting level.
     *
     * @var int
     */
    private $transactionNestingLevel = 0;

    /**
     * The currently active transaction isolation level or NULL before it has been determined.
     *
     * @var int|null
     */
    private $transactionIsolationLevel;

    /**
     * If nested transactions should use savepoints.
     *
     * @var bool
     */
    private $nestTransactionsWithSavepoints = false;

    /**
     * The parameters used during creation of the Connection instance.
     *
     * @var array<string,mixed>
     * @phpstan-var array<string,mixed>
     * @psalm-var Params
     */
    private $params;

    /**
     * The database platform object used by the connection or NULL before it's initialized.
     *
     * @var AbstractPlatform|null
     */
    private $platform;

    /** @var ExceptionConverter|null */
    private $exceptionConverter;

    /** @var Parser|null */
    private $parser;

    /**
     * The used DBAL driver.
     *
     * @var Driver
     */
    protected $_driver;

    /**
     * Flag that indicates whether the current transaction is marked for rollback only.
     *
     * @var bool
     */
    private $isRollbackOnly = false;

    /**
     * Initializes a new instance of the Connection class.
     *
     * @internal The connection can be only instantiated by the driver manager.
     *
     * @param array<string, mixed> $params       The connection parameters.
     * @param Driver               $driver       The driver to use.
     * @param Configuration|null   $config       The configuration, optional.
     * @param EventManager|null    $eventManager The event manager, optional.
     *
     * @throws Exception
     *
     * @phpstan-param array<string,mixed> $params
     * @psalm-param Params $params
     */
    public function __construct(
        array $params,
        Driver $driver,
        ?Configuration $config = null,
        ?EventManager $eventManager = null
    ) {
        $this->_driver = $driver;
        $this->params  = $params;

        if (isset($params['platform'])) {
            if (! $params['platform'] instanceof Platforms\AbstractPlatform) {
                throw InvalidPlatformType::new($params['platform']);
            }

            $this->platform = $params['platform'];
        }

        // Create default config and event manager if none given
        if ($config === null) {
            $config = new Configuration();
        }

        if ($eventManager === null) {
            $eventManager = new EventManager();
        }

        $this->_config       = $config;
        $this->_eventManager = $eventManager;

        $this->autoCommit = $config->getAutoCommit();
    }

    /**
     * Gets the parameters used during instantiation.
     *
     * @internal
     *
     * @return array<string,mixed>
     *
     * @phpstan-return array<string,mixed>
     * @psalm-return Params
     */
    public function getParams(): array
    {
        return $this->params;
    }

    /**
     * Gets the name of the currently selected database.
     *
     * @return string|null The name of the database or NULL if a database is not selected.
     *                     The platforms which don't support the concept of a database (e.g. embedded databases)
     *                     must always return a string as an indicator of an implicitly selected database.
     *
     * @throws Exception
     */
    public function getDatabase(): ?string
    {
        $platform = $this->getDatabasePlatform();
        $query    = $platform->getDummySelectSQL($platform->getCurrentDatabaseExpression());
        $database = $this->fetchOne($query);

        assert(is_string($database) || $database === null);

        return $database;
    }

    /**
     * Gets the DBAL driver instance.
     */
    public function getDriver(): Driver
    {
        return $this->_driver;
    }

    /**
     * Gets the Configuration used by the Connection.
     */
    public function getConfiguration(): Configuration
    {
        return $this->_config;
    }

    /**
     * Gets the EventManager used by the Connection.
     */
    public function getEventManager(): EventManager
    {
        return $this->_eventManager;
    }

    /**
     * Gets the DatabasePlatform for the connection.
     *
     * @throws Exception
     */
    public function getDatabasePlatform(): AbstractPlatform
    {
        if ($this->platform === null) {
            $this->platform = $this->detectDatabasePlatform();
            $this->platform->setEventManager($this->_eventManager);
        }

        return $this->platform;
    }

    /**
     * Creates an expression builder for the connection.
     */
    public function createExpressionBuilder(): ExpressionBuilder
    {
        return new ExpressionBuilder($this);
    }

    /**
     * Establishes the connection with the database.
     *
     * @throws Exception
     */
    public function connect(): void
    {
        if ($this->_conn !== null) {
            return;
        }

        try {
            $this->_conn = $this->_driver->connect($this->params);
        } catch (Driver\Exception $e) {
            throw $this->convertException($e);
        }

        $this->transactionNestingLevel = 0;

        if ($this->autoCommit === false) {
            $this->beginTransaction();
        }

        if (! $this->_eventManager->hasListeners(Events::postConnect)) {
            return;
        }

        $eventArgs = new Event\ConnectionEventArgs($this);
        $this->_eventManager->dispatchEvent(Events::postConnect, $eventArgs);
    }

    /**
     * Detects and sets the database platform.
     *
     * Evaluates custom platform class and version in order to set the correct platform.
     *
     * @throws Exception If an invalid platform was specified for this connection.
     */
    private function detectDatabasePlatform(): AbstractPlatform
    {
        $version = $this->getDatabasePlatformVersion();

        if ($version !== null) {
            assert($this->_driver instanceof VersionAwarePlatformDriver);

            return $this->_driver->createDatabasePlatformForVersion($version);
        }

        return $this->_driver->getDatabasePlatform();
    }

    /**
     * Returns the version of the related platform if applicable.
     *
     * Returns null if either the driver is not capable to create version
     * specific platform instances, no explicit server version was specified
     * or the underlying driver connection cannot determine the platform
     * version without having to query it (performance reasons).
     *
     * @throws Throwable
     */
    private function getDatabasePlatformVersion(): ?string
    {
        // Driver does not support version specific platforms.
        if (! $this->_driver instanceof VersionAwarePlatformDriver) {
            return null;
        }

        // Explicit platform version requested (supersedes auto-detection).
        if (isset($this->params['serverVersion'])) {
            return $this->params['serverVersion'];
        }

        // If not connected, we need to connect now to determine the platform version.
        if ($this->_conn === null) {
            try {
                $this->connect();
            } catch (Exception $originalException) {
                if (! isset($this->params['dbname'])) {
                    throw $originalException;
                }

                // The database to connect to might not yet exist.
                // Retry detection without database name connection parameter.
                $params = $this->params;

                unset($this->params['dbname']);

                try {
                    $this->connect();
                } catch (Exception $fallbackException) {
                    // Either the platform does not support database-less connections
                    // or something else went wrong.
                    throw $originalException;
                } finally {
                    $this->params = $params;
                }

                $serverVersion = $this->getServerVersion();

                // Close "temporary" connection to allow connecting to the real database again.
                $this->close();

                return $serverVersion;
            }
        }

        return $this->getServerVersion();
    }

    /**
     * Returns the database server version if the underlying driver supports it.
     *
     * @throws Exception
     */
    private function getServerVersion(): ?string
    {
        $connection = $this->getWrappedConnection();

        // Automatic platform version detection.
        if ($connection instanceof ServerInfoAwareConnection) {
            try {
                return $connection->getServerVersion();
            } catch (Driver\Exception $e) {
                throw $this->convertException($e);
            }
        }

        // Unable to detect platform version.
        return null;
    }

    /**
     * Returns the current auto-commit mode for this connection.
     *
     * @see    setAutoCommit
     *
     * @return bool True if auto-commit mode is currently enabled for this connection, false otherwise.
     */
    public function isAutoCommit(): bool
    {
        return $this->autoCommit;
    }

    /**
     * Sets auto-commit mode for this connection.
     *
     * If a connection is in auto-commit mode, then all its SQL statements will be executed and committed as individual
     * transactions. Otherwise, its SQL statements are grouped into transactions that are terminated by a call to either
     * the method commit or the method rollback. By default, new connections are in auto-commit mode.
     *
     * NOTE: If this method is called during a transaction and the auto-commit mode is changed, the transaction is
     * committed. If this method is called and the auto-commit mode is not changed, the call is a no-op.
     *
     * @see isAutoCommit
     *
     * @throws ConnectionException
     * @throws DriverException
     */
    public function setAutoCommit(bool $autoCommit): void
    {
        // Mode not changed, no-op.
        if ($autoCommit === $this->autoCommit) {
            return;
        }

        $this->autoCommit = $autoCommit;

        // Commit all currently active transactions if any when switching auto-commit mode.
        if ($this->_conn === null || $this->transactionNestingLevel === 0) {
            return;
        }

        $this->commitAll();
    }

    /**
     * Prepares and executes an SQL query and returns the first row of the result
     * as an associative array.
     *
     * @param list<mixed>|array<string, mixed>                                     $params Query parameters
     * @param array<int, int|string|Type|null>|array<string, int|string|Type|null> $types  Parameter types
     *
     * @return array<string, mixed>|false False is returned if no rows are found.
     *
     * @throws Exception
     */
    public function fetchAssociative(string $query, array $params = [], array $types = [])
    {
        try {
            return $this->executeQuery($query, $params, $types)->fetchAssociative();
        } catch (Driver\Exception $e) {
            throw $this->convertExceptionDuringQuery($e, $query, $params, $types);
        }
    }

    /**
     * Prepares and executes an SQL query and returns the first row of the result
     * as a numerically indexed array.
     *
     * @param list<mixed>|array<string, mixed>                                     $params Query parameters
     * @param array<int, int|string|Type|null>|array<string, int|string|Type|null> $types  Parameter types
     *
     * @return list<mixed>|false False is returned if no rows are found.
     *
     * @throws Exception
     */
    public function fetchNumeric(string $query, array $params = [], array $types = [])
    {
        try {
            return $this->executeQuery($query, $params, $types)->fetchNumeric();
        } catch (Driver\Exception $e) {
            throw $this->convertExceptionDuringQuery($e, $query, $params, $types);
        }
    }

    /**
     * Prepares and executes an SQL query and returns the value of a single column
     * of the first row of the result.
     *
     * @param list<mixed>|array<string, mixed>                                     $params Query parameters
     * @param array<int, int|string|Type|null>|array<string, int|string|Type|null> $types  Parameter types
     *
     * @return mixed|false False is returned if no rows are found.
     *
     * @throws Exception
     */
    public function fetchOne(string $query, array $params = [], array $types = [])
    {
        try {
            return $this->executeQuery($query, $params, $types)->fetchOne();
        } catch (Driver\Exception $e) {
            throw $this->convertExceptionDuringQuery($e, $query, $params, $types);
        }
    }

    /**
     * Whether an actual connection to the database is established.
     */
    public function isConnected(): bool
    {
        return $this->_conn !== null;
    }

    /**
     * Checks whether a transaction is currently active.
     *
     * @return bool TRUE if a transaction is currently active, FALSE otherwise.
     */
    public function isTransactionActive(): bool
    {
        return $this->transactionNestingLevel > 0;
    }

    /**
     * Adds condition based on the criteria to the query components
     *
     * @param array<string, mixed> $criteria   Map of key columns to their values
     * @param array<int, string>   $columns    Column names
     * @param array<int, mixed>    $values     Column values
     * @param array<int, string>   $conditions Key conditions
     *
     * @throws Exception
     */
    private function addCriteriaCondition(
        array $criteria,
        array &$columns,
        array &$values,
        array &$conditions
    ): void {
        $platform = $this->getDatabasePlatform();

        foreach ($criteria as $columnName => $value) {
            if ($value === null) {
                $conditions[] = $platform->getIsNullExpression($columnName);
                continue;
            }

            $columns[]    = $columnName;
            $values[]     = $value;
            $conditions[] = $columnName . ' = ?';
        }
    }

    /**
     * Executes an SQL DELETE statement on a table.
     *
     * Table expression and columns are not escaped and are not safe for user-input.
     *
     * @param array<string, mixed>                                                 $criteria Deletion criteria
     * @param array<int, int|string|Type|null>|array<string, int|string|Type|null> $types    Parameter types
     *
     * @return int The number of affected rows.
     *
     * @throws Exception
     */
    public function delete(string $table, array $criteria, array $types = []): int
    {
        if (count($criteria) === 0) {
            throw EmptyCriteriaNotAllowed::new();
        }

        $columns = $values = $conditions = [];

        $this->addCriteriaCondition($criteria, $columns, $values, $conditions);

        return $this->executeStatement(
            'DELETE FROM ' . $table . ' WHERE ' . implode(' AND ', $conditions),
            $values,
            is_string(key($types)) ? $this->extractTypeValues($columns, $types) : $types
        );
    }

    /**
     * Closes the connection.
     */
    public function close(): void
    {
        $this->_conn = null;
    }

    /**
     * Sets the transaction isolation level.
     *
     * @param int $level The level to set.
     *
     * @throws Exception
     */
    public function setTransactionIsolation(int $level): void
    {
        $this->transactionIsolationLevel = $level;

        $this->executeStatement($this->getDatabasePlatform()->getSetTransactionIsolationSQL($level));
    }

    /**
     * Gets the currently active transaction isolation level.
     *
     * @return int The current transaction isolation level.
     *
     * @throws Exception
     */
    public function getTransactionIsolation(): int
    {
        if ($this->transactionIsolationLevel === null) {
            $this->transactionIsolationLevel = $this->getDatabasePlatform()->getDefaultTransactionIsolationLevel();
        }

        return $this->transactionIsolationLevel;
    }

    /**
     * Executes an SQL UPDATE statement on a table.
     *
     * Table expression and columns are not escaped and are not safe for user-input.
     *
     * @param array<string, mixed>                                                 $data     Column-value pairs
     * @param array<string, mixed>                                                 $criteria Update criteria
     * @param array<int, int|string|Type|null>|array<string, int|string|Type|null> $types    Parameter types
     *
     * @return int The number of affected rows.
     *
     * @throws Exception
     */
    public function update(string $table, array $data, array $criteria, array $types = []): int
    {
        $columns = $values = $conditions = $set = [];

        foreach ($data as $columnName => $value) {
            $columns[] = $columnName;
            $values[]  = $value;
            $set[]     = $columnName . ' = ?';
        }

        $this->addCriteriaCondition($criteria, $columns, $values, $conditions);

        if (is_string(key($types))) {
            $types = $this->extractTypeValues($columns, $types);
        }

        $sql = 'UPDATE ' . $table . ' SET ' . implode(', ', $set)
                . ' WHERE ' . implode(' AND ', $conditions);

        return $this->executeStatement($sql, $values, $types);
    }

    /**
     * Inserts a table row with specified data.
     *
     * Table expression and columns are not escaped and are not safe for user-input.
     *
     * @param array<string, mixed>                                                 $data  Column-value pairs
     * @param array<int, int|string|Type|null>|array<string, int|string|Type|null> $types Parameter types
     *
     * @return int The number of affected rows.
     *
     * @throws Exception
     */
    public function insert(string $table, array $data, array $types = []): int
    {
        if (count($data) === 0) {
            return $this->executeStatement('INSERT INTO ' . $table . ' () VALUES ()');
        }

        $columns = [];
        $values  = [];
        $set     = [];

        foreach ($data as $columnName => $value) {
            $columns[] = $columnName;
            $values[]  = $value;
            $set[]     = '?';
        }

        return $this->executeStatement(
            'INSERT INTO ' . $table . ' (' . implode(', ', $columns) . ')' .
            ' VALUES (' . implode(', ', $set) . ')',
            $values,
            is_string(key($types)) ? $this->extractTypeValues($columns, $types) : $types
        );
    }

    /**
     * Extract ordered type list from an ordered column list and type map.
     *
     * @param array<int, string>                                                   $columnList
     * @param array<int, int|string|Type|null>|array<string, int|string|Type|null> $types
     *
     * @return array<int, int|string|Type|null>|array<string, int|string|Type|null>
     */
    private function extractTypeValues(array $columnList, array $types)
    {
        $typeValues = [];

        foreach ($columnList as $columnName) {
            $typeValues[] = $types[$columnName] ?? ParameterType::STRING;
        }

        return $typeValues;
    }

    /**
     * Quotes a string so it can be safely used as a table or column name, even if
     * it is a reserved name.
     *
     * Delimiting style depends on the underlying database platform that is being used.
     *
     * NOTE: Just because you CAN use quoted identifiers does not mean
     * you SHOULD use them. In general, they end up causing way more
     * problems than they solve.
     *
     * @param string $identifier The identifier to be quoted.
     *
     * @return string The quoted identifier.
     */
    public function quoteIdentifier(string $identifier): string
    {
        return $this->getDatabasePlatform()->quoteIdentifier($identifier);
    }

    public function quote(string $value): string
    {
        return $this->getWrappedConnection()->quote($value);
    }

    /**
     * Prepares and executes an SQL query and returns the result as an array of numeric arrays.
     *
     * @param list<mixed>|array<string, mixed>                                     $params Query parameters
     * @param array<int, int|string|Type|null>|array<string, int|string|Type|null> $types  Parameter types
     *
     * @return list<list<mixed>>
     *
     * @throws Exception
     */
    public function fetchAllNumeric(string $query, array $params = [], array $types = []): array
    {
        try {
            return $this->executeQuery($query, $params, $types)->fetchAllNumeric();
        } catch (Driver\Exception $e) {
            throw $this->convertExceptionDuringQuery($e, $query, $params, $types);
        }
    }

    /**
     * Prepares and executes an SQL query and returns the result as an array of associative arrays.
     *
     * @param list<mixed>|array<string, mixed>                                     $params Query parameters
     * @param array<int, int|string|Type|null>|array<string, int|string|Type|null> $types  Parameter types
     *
     * @return list<array<string,mixed>>
     *
     * @throws Exception
     */
    public function fetchAllAssociative(string $query, array $params = [], array $types = []): array
    {
        try {
            return $this->executeQuery($query, $params, $types)->fetchAllAssociative();
        } catch (Driver\Exception $e) {
            throw $this->convertExceptionDuringQuery($e, $query, $params, $types);
        }
    }

    /**
     * Prepares and executes an SQL query and returns the result as an associative array with the keys
     * mapped to the first column and the values mapped to the second column.
     *
     * @param list<mixed>|array<string, mixed>                                     $params Query parameters
     * @param array<int, int|string|Type|null>|array<string, int|string|Type|null> $types  Parameter types
     *
     * @return array<mixed,mixed>
     *
     * @throws Exception
     */
    public function fetchAllKeyValue(string $query, array $params = [], array $types = []): array
    {
        return $this->executeQuery($query, $params, $types)->fetchAllKeyValue();
    }

    /**
     * Prepares and executes an SQL query and returns the result as an associative array with the keys mapped
     * to the first column and the values being an associative array representing the rest of the columns
     * and their values.
     *
     * @param string                                                               $query  SQL query
     * @param list<mixed>|array<string, mixed>                                     $params Query parameters
     * @param array<int, int|string|Type|null>|array<string, int|string|Type|null> $types  Parameter types
     *
     * @return array<mixed,array<string,mixed>>
     *
     * @throws Exception
     */
    public function fetchAllAssociativeIndexed(string $query, array $params = [], array $types = []): array
    {
        return $this->executeQuery($query, $params, $types)->fetchAllAssociativeIndexed();
    }

    /**
     * Prepares and executes an SQL query and returns the result as an array of the first column values.
     *
     * @param list<mixed>|array<string, mixed>                                     $params Query parameters
     * @param array<int, int|string|Type|null>|array<string, int|string|Type|null> $types  Parameter types
     *
     * @return list<mixed>
     *
     * @throws Exception
     */
    public function fetchFirstColumn(string $query, array $params = [], array $types = []): array
    {
        try {
            return $this->executeQuery($query, $params, $types)->fetchFirstColumn();
        } catch (Driver\Exception $e) {
            throw $this->convertExceptionDuringQuery($e, $query, $params, $types);
        }
    }

    /**
     * Prepares and executes an SQL query and returns the result as an iterator over rows represented as numeric arrays.
     *
     * @param list<mixed>|array<string, mixed>                                     $params Query parameters
     * @param array<int, int|string|Type|null>|array<string, int|string|Type|null> $types  Parameter types
     *
     * @return Traversable<int,list<mixed>>
     *
     * @throws Exception
     */
    public function iterateNumeric(string $query, array $params = [], array $types = []): Traversable
    {
        try {
            $result = $this->executeQuery($query, $params, $types);

            while (($row = $result->fetchNumeric()) !== false) {
                yield $row;
            }
        } catch (Driver\Exception $e) {
            throw $this->convertExceptionDuringQuery($e, $query, $params, $types);
        }
    }

    /**
     * Prepares and executes an SQL query and returns the result as an iterator over rows represented
     * as associative arrays.
     *
     * @param list<mixed>|array<string, mixed>                                     $params Query parameters
     * @param array<int, int|string|Type|null>|array<string, int|string|Type|null> $types  Parameter types
     *
     * @return Traversable<int,array<string,mixed>>
     *
     * @throws Exception
     */
    public function iterateAssociative(string $query, array $params = [], array $types = []): Traversable
    {
        try {
            $result = $this->executeQuery($query, $params, $types);

            while (($row = $result->fetchAssociative()) !== false) {
                yield $row;
            }
        } catch (Driver\Exception $e) {
            throw $this->convertExceptionDuringQuery($e, $query, $params, $types);
        }
    }

    /**
     * Prepares and executes an SQL query and returns the result as an iterator with the keys
     * mapped to the first column and the values mapped to the second column.
     *
     * @param list<mixed>|array<string, mixed>                                     $params Query parameters
     * @param array<int, int|string|Type|null>|array<string, int|string|Type|null> $types  Parameter types
     *
     * @return Traversable<mixed,mixed>
     *
     * @throws Exception
     */
    public function iterateKeyValue(string $query, array $params = [], array $types = []): Traversable
    {
        return $this->executeQuery($query, $params, $types)->iterateKeyValue();
    }

    /**
     * Prepares and executes an SQL query and returns the result as an iterator with the keys mapped
     * to the first column and the values being an associative array representing the rest of the columns
     * and their values.
     *
     * @param string                                           $query  SQL query
     * @param list<mixed>|array<string, mixed>                 $params Query parameters
     * @param array<int, int|string>|array<string, int|string> $types  Parameter types
     *
     * @return Traversable<mixed,array<string,mixed>>
     *
     * @throws Exception
     */
    public function iterateAssociativeIndexed(string $query, array $params = [], array $types = []): Traversable
    {
        return $this->executeQuery($query, $params, $types)->iterateAssociativeIndexed();
    }

    /**
     * Prepares and executes an SQL query and returns the result as an iterator over the first column values.
     *
     * @param list<mixed>|array<string, mixed>                                     $params Query parameters
     * @param array<int, int|string|Type|null>|array<string, int|string|Type|null> $types  Parameter types
     *
     * @return Traversable<int,mixed>
     *
     * @throws Exception
     */
    public function iterateColumn(string $query, array $params = [], array $types = []): Traversable
    {
        try {
            $result = $this->executeQuery($query, $params, $types);

            while (($value = $result->fetchOne()) !== false) {
                yield $value;
            }
        } catch (Driver\Exception $e) {
            throw $this->convertExceptionDuringQuery($e, $query, $params, $types);
        }
    }

    /**
     * Prepares an SQL statement.
     *
     * @param string $sql The SQL statement to prepare.
     *
     * @throws Exception
     */
    public function prepare(string $sql): Statement
    {
        return new Statement($sql, $this);
    }

    /**
     * Executes an, optionally parametrized, SQL query.
     *
     * If the query is parametrized, a prepared statement is used.
     * If an SQLLogger is configured, the execution is logged.
     *
     * @param list<mixed>|array<string, mixed>                                     $params Query parameters
     * @param array<int, int|string|Type|null>|array<string, int|string|Type|null> $types  Parameter types
     *
     * @throws Exception
     */
    public function executeQuery(
        string $sql,
        array $params = [],
        array $types = [],
        ?QueryCacheProfile $qcp = null
    ): Result {
        if ($qcp !== null) {
            return $this->executeCacheQuery($sql, $params, $types, $qcp);
        }

        $connection = $this->getWrappedConnection();

        $logger = $this->_config->getSQLLogger();
        $logger->startQuery($sql, $params, $types);

        try {
            if (count($params) > 0) {
                if ($this->needsArrayParameterConversion($params, $types)) {
                    [$sql, $params, $types] = $this->expandArrayParameters($sql, $params, $types);
                }

                $stmt = $connection->prepare($sql);
                if (count($types) > 0) {
                    $this->_bindTypedValues($stmt, $params, $types);
                    $result = $stmt->execute();
                } else {
                    $result = $stmt->execute($params);
                }
            } else {
                $result = $connection->query($sql);
            }

            return new Result($result, $this);
        } catch (Driver\Exception $e) {
            throw $this->convertExceptionDuringQuery($e, $sql, $params, $types);
        } finally {
            $logger->stopQuery();
        }
    }

    /**
     * Executes a caching query.
     *
     * @param list<mixed>|array<string, mixed>                                     $params Query parameters
     * @param array<int, int|string|Type|null>|array<string, int|string|Type|null> $types  Parameter types
     *
     * @throws CacheException
     * @throws Exception
     */
    public function executeCacheQuery(string $sql, array $params, array $types, QueryCacheProfile $qcp): Result
    {
        $resultCache = $qcp->getResultCache() ?? $this->_config->getResultCache();

        if ($resultCache === null) {
            throw NoResultDriverConfigured::new();
        }

        $connectionParams = $this->params;
        unset($connectionParams['platform']);

        [$cacheKey, $realKey] = $qcp->generateCacheKeys($sql, $params, $types, $connectionParams);

        // fetch the row pointers entry
        $item = $resultCache->getItem($cacheKey);

        if ($item->isHit()) {
            $data = $item->get();
            // is the real key part of this row pointers map or is the cache only pointing to other cache keys?
            if (isset($data[$realKey])) {
                $result = new ArrayResult($data[$realKey]);
            } elseif (array_key_exists($realKey, $data)) {
                $result = new ArrayResult([]);
            }
        }

        if (! isset($result)) {
            $result = new CachingResult(
                $this->executeQuery($sql, $params, $types),
                $resultCache,
                $cacheKey,
                $realKey,
                $qcp->getLifetime()
            );
        }

        return new Result($result, $this);
    }

    /**
     * Executes an SQL statement with the given parameters and returns the number of affected rows.
     *
     * Could be used for:
     *  - DML statements: INSERT, UPDATE, DELETE, etc.
     *  - DDL statements: CREATE, DROP, ALTER, etc.
     *  - DCL statements: GRANT, REVOKE, etc.
     *  - Session control statements: ALTER SESSION, SET, DECLARE, etc.
     *  - Other statements that don't yield a row set.
     *
     * This method supports PDO binding types as well as DBAL mapping types.
     *
     * @param list<mixed>|array<string, mixed>                                     $params Statement parameters
     * @param array<int, int|string|Type|null>|array<string, int|string|Type|null> $types  Parameter types
     *
     * @throws Exception
     */
    public function executeStatement(string $sql, array $params = [], array $types = []): int
    {
        $connection = $this->getWrappedConnection();

        $logger = $this->_config->getSQLLogger();
        $logger->startQuery($sql, $params, $types);

        try {
            if (count($params) > 0) {
                if ($this->needsArrayParameterConversion($params, $types)) {
                    [$sql, $params, $types] = $this->expandArrayParameters($sql, $params, $types);
                }

                $stmt = $connection->prepare($sql);

                if (count($types) > 0) {
                    $this->_bindTypedValues($stmt, $params, $types);

                    $result = $stmt->execute();
                } else {
                    $result = $stmt->execute($params);
                }

                return $result->rowCount();
            }

            return $connection->exec($sql);
        } catch (Driver\Exception $e) {
            throw $this->convertExceptionDuringQuery($e, $sql, $params, $types);
        } finally {
            $logger->stopQuery();
        }
    }

    /**
     * Returns the current transaction nesting level.
     *
     * @return int The nesting level. A value of 0 means there's no active transaction.
     */
    public function getTransactionNestingLevel(): int
    {
        return $this->transactionNestingLevel;
    }

    /**
     * Returns the ID of the last inserted row, or the last value from a sequence object,
     * depending on the underlying driver.
     *
     * Note: This method may not return a meaningful or consistent result across different drivers,
     * because the underlying database may not even support the notion of AUTO_INCREMENT/IDENTITY
     * columns or sequences.
     *
     * @param string|null $name Name of the sequence object from which the ID should be returned.
     *
     * @return string A string representation of the last inserted ID.
     *
     * @throws Exception
     */
    public function lastInsertId(?string $name = null): string
    {
        try {
            return $this->getWrappedConnection()->lastInsertId($name);
        } catch (Driver\Exception $e) {
            throw $this->convertException($e);
        }
    }

    /**
     * Executes a function in a transaction.
     *
     * The function gets passed this Connection instance as an (optional) parameter.
     *
     * If an exception occurs during execution of the function or transaction commit,
     * the transaction is rolled back and the exception re-thrown.
     *
     * @param Closure $func The function to execute transactionally.
     *
     * @return mixed The value returned by $func
     *
     * @throws Throwable
     */
    public function transactional(Closure $func)
    {
        $this->beginTransaction();
        try {
            $res = $func($this);
            $this->commit();

            return $res;
        } catch (Throwable $e) {
            $this->rollBack();

            throw $e;
        }
    }

    /**
     * Sets if nested transactions should use savepoints.
     *
     * @throws Exception
     */
    public function setNestTransactionsWithSavepoints(bool $nestTransactionsWithSavepoints): void
    {
        if ($this->transactionNestingLevel > 0) {
            throw MayNotAlterNestedTransactionWithSavepointsInTransaction::new();
        }

        if (! $this->getDatabasePlatform()->supportsSavepoints()) {
            throw SavepointsNotSupported::new();
        }

        $this->nestTransactionsWithSavepoints = $nestTransactionsWithSavepoints;
    }

    /**
     * Gets if nested transactions should use savepoints.
     */
    public function getNestTransactionsWithSavepoints(): bool
    {
        return $this->nestTransactionsWithSavepoints;
    }

    /**
     * Returns the savepoint name to use for nested transactions are false if they are not supported
     * "savepointFormat" parameter is not set
     *
     * @return mixed A string with the savepoint name or false.
     */
    protected function _getNestedTransactionSavePointName()
    {
        return 'DOCTRINE2_SAVEPOINT_' . $this->transactionNestingLevel;
    }

    /**
     * @throws Exception
     */
    public function beginTransaction(): void
    {
        $connection = $this->getWrappedConnection();

        ++$this->transactionNestingLevel;

        $logger = $this->_config->getSQLLogger();

        if ($this->transactionNestingLevel === 1) {
            $logger->startQuery('"START TRANSACTION"');

            try {
                $connection->beginTransaction();
            } finally {
                $logger->stopQuery();
            }
        } elseif ($this->nestTransactionsWithSavepoints) {
            $logger->startQuery('"SAVEPOINT"');
            $this->createSavepoint($this->_getNestedTransactionSavePointName());
            $logger->stopQuery();
        }
<<<<<<< HEAD
=======

        $this->getEventManager()->dispatchEvent(Events::onTransactionBegin, new TransactionBeginEventArgs($this));

        return true;
>>>>>>> 326cf4cb
    }

    /**
     * @throws Exception
     */
    public function commit(): void
    {
        if ($this->transactionNestingLevel === 0) {
            throw NoActiveTransaction::new();
        }

        if ($this->isRollbackOnly) {
            throw CommitFailedRollbackOnly::new();
        }

        $connection = $this->getWrappedConnection();

        $logger = $this->_config->getSQLLogger();

        if ($this->transactionNestingLevel === 1) {
            $logger->startQuery('"COMMIT"');

            try {
                $connection->commit();
            } finally {
                $logger->stopQuery();
            }
        } elseif ($this->nestTransactionsWithSavepoints) {
            $logger->startQuery('"RELEASE SAVEPOINT"');
            $this->releaseSavepoint($this->_getNestedTransactionSavePointName());
            $logger->stopQuery();
        }

        --$this->transactionNestingLevel;

        $this->getEventManager()->dispatchEvent(Events::onTransactionCommit, new TransactionCommitEventArgs($this));

        if ($this->autoCommit !== false || $this->transactionNestingLevel !== 0) {
            return;
        }

        $this->beginTransaction();
    }

    /**
     * Commits all current nesting transactions.
     *
     * @throws Exception
     */
    private function commitAll(): void
    {
        while ($this->transactionNestingLevel !== 0) {
            if ($this->autoCommit === false && $this->transactionNestingLevel === 1) {
                // When in no auto-commit mode, the last nesting commit immediately starts a new transaction.
                // Therefore we need to do the final commit here and then leave to avoid an infinite loop.
                $this->commit();

                return;
            }

            $this->commit();
        }
    }

    /**
     * {@inheritDoc}
     *
     * @throws Exception
     */
    public function rollBack(): void
    {
        if ($this->transactionNestingLevel === 0) {
            throw NoActiveTransaction::new();
        }

        $connection = $this->getWrappedConnection();

        $logger = $this->_config->getSQLLogger();

        if ($this->transactionNestingLevel === 1) {
            $logger->startQuery('"ROLLBACK"');
            $this->transactionNestingLevel = 0;

            try {
                $connection->rollBack();
            } finally {
                $this->isRollbackOnly = false;
                $logger->stopQuery();

                if ($this->autoCommit === false) {
                    $this->beginTransaction();
                }
            }
        } elseif ($this->nestTransactionsWithSavepoints) {
            $logger->startQuery('"ROLLBACK TO SAVEPOINT"');
            $this->rollbackSavepoint($this->_getNestedTransactionSavePointName());
            --$this->transactionNestingLevel;
            $logger->stopQuery();
        } else {
            $this->isRollbackOnly = true;
            --$this->transactionNestingLevel;
        }
<<<<<<< HEAD
=======

        $this->getEventManager()->dispatchEvent(Events::onTransactionRollBack, new TransactionRollBackEventArgs($this));

        return true;
>>>>>>> 326cf4cb
    }

    /**
     * Creates a new savepoint.
     *
     * @param string $savepoint The name of the savepoint to create.
     *
     * @throws Exception
     */
    public function createSavepoint(string $savepoint): void
    {
        $platform = $this->getDatabasePlatform();

        if (! $platform->supportsSavepoints()) {
            throw SavepointsNotSupported::new();
        }

        $this->executeStatement($platform->createSavePoint($savepoint));
    }

    /**
     * Releases the given savepoint.
     *
     * @param string $savepoint The name of the savepoint to release.
     *
     * @throws Exception
     */
    public function releaseSavepoint(string $savepoint): void
    {
        $platform = $this->getDatabasePlatform();

        if (! $platform->supportsSavepoints()) {
            throw SavepointsNotSupported::new();
        }

        if (! $platform->supportsReleaseSavepoints()) {
            return;
        }

        $this->executeStatement($platform->releaseSavePoint($savepoint));
    }

    /**
     * Rolls back to the given savepoint.
     *
     * @param string $savepoint The name of the savepoint to rollback to.
     *
     * @throws Exception
     */
    public function rollbackSavepoint(string $savepoint): void
    {
        $platform = $this->getDatabasePlatform();

        if (! $platform->supportsSavepoints()) {
            throw SavepointsNotSupported::new();
        }

        $this->executeStatement($platform->rollbackSavePoint($savepoint));
    }

    /**
     * Gets the wrapped driver connection.
     *
     * @throws Exception
     */
    public function getWrappedConnection(): DriverConnection
    {
        $this->connect();

        assert($this->_conn !== null);

        return $this->_conn;
    }

    /**
     * Creates a SchemaManager that can be used to inspect or change the
     * database schema through the connection.
     *
     * @throws Exception
     */
    public function createSchemaManager(): AbstractSchemaManager
    {
        return $this->_driver->getSchemaManager(
            $this,
            $this->getDatabasePlatform()
        );
    }

    /**
     * Marks the current transaction so that the only possible
     * outcome for the transaction to be rolled back.
     *
     * @throws ConnectionException If no transaction is active.
     */
    public function setRollbackOnly(): void
    {
        if ($this->transactionNestingLevel === 0) {
            throw NoActiveTransaction::new();
        }

        $this->isRollbackOnly = true;
    }

    /**
     * Checks whether the current transaction is marked for rollback only.
     *
     * @throws ConnectionException If no transaction is active.
     */
    public function isRollbackOnly(): bool
    {
        if ($this->transactionNestingLevel === 0) {
            throw NoActiveTransaction::new();
        }

        return $this->isRollbackOnly;
    }

    /**
     * Converts a given value to its database representation according to the conversion
     * rules of a specific DBAL mapping type.
     *
     * @param mixed  $value The value to convert.
     * @param string $type  The name of the DBAL mapping type.
     *
     * @return mixed The converted value.
     *
     * @throws Exception
     */
    public function convertToDatabaseValue($value, string $type)
    {
        return Type::getType($type)->convertToDatabaseValue($value, $this->getDatabasePlatform());
    }

    /**
     * Converts a given value to its PHP representation according to the conversion
     * rules of a specific DBAL mapping type.
     *
     * @param mixed  $value The value to convert.
     * @param string $type  The name of the DBAL mapping type.
     *
     * @return mixed The converted type.
     *
     * @throws Exception
     */
    public function convertToPHPValue($value, string $type)
    {
        return Type::getType($type)->convertToPHPValue($value, $this->getDatabasePlatform());
    }

    /**
     * Binds a set of parameters, some or all of which are typed with a PDO binding type
     * or DBAL mapping type, to a given statement.
     *
     * @param DriverStatement                                                      $stmt   Prepared statement
     * @param list<mixed>|array<string, mixed>                                     $params Statement parameters
     * @param array<int, int|string|Type|null>|array<string, int|string|Type|null> $types  Parameter types
     *
     * @throws Exception
     */
    private function _bindTypedValues(DriverStatement $stmt, array $params, array $types): void
    {
        // Check whether parameters are positional or named. Mixing is not allowed.
        if (is_int(key($params))) {
            $bindIndex = 1;

            foreach ($params as $key => $value) {
                if (isset($types[$key])) {
                    $type                  = $types[$key];
                    [$value, $bindingType] = $this->getBindingInfo($value, $type);
                    $stmt->bindValue($bindIndex, $value, $bindingType);
                } else {
                    $stmt->bindValue($bindIndex, $value);
                }

                ++$bindIndex;
            }
        } else {
            // Named parameters
            foreach ($params as $name => $value) {
                if (isset($types[$name])) {
                    $type                  = $types[$name];
                    [$value, $bindingType] = $this->getBindingInfo($value, $type);
                    $stmt->bindValue($name, $value, $bindingType);
                } else {
                    $stmt->bindValue($name, $value);
                }
            }
        }
    }

    /**
     * Gets the binding type of a given type.
     *
     * @param mixed                $value The value to bind.
     * @param int|string|Type|null $type  The type to bind (PDO or DBAL).
     *
     * @return array<int, mixed> [0] => the (escaped) value, [1] => the binding type.
     *
     * @throws Exception
     */
    private function getBindingInfo($value, $type): array
    {
        if (is_string($type)) {
            $type = Type::getType($type);
        }

        if ($type instanceof Type) {
            $value       = $type->convertToDatabaseValue($value, $this->getDatabasePlatform());
            $bindingType = $type->getBindingType();
        } else {
            $bindingType = $type;
        }

        return [$value, $bindingType];
    }

    /**
     * Creates a new instance of a SQL query builder.
     */
    public function createQueryBuilder(): QueryBuilder
    {
        return new Query\QueryBuilder($this);
    }

    /**
     * @internal
     *
     * @param list<mixed>|array<string,mixed>                                      $params
     * @param array<int, int|string|Type|null>|array<string, int|string|Type|null> $types
     */
    final public function convertExceptionDuringQuery(
        Driver\Exception $e,
        string $sql,
        array $params = [],
        array $types = []
    ): DriverException {
        return $this->handleDriverException($e, new Query($sql, $params, $types));
    }

    /**
     * @internal
     */
    final public function convertException(Driver\Exception $e): DriverException
    {
        return $this->handleDriverException($e, null);
    }

    /**
     * @param array<int, mixed>|array<string, mixed>                               $params
     * @param array<int, int|string|Type|null>|array<string, int|string|Type|null> $types
     *
     * @return array{string, list<mixed>, array<int,Type|int|string|null>}
     */
    private function expandArrayParameters(string $sql, array $params, array $types): array
    {
        if ($this->parser === null) {
            $this->parser = $this->getDatabasePlatform()->createSQLParser();
        }

        $visitor = new ExpandArrayParameters($params, $types);

        $this->parser->parse($sql, $visitor);

        return [
            $visitor->getSQL(),
            $visitor->getParameters(),
            $visitor->getTypes(),
        ];
    }

    /**
     * @param array<int, mixed>|array<string, mixed>                               $params
     * @param array<int, int|string|Type|null>|array<string, int|string|Type|null> $types
     */
    private function needsArrayParameterConversion(array $params, array $types): bool
    {
        if (is_string(key($params))) {
            return true;
        }

        foreach ($types as $type) {
            if ($type === self::PARAM_INT_ARRAY || $type === self::PARAM_STR_ARRAY) {
                return true;
            }
        }

        return false;
    }

    private function handleDriverException(
        Driver\Exception $driverException,
        ?Query $query
    ): DriverException {
        if ($this->exceptionConverter === null) {
            $this->exceptionConverter = $this->_driver->getExceptionConverter();
        }

        $exception = $this->exceptionConverter->convert($driverException, $query);

        if ($exception instanceof ConnectionLost) {
            $this->close();
        }

        return $exception;
    }

    /**
     * BC layer for a wide-spread use-case of old DBAL APIs
     *
     * @deprecated This API is deprecated and will be removed after 2022
     *
     * @param array<int, mixed>|array<string, mixed>                               $params Query parameters
     * @param array<int, Type|int|string|null>|array<string, Type|int|string|null> $types  Parameter types
     *
     * @throws Exception
     */
    public function executeUpdate(string $sql, array $params = [], array $types = []): int
    {
        return $this->executeStatement($sql, $params, $types);
    }

    /**
     * BC layer for a wide-spread use-case of old DBAL APIs
     *
     * @deprecated This API is deprecated and will be removed after 2022
     */
    public function query(string $sql): Result
    {
        return $this->executeQuery($sql);
    }

    /**
     * BC layer for a wide-spread use-case of old DBAL APIs
     *
     * @deprecated This API is deprecated and will be removed after 2022
     */
    public function exec(string $sql): int
    {
        return $this->executeStatement($sql);
    }
}<|MERGE_RESOLUTION|>--- conflicted
+++ resolved
@@ -15,13 +15,10 @@
 use Doctrine\DBAL\Driver\Connection as DriverConnection;
 use Doctrine\DBAL\Driver\ServerInfoAwareConnection;
 use Doctrine\DBAL\Driver\Statement as DriverStatement;
-<<<<<<< HEAD
-use Doctrine\DBAL\Exception\CommitFailedRollbackOnly;
-=======
 use Doctrine\DBAL\Event\TransactionBeginEventArgs;
 use Doctrine\DBAL\Event\TransactionCommitEventArgs;
 use Doctrine\DBAL\Event\TransactionRollBackEventArgs;
->>>>>>> 326cf4cb
+use Doctrine\DBAL\Exception\CommitFailedRollbackOnly;
 use Doctrine\DBAL\Exception\ConnectionLost;
 use Doctrine\DBAL\Exception\DriverException;
 use Doctrine\DBAL\Exception\EmptyCriteriaNotAllowed;
@@ -1220,13 +1217,8 @@
             $this->createSavepoint($this->_getNestedTransactionSavePointName());
             $logger->stopQuery();
         }
-<<<<<<< HEAD
-=======
 
         $this->getEventManager()->dispatchEvent(Events::onTransactionBegin, new TransactionBeginEventArgs($this));
-
-        return true;
->>>>>>> 326cf4cb
     }
 
     /**
@@ -1329,13 +1321,8 @@
             $this->isRollbackOnly = true;
             --$this->transactionNestingLevel;
         }
-<<<<<<< HEAD
-=======
 
         $this->getEventManager()->dispatchEvent(Events::onTransactionRollBack, new TransactionRollBackEventArgs($this));
-
-        return true;
->>>>>>> 326cf4cb
     }
 
     /**
