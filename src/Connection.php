<?php

declare(strict_types=1);

namespace Doctrine\DBAL;

use Closure;
use Doctrine\Common\EventManager;
use Doctrine\DBAL\Cache\ArrayStatement;
use Doctrine\DBAL\Cache\CacheException;
use Doctrine\DBAL\Cache\Exception\NoResultDriverConfigured;
use Doctrine\DBAL\Cache\QueryCacheProfile;
use Doctrine\DBAL\Cache\ResultCacheStatement;
use Doctrine\DBAL\Driver\Connection as DriverConnection;
use Doctrine\DBAL\Driver\DriverException;
use Doctrine\DBAL\Driver\PingableConnection;
use Doctrine\DBAL\Driver\ResultStatement;
use Doctrine\DBAL\Driver\ServerInfoAwareConnection;
use Doctrine\DBAL\Driver\Statement as DriverStatement;
use Doctrine\DBAL\Exception\CommitFailedRollbackOnly;
use Doctrine\DBAL\Exception\EmptyCriteriaNotAllowed;
use Doctrine\DBAL\Exception\InvalidArgumentException;
use Doctrine\DBAL\Exception\InvalidPlatformType;
use Doctrine\DBAL\Exception\MayNotAlterNestedTransactionWithSavepointsInTransaction;
use Doctrine\DBAL\Exception\NoActiveTransaction;
use Doctrine\DBAL\Exception\SavepointsNotSupported;
use Doctrine\DBAL\Platforms\AbstractPlatform;
use Doctrine\DBAL\Query\Expression\ExpressionBuilder;
use Doctrine\DBAL\Query\QueryBuilder;
use Doctrine\DBAL\Schema\AbstractSchemaManager;
use Doctrine\DBAL\Types\Type;
use Exception;
use Throwable;
use Traversable;
use function array_key_exists;
use function assert;
use function count;
use function implode;
use function is_int;
use function is_string;
use function key;

/**
 * A wrapper around a Doctrine\DBAL\Driver\Connection that adds features like
 * events, transaction isolation levels, configuration, emulated transaction nesting,
 * lazy connecting and more.
 */
class Connection implements DriverConnection
{
    /**
     * Represents an array of ints to be expanded by Doctrine SQL parsing.
     */
    public const PARAM_INT_ARRAY = ParameterType::INTEGER + self::ARRAY_PARAM_OFFSET;

    /**
     * Represents an array of strings to be expanded by Doctrine SQL parsing.
     */
    public const PARAM_STR_ARRAY = ParameterType::STRING + self::ARRAY_PARAM_OFFSET;

    /**
     * Offset by which PARAM_* constants are detected as arrays of the param type.
     */
    public const ARRAY_PARAM_OFFSET = 100;

    /**
     * The wrapped driver connection.
     *
     * @var \Doctrine\DBAL\Driver\Connection|null
     */
    protected $_conn;

    /** @var Configuration */
    protected $_config;

    /** @var EventManager */
    protected $_eventManager;

    /** @var ExpressionBuilder */
    protected $_expr;

    /**
     * Whether or not a connection has been established.
     *
     * @var bool
     */
    private $isConnected = false;

    /**
     * The current auto-commit mode of this connection.
     *
     * @var bool
     */
    private $autoCommit = true;

    /**
     * The transaction nesting level.
     *
     * @var int
     */
    private $transactionNestingLevel = 0;

    /**
     * The currently active transaction isolation level.
     *
     * @var int
     */
    private $transactionIsolationLevel;

    /**
     * If nested transactions should use savepoints.
     *
     * @var bool
     */
    private $nestTransactionsWithSavepoints = false;

    /**
     * The parameters used during creation of the Connection instance.
     *
     * @var array<string, mixed>
     */
    private $params = [];

    /**
     * The DatabasePlatform object that provides information about the
     * database platform used by the connection.
     *
     * @var AbstractPlatform
     */
    private $platform;

    /**
     * The schema manager.
     *
     * @var AbstractSchemaManager|null
     */
    protected $_schemaManager;

    /**
     * The used DBAL driver.
     *
     * @var Driver
     */
    protected $_driver;

    /**
     * Flag that indicates whether the current transaction is marked for rollback only.
     *
     * @var bool
     */
    private $isRollbackOnly = false;

    /**
     * Initializes a new instance of the Connection class.
     *
     * @param array<string, mixed> $params       The connection parameters.
     * @param Driver               $driver       The driver to use.
     * @param Configuration|null   $config       The configuration, optional.
     * @param EventManager|null    $eventManager The event manager, optional.
     *
     * @throws DBALException
     */
    public function __construct(
        array $params,
        Driver $driver,
        ?Configuration $config = null,
        ?EventManager $eventManager = null
    ) {
        $this->_driver = $driver;
        $this->params  = $params;

        if (isset($params['platform'])) {
            if (! $params['platform'] instanceof Platforms\AbstractPlatform) {
                throw InvalidPlatformType::new($params['platform']);
            }

            $this->platform = $params['platform'];
        }

        // Create default config and event manager if none given
        if ($config === null) {
            $config = new Configuration();
        }

        if ($eventManager === null) {
            $eventManager = new EventManager();
        }

        $this->_config       = $config;
        $this->_eventManager = $eventManager;

        $this->_expr = new Query\Expression\ExpressionBuilder($this);

        $this->autoCommit = $config->getAutoCommit();
    }

    /**
     * Gets the parameters used during instantiation.
     *
     * @return array<string, mixed>
     */
    public function getParams() : array
    {
        return $this->params;
    }

    /**
     * Gets the name of the currently selected database.
     *
     * @return string|null The name of the database or NULL if a database is not selected.
     *                     The platforms which don't support the concept of a database (e.g. embedded databases)
     *                     must always return a string as an indicator of an implicitly selected database.
     *
     * @throws DBALException
     */
    public function getDatabase() : ?string
    {
        $platform = $this->getDatabasePlatform();
        $query    = $platform->getDummySelectSQL($platform->getCurrentDatabaseExpression());
        $database = $this->query($query)->fetchColumn();

        assert(is_string($database) || $database === null);

        return $database;
    }

    /**
     * Gets the DBAL driver instance.
     */
    public function getDriver() : Driver
    {
        return $this->_driver;
    }

    /**
     * Gets the Configuration used by the Connection.
     */
    public function getConfiguration() : Configuration
    {
        return $this->_config;
    }

    /**
     * Gets the EventManager used by the Connection.
     */
    public function getEventManager() : EventManager
    {
        return $this->_eventManager;
    }

    /**
     * Gets the DatabasePlatform for the connection.
     *
     * @throws DBALException
     */
    public function getDatabasePlatform() : AbstractPlatform
    {
        if ($this->platform === null) {
            $this->detectDatabasePlatform();
        }

        return $this->platform;
    }

    /**
     * Gets the ExpressionBuilder for the connection.
     */
    public function getExpressionBuilder() : ExpressionBuilder
    {
        return $this->_expr;
    }

    /**
     * Establishes the connection with the database.
     *
     * @throws DriverException
     */
    public function connect() : void
    {
        if ($this->isConnected) {
            return;
        }

        $driverOptions = $this->params['driverOptions'] ?? [];
        $user          = $this->params['user'] ?? '';
        $password      = $this->params['password'] ?? '';

        $this->_conn       = $this->_driver->connect($this->params, $user, $password, $driverOptions);
        $this->isConnected = true;

        $this->transactionNestingLevel = 0;

        if ($this->autoCommit === false) {
            $this->beginTransaction();
        }

        if (! $this->_eventManager->hasListeners(Events::postConnect)) {
            return;
        }

        $eventArgs = new Event\ConnectionEventArgs($this);
        $this->_eventManager->dispatchEvent(Events::postConnect, $eventArgs);
    }

    /**
     * Detects and sets the database platform.
     *
     * Evaluates custom platform class and version in order to set the correct platform.
     *
     * @throws DBALException If an invalid platform was specified for this connection.
     */
    private function detectDatabasePlatform() : void
    {
        $version = $this->getDatabasePlatformVersion();

        if ($version !== null) {
            assert($this->_driver instanceof VersionAwarePlatformDriver);

            $this->platform = $this->_driver->createDatabasePlatformForVersion($version);
        } else {
            $this->platform = $this->_driver->getDatabasePlatform();
        }

        $this->platform->setEventManager($this->_eventManager);
    }

    /**
     * Returns the version of the related platform if applicable.
     *
     * Returns null if either the driver is not capable to create version
     * specific platform instances, no explicit server version was specified
     * or the underlying driver connection cannot determine the platform
     * version without having to query it (performance reasons).
     *
     * @throws Exception
     */
    private function getDatabasePlatformVersion() : ?string
    {
        // Driver does not support version specific platforms.
        if (! $this->_driver instanceof VersionAwarePlatformDriver) {
            return null;
        }

        // Explicit platform version requested (supersedes auto-detection).
        if (isset($this->params['serverVersion'])) {
            return $this->params['serverVersion'];
        }

        // If not connected, we need to connect now to determine the platform version.
        if ($this->_conn === null) {
            try {
                $this->connect();
            } catch (Throwable $originalException) {
                if (! isset($this->params['dbname'])) {
                    throw $originalException;
                }

                // The database to connect to might not yet exist.
                // Retry detection without database name connection parameter.
                $databaseName           = $this->params['dbname'];
                $this->params['dbname'] = null;

                try {
                    $this->connect();
                } catch (Throwable $fallbackException) {
                    // Either the platform does not support database-less connections
                    // or something else went wrong.
                    // Reset connection parameters and rethrow the original exception.
                    $this->params['dbname'] = $databaseName;

                    throw $originalException;
                }

                // Reset connection parameters.
                $this->params['dbname'] = $databaseName;
                $serverVersion          = $this->getServerVersion();

                // Close "temporary" connection to allow connecting to the real database again.
                $this->close();

                return $serverVersion;
            }
        }

        return $this->getServerVersion();
    }

    /**
     * Returns the database server version if the underlying driver supports it.
     */
    private function getServerVersion() : ?string
    {
        $connection = $this->getWrappedConnection();

        // Automatic platform version detection.
        if ($connection instanceof ServerInfoAwareConnection) {
            return $connection->getServerVersion();
        }

        // Unable to detect platform version.
        return null;
    }

    /**
     * Returns the current auto-commit mode for this connection.
     *
     * @see    setAutoCommit
     *
     * @return bool True if auto-commit mode is currently enabled for this connection, false otherwise.
     */
    public function isAutoCommit() : bool
    {
        return $this->autoCommit;
    }

    /**
     * Sets auto-commit mode for this connection.
     *
     * If a connection is in auto-commit mode, then all its SQL statements will be executed and committed as individual
     * transactions. Otherwise, its SQL statements are grouped into transactions that are terminated by a call to either
     * the method commit or the method rollback. By default, new connections are in auto-commit mode.
     *
     * NOTE: If this method is called during a transaction and the auto-commit mode is changed, the transaction is
     * committed. If this method is called and the auto-commit mode is not changed, the call is a no-op.
     *
     * @see isAutoCommit
     *
     * @throws ConnectionException
     * @throws DriverException
     */
    public function setAutoCommit(bool $autoCommit) : void
    {
        // Mode not changed, no-op.
        if ($autoCommit === $this->autoCommit) {
            return;
        }

        $this->autoCommit = $autoCommit;

        // Commit all currently active transactions if any when switching auto-commit mode.
        if (! $this->isConnected || $this->transactionNestingLevel === 0) {
            return;
        }

        $this->commitAll();
    }

    /**
<<<<<<< HEAD
     * Sets the fetch mode.
     */
    public function setFetchMode(int $fetchMode) : void
    {
        $this->defaultFetchMode = $fetchMode;
    }

    /**
=======
>>>>>>> 74eca6ba
     * Prepares and executes an SQL query and returns the first row of the result
     * as an associative array.
     *
     * @param string                                           $query  The SQL query.
     * @param array<int, mixed>|array<string, mixed>           $params The prepared statement params.
     * @param array<int, int|string>|array<string, int|string> $types  The query parameter types.
     *
     * @return array<string, mixed>|false False is returned if no rows are found.
     *
     * @throws DBALException
     */
<<<<<<< HEAD
    public function fetchAssoc(string $query, array $params = [], array $types = [])
    {
        return $this->executeQuery($query, $params, $types)->fetch(FetchMode::ASSOCIATIVE);
=======
    public function fetchAssociative(string $query, array $params = [], array $types = [])
    {
        try {
            return $this->executeQuery($query, $params, $types)->fetchAssociative();
        } catch (Throwable $e) {
            throw DBALException::driverExceptionDuringQuery($this->_driver, $e, $query);
        }
>>>>>>> 74eca6ba
    }

    /**
     * Prepares and executes an SQL query and returns the first row of the result
     * as a numerically indexed array.
     *
     * @param string                                           $query  The SQL query to be executed.
     * @param array<int, mixed>|array<string, mixed>           $params The prepared statement params.
     * @param array<int, int|string>|array<string, int|string> $types  The query parameter types.
<<<<<<< HEAD
     *
     * @return array<int, mixed>|false False is returned if no rows are found.
     *
     * @throws DBALException
     */
    public function fetchArray(string $query, array $params = [], array $types = [])
    {
        return $this->executeQuery($query, $params, $types)->fetch(FetchMode::NUMERIC);
=======
     *
     * @return array<int, mixed>|false False is returned if no rows are found.
     *
     * @throws DBALException
     */
    public function fetchNumeric(string $query, array $params = [], array $types = [])
    {
        try {
            return $this->executeQuery($query, $params, $types)->fetchNumeric();
        } catch (Throwable $e) {
            throw DBALException::driverExceptionDuringQuery($this->_driver, $e, $query);
        }
>>>>>>> 74eca6ba
    }

    /**
     * Prepares and executes an SQL query and returns the value of a single column
     * of the first row of the result.
     *
     * @param string                                           $query  The SQL query to be executed.
     * @param array<int, mixed>|array<string, mixed>           $params The prepared statement params.
     * @param array<int, int|string>|array<string, int|string> $types  The query parameter types.
     *
     * @return mixed|false False is returned if no rows are found.
     *
     * @throws DBALException
     */
<<<<<<< HEAD
    public function fetchColumn(string $query, array $params = [], array $types = [])
    {
        return $this->executeQuery($query, $params, $types)->fetchColumn();
=======
    public function fetchOne(string $query, array $params = [], array $types = [])
    {
        try {
            return $this->executeQuery($query, $params, $types)->fetchOne();
        } catch (Throwable $e) {
            throw DBALException::driverExceptionDuringQuery($this->_driver, $e, $query);
        }
>>>>>>> 74eca6ba
    }

    /**
     * Whether an actual connection to the database is established.
     */
    public function isConnected() : bool
    {
        return $this->isConnected;
    }

    /**
     * Checks whether a transaction is currently active.
     *
     * @return bool TRUE if a transaction is currently active, FALSE otherwise.
     */
    public function isTransactionActive() : bool
    {
        return $this->transactionNestingLevel > 0;
    }

    /**
     * Adds identifier condition to the query components
     *
     * @param array<string, mixed> $identifier Map of key columns to their values
     * @param array<int, string>   $columns    Column names
     * @param array<int, mixed>    $values     Column values
     * @param array<int, string>   $conditions Key conditions
     *
     * @throws DBALException
     */
    private function addIdentifierCondition(
        array $identifier,
        array &$columns,
        array &$values,
        array &$conditions
    ) : void {
        $platform = $this->getDatabasePlatform();

        foreach ($identifier as $columnName => $value) {
            if ($value === null) {
                $conditions[] = $platform->getIsNullExpression($columnName);
                continue;
            }

            $columns[]    = $columnName;
            $values[]     = $value;
            $conditions[] = $columnName . ' = ?';
        }
    }

    /**
     * Executes an SQL DELETE statement on a table.
     *
     * Table expression and columns are not escaped and are not safe for user-input.
     *
     * @param string                        $table      The SQL expression of the table on which to delete.
     * @param array<string, mixed>          $identifier The deletion criteria. An associative array containing column-value pairs.
     * @param array<int|string, int|string> $types      The query parameter types.
     *
     * @return int The number of affected rows.
     *
     * @throws DBALException
     * @throws InvalidArgumentException
     */
    public function delete(string $table, array $identifier, array $types = []) : int
    {
        if (count($identifier) === 0) {
            throw EmptyCriteriaNotAllowed::new();
        }

        $columns = $values = $conditions = [];

        $this->addIdentifierCondition($identifier, $columns, $values, $conditions);

        return $this->executeUpdate(
            'DELETE FROM ' . $table . ' WHERE ' . implode(' AND ', $conditions),
            $values,
            is_string(key($types)) ? $this->extractTypeValues($columns, $types) : $types
        );
    }

    /**
     * Closes the connection.
     */
    public function close() : void
    {
        $this->_conn = null;

        $this->isConnected = false;
    }

    /**
     * Sets the transaction isolation level.
     *
     * @param int $level The level to set.
     */
    public function setTransactionIsolation(int $level) : void
    {
        $this->transactionIsolationLevel = $level;

        $this->executeUpdate($this->getDatabasePlatform()->getSetTransactionIsolationSQL($level));
    }

    /**
     * Gets the currently active transaction isolation level.
     *
     * @return int The current transaction isolation level.
     */
    public function getTransactionIsolation() : int
    {
        if ($this->transactionIsolationLevel === null) {
            $this->transactionIsolationLevel = $this->getDatabasePlatform()->getDefaultTransactionIsolationLevel();
        }

        return $this->transactionIsolationLevel;
    }

    /**
     * Executes an SQL UPDATE statement on a table.
     *
     * Table expression and columns are not escaped and are not safe for user-input.
     *
     * @param string                                           $table      The SQL expression of the table to update quoted or unquoted.
     * @param array<string, mixed>                             $data       An associative array containing column-value pairs.
     * @param array<string, mixed>                             $identifier The update criteria. An associative array containing column-value pairs.
     * @param array<int, int|string>|array<string, int|string> $types      The query parameter types.
     *
     * @return int The number of affected rows.
     *
     * @throws DBALException
     */
    public function update(string $table, array $data, array $identifier, array $types = []) : int
    {
        $columns = $values = $conditions = $set = [];

        foreach ($data as $columnName => $value) {
            $columns[] = $columnName;
            $values[]  = $value;
            $set[]     = $columnName . ' = ?';
        }

        $this->addIdentifierCondition($identifier, $columns, $values, $conditions);

        if (is_string(key($types))) {
            $types = $this->extractTypeValues($columns, $types);
        }

        $sql = 'UPDATE ' . $table . ' SET ' . implode(', ', $set)
                . ' WHERE ' . implode(' AND ', $conditions);

        return $this->executeUpdate($sql, $values, $types);
    }

    /**
     * Inserts a table row with specified data.
     *
     * Table expression and columns are not escaped and are not safe for user-input.
     *
     * @param string                                           $table The SQL expression of the table to insert data into, quoted or unquoted.
     * @param array<string, mixed>                             $data  An associative array containing column-value pairs.
     * @param array<int, int|string>|array<string, int|string> $types The query parameter types.
     *
     * @return int The number of affected rows.
     *
     * @throws DBALException
     */
    public function insert(string $table, array $data, array $types = []) : int
    {
        if (count($data) === 0) {
            return $this->executeUpdate('INSERT INTO ' . $table . ' () VALUES ()');
        }

        $columns = [];
        $values  = [];
        $set     = [];

        foreach ($data as $columnName => $value) {
            $columns[] = $columnName;
            $values[]  = $value;
            $set[]     = '?';
        }

        return $this->executeUpdate(
            'INSERT INTO ' . $table . ' (' . implode(', ', $columns) . ')' .
            ' VALUES (' . implode(', ', $set) . ')',
            $values,
            is_string(key($types)) ? $this->extractTypeValues($columns, $types) : $types
        );
    }

    /**
     * Extract ordered type list from an ordered column list and type map.
     *
     * @param array<int, string>            $columnList
     * @param array<int|string, int|string> $types      The query parameter types.
     *
     * @return array<int, int>|array<int, string>
     */
    private function extractTypeValues(array $columnList, array $types)
    {
        $typeValues = [];

        foreach ($columnList as $columnName) {
            $typeValues[] = $types[$columnName] ?? ParameterType::STRING;
        }

        return $typeValues;
    }

    /**
     * Quotes a string so it can be safely used as a table or column name, even if
     * it is a reserved name.
     *
     * Delimiting style depends on the underlying database platform that is being used.
     *
     * NOTE: Just because you CAN use quoted identifiers does not mean
     * you SHOULD use them. In general, they end up causing way more
     * problems than they solve.
     *
     * @param string $identifier The identifier to be quoted.
     *
     * @return string The quoted identifier.
     */
    public function quoteIdentifier(string $identifier) : string
    {
        return $this->getDatabasePlatform()->quoteIdentifier($identifier);
    }

    public function quote(string $input) : string
    {
        return $this->getWrappedConnection()->quote($input);
    }

    /**
     * Prepares and executes an SQL query and returns the result as an array of numeric arrays.
     *
     * @param string                                           $query  The SQL query.
     * @param array<int, mixed>|array<string, mixed>           $params The query parameters.
     * @param array<int, int|string>|array<string, int|string> $types  The query parameter types.
     *
<<<<<<< HEAD
     * @return array<int, mixed>
     */
    public function fetchAll(string $query, array $params = [], array $types = []) : array
    {
        return $this->executeQuery($query, $params, $types)->fetchAll();
=======
     * @return array<int,array<int,mixed>>
     *
     * @throws DBALException
     */
    public function fetchAllNumeric(string $query, array $params = [], array $types = []) : array
    {
        try {
            return $this->executeQuery($query, $params, $types)->fetchAllNumeric();
        } catch (Throwable $e) {
            throw DBALException::driverExceptionDuringQuery($this->_driver, $e, $query);
        }
    }

    /**
     * Prepares and executes an SQL query and returns the result as an array of associative arrays.
     *
     * @param string                                           $query  The SQL query.
     * @param array<int, mixed>|array<string, mixed>           $params The query parameters.
     * @param array<int, int|string>|array<string, int|string> $types  The query parameter types.
     *
     * @return array<int,array<string,mixed>>
     *
     * @throws DBALException
     */
    public function fetchAllAssociative(string $query, array $params = [], array $types = []) : array
    {
        try {
            return $this->executeQuery($query, $params, $types)->fetchAllAssociative();
        } catch (Throwable $e) {
            throw DBALException::driverExceptionDuringQuery($this->_driver, $e, $query);
        }
    }

    /**
     * Prepares and executes an SQL query and returns the result as an array of the first column values.
     *
     * @param string                                           $query  The SQL query.
     * @param array<int, mixed>|array<string, mixed>           $params The query parameters.
     * @param array<int, int|string>|array<string, int|string> $types  The query parameter types.
     *
     * @return array<int,mixed>
     *
     * @throws DBALException
     */
    public function fetchColumn(string $query, array $params = [], array $types = []) : array
    {
        try {
            return $this->executeQuery($query, $params, $types)->fetchColumn();
        } catch (Throwable $e) {
            throw DBALException::driverExceptionDuringQuery($this->_driver, $e, $query);
        }
    }

    /**
     * Prepares and executes an SQL query and returns the result as an iterator over rows represented as numeric arrays.
     *
     * @param string                                           $query  The SQL query.
     * @param array<int, mixed>|array<string, mixed>           $params The query parameters.
     * @param array<int, int|string>|array<string, int|string> $types  The query parameter types.
     *
     * @return Traversable<int,array<int,mixed>>
     *
     * @throws DBALException
     */
    public function iterateNumeric(string $query, array $params = [], array $types = []) : Traversable
    {
        try {
            $stmt = $this->executeQuery($query, $params, $types);

            while (($row = $stmt->fetchNumeric()) !== false) {
                yield $row;
            }
        } catch (Throwable $e) {
            throw DBALException::driverExceptionDuringQuery($this->_driver, $e, $query);
        }
    }

    /**
     * Prepares and executes an SQL query and returns the result as an iterator over rows represented as associative arrays.
     *
     * @param string                                           $query  The SQL query.
     * @param array<int, mixed>|array<string, mixed>           $params The query parameters.
     * @param array<int, int|string>|array<string, int|string> $types  The query parameter types.
     *
     * @return Traversable<int,array<string,mixed>>
     *
     * @throws DBALException
     */
    public function iterateAssociative(string $query, array $params = [], array $types = []) : Traversable
    {
        try {
            $stmt = $this->executeQuery($query, $params, $types);

            while (($row = $stmt->fetchAssociative()) !== false) {
                yield $row;
            }
        } catch (Throwable $e) {
            throw DBALException::driverExceptionDuringQuery($this->_driver, $e, $query);
        }
    }

    /**
     * Prepares and executes an SQL query and returns the result as an iterator over the first column values.
     *
     * @param string                                           $query  The SQL query.
     * @param array<int, mixed>|array<string, mixed>           $params The query parameters.
     * @param array<int, int|string>|array<string, int|string> $types  The query parameter types.
     *
     * @return Traversable<int,mixed>
     *
     * @throws DBALException
     */
    public function iterateColumn(string $query, array $params = [], array $types = []) : Traversable
    {
        try {
            $stmt = $this->executeQuery($query, $params, $types);

            while (($value = $stmt->fetchOne()) !== false) {
                yield $value;
            }
        } catch (Throwable $e) {
            throw DBALException::driverExceptionDuringQuery($this->_driver, $e, $query);
        }
>>>>>>> 74eca6ba
    }

    /**
     * Prepares an SQL statement.
     *
     * @param string $sql The SQL statement to prepare.
     *
     * @throws DBALException
     */
    public function prepare(string $sql) : DriverStatement
    {
        try {
            return new Statement($sql, $this);
        } catch (Throwable $ex) {
            throw DBALException::driverExceptionDuringQuery($this->_driver, $ex, $sql);
        }
    }

    /**
     * Executes an, optionally parametrized, SQL query.
     *
     * If the query is parametrized, a prepared statement is used.
     * If an SQLLogger is configured, the execution is logged.
     *
     * @param string                                           $query  The SQL query to execute.
     * @param array<int, mixed>|array<string, mixed>           $params The parameters to bind to the query, if any.
     * @param array<int, int|string>|array<string, int|string> $types  The query parameter types.
     * @param QueryCacheProfile|null                           $qcp    The query cache profile, optional.
     *
     * @return ResultStatement The executed statement.
     *
     * @throws DBALException
     */
    public function executeQuery(
        string $query,
        array $params = [],
        array $types = [],
        ?QueryCacheProfile $qcp = null
    ) : ResultStatement {
        if ($qcp !== null) {
            return $this->executeCacheQuery($query, $params, $types, $qcp);
        }

        $connection = $this->getWrappedConnection();

        $logger = $this->_config->getSQLLogger();
        $logger->startQuery($query, $params, $types);

        try {
            if (count($params) > 0) {
                [$query, $params, $types] = SQLParserUtils::expandListParameters($query, $params, $types);

                $stmt = $connection->prepare($query);
                if (count($types) > 0) {
                    $this->_bindTypedValues($stmt, $params, $types);
                    $stmt->execute();
                } else {
                    $stmt->execute($params);
                }
            } else {
                $stmt = $connection->query($query);
            }
        } catch (Throwable $ex) {
            throw DBALException::driverExceptionDuringQuery($this->_driver, $ex, $query, $this->resolveParams($params, $types));
        }

<<<<<<< HEAD
        $stmt->setFetchMode($this->defaultFetchMode);

        $logger->stopQuery();
=======
        if ($logger !== null) {
            $logger->stopQuery();
        }
>>>>>>> 74eca6ba

        return $stmt;
    }

    /**
     * Executes a caching query.
     *
     * @param string                                           $query  The SQL query to execute.
     * @param array<int, mixed>|array<string, mixed>           $params The parameters to bind to the query, if any.
     * @param array<int, int|string>|array<string, int|string> $types  The query parameter types.
     * @param QueryCacheProfile                                $qcp    The query cache profile.
     *
     * @throws CacheException
     */
    public function executeCacheQuery(string $query, array $params, array $types, QueryCacheProfile $qcp) : ResultStatement
    {
        $resultCache = $qcp->getResultCacheDriver() ?? $this->_config->getResultCacheImpl();

        if ($resultCache === null) {
            throw NoResultDriverConfigured::new();
        }

        $connectionParams = $this->getParams();
        unset($connectionParams['platform']);

        [$cacheKey, $realKey] = $qcp->generateCacheKeys($query, $params, $types, $connectionParams);

        // fetch the row pointers entry
        $data = $resultCache->fetch($cacheKey);

        if ($data !== false) {
            // is the real key part of this row pointers map or is the cache only pointing to other cache keys?
            if (isset($data[$realKey])) {
                $stmt = new ArrayStatement($data[$realKey]);
            } elseif (array_key_exists($realKey, $data)) {
                $stmt = new ArrayStatement([]);
            }
        }

        if (! isset($stmt)) {
            $stmt = new ResultCacheStatement($this->executeQuery($query, $params, $types), $resultCache, $cacheKey, $realKey, $qcp->getLifetime());
        }

        return $stmt;
    }

    public function query(string $sql) : ResultStatement
    {
        $connection = $this->getWrappedConnection();

        $logger = $this->_config->getSQLLogger();
        $logger->startQuery($sql);

        try {
            $statement = $connection->query($sql);
        } catch (Throwable $ex) {
            throw DBALException::driverExceptionDuringQuery($this->_driver, $ex, $sql);
        }

<<<<<<< HEAD
        $statement->setFetchMode($this->defaultFetchMode);

        $logger->stopQuery();
=======
        if ($logger !== null) {
            $logger->stopQuery();
        }
>>>>>>> 74eca6ba

        return $statement;
    }

    /**
     * Executes an SQL INSERT/UPDATE/DELETE query with the given parameters
     * and returns the number of affected rows.
     *
     * This method supports PDO binding types as well as DBAL mapping types.
     *
     * @param string                                           $query  The SQL query.
     * @param array<int, mixed>|array<string, mixed>           $params The query parameters.
     * @param array<int, int|string>|array<string, int|string> $types  The query parameter types.
     *
     * @throws DBALException
     */
    public function executeUpdate(string $query, array $params = [], array $types = []) : int
    {
        $connection = $this->getWrappedConnection();

        $logger = $this->_config->getSQLLogger();
        $logger->startQuery($query, $params, $types);

        try {
            if (count($params) > 0) {
                [$query, $params, $types] = SQLParserUtils::expandListParameters($query, $params, $types);

                $stmt = $connection->prepare($query);

                if (count($types) > 0) {
                    $this->_bindTypedValues($stmt, $params, $types);
                    $stmt->execute();
                } else {
                    $stmt->execute($params);
                }

                $result = $stmt->rowCount();
            } else {
                $result = $connection->exec($query);
            }
        } catch (Throwable $ex) {
            throw DBALException::driverExceptionDuringQuery($this->_driver, $ex, $query, $this->resolveParams($params, $types));
        }

        $logger->stopQuery();

        return $result;
    }

    public function exec(string $statement) : int
    {
        $connection = $this->getWrappedConnection();

        $logger = $this->_config->getSQLLogger();
        $logger->startQuery($statement);

        try {
            $result = $connection->exec($statement);
        } catch (Throwable $ex) {
            throw DBALException::driverExceptionDuringQuery($this->_driver, $ex, $statement);
        }

        $logger->stopQuery();

        return $result;
    }

    /**
     * Returns the current transaction nesting level.
     *
     * @return int The nesting level. A value of 0 means there's no active transaction.
     */
    public function getTransactionNestingLevel() : int
    {
        return $this->transactionNestingLevel;
    }

    /**
     * Returns the ID of the last inserted row, or the last value from a sequence object,
     * depending on the underlying driver.
     *
     * Note: This method may not return a meaningful or consistent result across different drivers,
     * because the underlying database may not even support the notion of AUTO_INCREMENT/IDENTITY
     * columns or sequences.
     *
     * @param string|null $name Name of the sequence object from which the ID should be returned.
     *
     * @return string A string representation of the last inserted ID.
     */
    public function lastInsertId(?string $name = null) : string
    {
        return $this->getWrappedConnection()->lastInsertId($name);
    }

    /**
     * Executes a function in a transaction.
     *
     * The function gets passed this Connection instance as an (optional) parameter.
     *
     * If an exception occurs during execution of the function or transaction commit,
     * the transaction is rolled back and the exception re-thrown.
     *
     * @param Closure $func The function to execute transactionally.
     *
     * @return mixed The value returned by $func
     *
     * @throws Throwable
     */
    public function transactional(Closure $func)
    {
        $this->beginTransaction();
        try {
            $res = $func($this);
            $this->commit();

            return $res;
        } catch (Throwable $e) {
            $this->rollBack();

            throw $e;
        }
    }

    /**
     * Sets if nested transactions should use savepoints.
     *
     * @throws ConnectionException
     */
    public function setNestTransactionsWithSavepoints(bool $nestTransactionsWithSavepoints) : void
    {
        if ($this->transactionNestingLevel > 0) {
            throw MayNotAlterNestedTransactionWithSavepointsInTransaction::new();
        }

        if (! $this->getDatabasePlatform()->supportsSavepoints()) {
            throw SavepointsNotSupported::new();
        }

        $this->nestTransactionsWithSavepoints = $nestTransactionsWithSavepoints;
    }

    /**
     * Gets if nested transactions should use savepoints.
     */
    public function getNestTransactionsWithSavepoints() : bool
    {
        return $this->nestTransactionsWithSavepoints;
    }

    /**
     * Returns the savepoint name to use for nested transactions are false if they are not supported
     * "savepointFormat" parameter is not set
     *
     * @return mixed A string with the savepoint name or false.
     */
    protected function _getNestedTransactionSavePointName()
    {
        return 'DOCTRINE2_SAVEPOINT_' . $this->transactionNestingLevel;
    }

    public function beginTransaction() : void
    {
        $connection = $this->getWrappedConnection();

        ++$this->transactionNestingLevel;

        $logger = $this->_config->getSQLLogger();

        if ($this->transactionNestingLevel === 1) {
            $logger->startQuery('"START TRANSACTION"');

            try {
                $connection->beginTransaction();
            } finally {
                $logger->stopQuery();
            }
        } elseif ($this->nestTransactionsWithSavepoints) {
            $logger->startQuery('"SAVEPOINT"');
            $this->createSavepoint($this->_getNestedTransactionSavePointName());
            $logger->stopQuery();
        }
    }

    /**
     * {@inheritDoc}
     *
     * @throws ConnectionException If the commit failed due to no active transaction or
     *                                            because the transaction was marked for rollback only.
     */
    public function commit() : void
    {
        if ($this->transactionNestingLevel === 0) {
            throw NoActiveTransaction::new();
        }

        if ($this->isRollbackOnly) {
            throw CommitFailedRollbackOnly::new();
        }

        $connection = $this->getWrappedConnection();

        $logger = $this->_config->getSQLLogger();

        if ($this->transactionNestingLevel === 1) {
            $logger->startQuery('"COMMIT"');

            try {
                $connection->commit();
            } finally {
                $logger->stopQuery();
            }
        } elseif ($this->nestTransactionsWithSavepoints) {
            $logger->startQuery('"RELEASE SAVEPOINT"');
            $this->releaseSavepoint($this->_getNestedTransactionSavePointName());
            $logger->stopQuery();
        }

        --$this->transactionNestingLevel;

        if ($this->autoCommit !== false || $this->transactionNestingLevel !== 0) {
            return;
        }

        $this->beginTransaction();
    }

    /**
     * Commits all current nesting transactions.
     *
     * @throws ConnectionException
     * @throws DriverException
     */
    private function commitAll() : void
    {
        while ($this->transactionNestingLevel !== 0) {
            if ($this->autoCommit === false && $this->transactionNestingLevel === 1) {
                // When in no auto-commit mode, the last nesting commit immediately starts a new transaction.
                // Therefore we need to do the final commit here and then leave to avoid an infinite loop.
                $this->commit();

                return;
            }

            $this->commit();
        }
    }

    /**
     * {@inheritDoc}
     *
     * @throws ConnectionException If the rollback operation failed.
     */
    public function rollBack() : void
    {
        if ($this->transactionNestingLevel === 0) {
            throw NoActiveTransaction::new();
        }

        $connection = $this->getWrappedConnection();

        $logger = $this->_config->getSQLLogger();

        if ($this->transactionNestingLevel === 1) {
            $logger->startQuery('"ROLLBACK"');
            $this->transactionNestingLevel = 0;

            try {
                $connection->rollBack();
            } finally {
                $this->isRollbackOnly = false;
                $logger->stopQuery();

                if ($this->autoCommit === false) {
                    $this->beginTransaction();
                }
            }
        } elseif ($this->nestTransactionsWithSavepoints) {
            $logger->startQuery('"ROLLBACK TO SAVEPOINT"');
            $this->rollbackSavepoint($this->_getNestedTransactionSavePointName());
            --$this->transactionNestingLevel;
            $logger->stopQuery();
        } else {
            $this->isRollbackOnly = true;
            --$this->transactionNestingLevel;
        }
    }

    /**
     * Creates a new savepoint.
     *
     * @param string $savepoint The name of the savepoint to create.
     *
     * @throws ConnectionException
     */
    public function createSavepoint(string $savepoint) : void
    {
        if (! $this->getDatabasePlatform()->supportsSavepoints()) {
            throw SavepointsNotSupported::new();
        }

        $this->getWrappedConnection()->exec($this->platform->createSavePoint($savepoint));
    }

    /**
     * Releases the given savepoint.
     *
     * @param string $savepoint The name of the savepoint to release.
     *
     * @throws ConnectionException
     */
    public function releaseSavepoint(string $savepoint) : void
    {
        if (! $this->getDatabasePlatform()->supportsSavepoints()) {
            throw SavepointsNotSupported::new();
        }

        if (! $this->platform->supportsReleaseSavepoints()) {
            return;
        }

        $this->getWrappedConnection()->exec($this->platform->releaseSavePoint($savepoint));
    }

    /**
     * Rolls back to the given savepoint.
     *
     * @param string $savepoint The name of the savepoint to rollback to.
     *
     * @throws ConnectionException
     */
    public function rollbackSavepoint(string $savepoint) : void
    {
        if (! $this->getDatabasePlatform()->supportsSavepoints()) {
            throw SavepointsNotSupported::new();
        }

        $this->getWrappedConnection()->exec($this->platform->rollbackSavePoint($savepoint));
    }

    /**
     * Gets the wrapped driver connection.
     */
    public function getWrappedConnection() : DriverConnection
    {
        $this->connect();

        assert($this->_conn !== null);

        return $this->_conn;
    }

    /**
     * Gets the SchemaManager that can be used to inspect or change the
     * database schema through the connection.
     */
    public function getSchemaManager() : AbstractSchemaManager
    {
        if ($this->_schemaManager === null) {
            $this->_schemaManager = $this->_driver->getSchemaManager($this);
        }

        return $this->_schemaManager;
    }

    /**
     * Marks the current transaction so that the only possible
     * outcome for the transaction to be rolled back.
     *
     * @throws ConnectionException If no transaction is active.
     */
    public function setRollbackOnly() : void
    {
        if ($this->transactionNestingLevel === 0) {
            throw NoActiveTransaction::new();
        }

        $this->isRollbackOnly = true;
    }

    /**
     * Checks whether the current transaction is marked for rollback only.
     *
     * @throws ConnectionException If no transaction is active.
     */
    public function isRollbackOnly() : bool
    {
        if ($this->transactionNestingLevel === 0) {
            throw NoActiveTransaction::new();
        }

        return $this->isRollbackOnly;
    }

    /**
     * Converts a given value to its database representation according to the conversion
     * rules of a specific DBAL mapping type.
     *
     * @param mixed  $value The value to convert.
     * @param string $type  The name of the DBAL mapping type.
     *
     * @return mixed The converted value.
     */
    public function convertToDatabaseValue($value, string $type)
    {
        return Type::getType($type)->convertToDatabaseValue($value, $this->getDatabasePlatform());
    }

    /**
     * Converts a given value to its PHP representation according to the conversion
     * rules of a specific DBAL mapping type.
     *
     * @param mixed  $value The value to convert.
     * @param string $type  The name of the DBAL mapping type.
     *
     * @return mixed The converted type.
     */
    public function convertToPHPValue($value, string $type)
    {
        return Type::getType($type)->convertToPHPValue($value, $this->getDatabasePlatform());
    }

    /**
     * Binds a set of parameters, some or all of which are typed with a PDO binding type
     * or DBAL mapping type, to a given statement.
     *
     * @internal Duck-typing used on the $stmt parameter to support driver statements as well as
     *           raw PDOStatement instances.
     *
     * @param DriverStatement                                  $stmt   The statement to bind the values to.
     * @param array<int, mixed>|array<string, mixed>           $params The map/list of named/positional parameters.
     * @param array<int, int|string>|array<string, int|string> $types  The query parameter types.
     */
    private function _bindTypedValues(DriverStatement $stmt, array $params, array $types) : void
    {
        // Check whether parameters are positional or named. Mixing is not allowed, just like in PDO.
        if (is_int(key($params))) {
            // Positional parameters
            $typeOffset = array_key_exists(0, $types) ? -1 : 0;
            $bindIndex  = 1;
            foreach ($params as $value) {
                $typeIndex = $bindIndex + $typeOffset;
                if (isset($types[$typeIndex])) {
                    $type                  = $types[$typeIndex];
                    [$value, $bindingType] = $this->getBindingInfo($value, $type);
                    $stmt->bindValue($bindIndex, $value, $bindingType);
                } else {
                    $stmt->bindValue($bindIndex, $value);
                }

                ++$bindIndex;
            }
        } else {
            // Named parameters
            foreach ($params as $name => $value) {
                if (isset($types[$name])) {
                    $type                  = $types[$name];
                    [$value, $bindingType] = $this->getBindingInfo($value, $type);
                    $stmt->bindValue($name, $value, $bindingType);
                } else {
                    $stmt->bindValue($name, $value);
                }
            }
        }
    }

    /**
     * Gets the binding type of a given type. The given type can be a PDO or DBAL mapping type.
     *
     * @param mixed                $value The value to bind.
     * @param int|string|Type|null $type  The type to bind (PDO or DBAL).
     *
     * @return array<int, mixed> [0] => the (escaped) value, [1] => the binding type.
     */
    private function getBindingInfo($value, $type) : array
    {
        if (is_string($type)) {
            $type = Type::getType($type);
        }

        if ($type instanceof Type) {
            $value       = $type->convertToDatabaseValue($value, $this->getDatabasePlatform());
            $bindingType = $type->getBindingType();
        } else {
            $bindingType = $type;
        }

        return [$value, $bindingType];
    }

    /**
     * Resolves the parameters to a format which can be displayed.
     *
     * @internal This is a purely internal method. If you rely on this method, you are advised to
     *           copy/paste the code as this method may change, or be removed without prior notice.
     *
     * @param array<int, mixed>|array<string, mixed>                     $params
     * @param array<int, int|string|Type>|array<string, int|string|Type> $types  The query parameter types.
     *
     * @return array<int, mixed>|array<string, mixed>
     */
    public function resolveParams(array $params, array $types) : array
    {
        $resolvedParams = [];

        // Check whether parameters are positional or named. Mixing is not allowed, just like in PDO.
        if (is_int(key($params))) {
            // Positional parameters
            $typeOffset = array_key_exists(0, $types) ? -1 : 0;
            $bindIndex  = 1;
            foreach ($params as $value) {
                $typeIndex = $bindIndex + $typeOffset;
                if (isset($types[$typeIndex])) {
                    $type                       = $types[$typeIndex];
                    [$value]                    = $this->getBindingInfo($value, $type);
                    $resolvedParams[$bindIndex] = $value;
                } else {
                    $resolvedParams[$bindIndex] = $value;
                }

                ++$bindIndex;
            }
        } else {
            // Named parameters
            foreach ($params as $name => $value) {
                if (isset($types[$name])) {
                    $type                  = $types[$name];
                    [$value]               = $this->getBindingInfo($value, $type);
                    $resolvedParams[$name] = $value;
                } else {
                    $resolvedParams[$name] = $value;
                }
            }
        }

        return $resolvedParams;
    }

    /**
     * Creates a new instance of a SQL query builder.
     */
    public function createQueryBuilder() : QueryBuilder
    {
        return new Query\QueryBuilder($this);
    }

    /**
     * Ping the server
     *
     * When the server is not available the method throws a DBALException.
     * It is responsibility of the developer to handle this case
     * and abort the request or close the connection so that it's reestablished
     * upon the next statement execution.
     *
     * @throws DBALException
     *
     * @example
     *
     *   try {
     *      $conn->ping();
     *   } catch (DBALException $e) {
     *      $conn->close();
     *   }
     *
     * It is undefined if the underlying driver attempts to reconnect
     * or disconnect when the connection is not available anymore
     * as long it successfully returns when a reconnect succeeded
     * and throws an exception if the connection was dropped.
     */
    public function ping() : void
    {
        $connection = $this->getWrappedConnection();

        if (! $connection instanceof PingableConnection) {
            $this->query($this->getDatabasePlatform()->getDummySelectSQL());

            return;
        }

        try {
            $connection->ping();
        } catch (DriverException $e) {
            throw DBALException::driverException($this->_driver, $e);
        }
    }
}<|MERGE_RESOLUTION|>--- conflicted
+++ resolved
@@ -216,7 +216,7 @@
     {
         $platform = $this->getDatabasePlatform();
         $query    = $platform->getDummySelectSQL($platform->getCurrentDatabaseExpression());
-        $database = $this->query($query)->fetchColumn();
+        $database = $this->query($query)->fetchOne();
 
         assert(is_string($database) || $database === null);
 
@@ -445,17 +445,6 @@
     }
 
     /**
-<<<<<<< HEAD
-     * Sets the fetch mode.
-     */
-    public function setFetchMode(int $fetchMode) : void
-    {
-        $this->defaultFetchMode = $fetchMode;
-    }
-
-    /**
-=======
->>>>>>> 74eca6ba
      * Prepares and executes an SQL query and returns the first row of the result
      * as an associative array.
      *
@@ -467,11 +456,6 @@
      *
      * @throws DBALException
      */
-<<<<<<< HEAD
-    public function fetchAssoc(string $query, array $params = [], array $types = [])
-    {
-        return $this->executeQuery($query, $params, $types)->fetch(FetchMode::ASSOCIATIVE);
-=======
     public function fetchAssociative(string $query, array $params = [], array $types = [])
     {
         try {
@@ -479,7 +463,6 @@
         } catch (Throwable $e) {
             throw DBALException::driverExceptionDuringQuery($this->_driver, $e, $query);
         }
->>>>>>> 74eca6ba
     }
 
     /**
@@ -489,16 +472,6 @@
      * @param string                                           $query  The SQL query to be executed.
      * @param array<int, mixed>|array<string, mixed>           $params The prepared statement params.
      * @param array<int, int|string>|array<string, int|string> $types  The query parameter types.
-<<<<<<< HEAD
-     *
-     * @return array<int, mixed>|false False is returned if no rows are found.
-     *
-     * @throws DBALException
-     */
-    public function fetchArray(string $query, array $params = [], array $types = [])
-    {
-        return $this->executeQuery($query, $params, $types)->fetch(FetchMode::NUMERIC);
-=======
      *
      * @return array<int, mixed>|false False is returned if no rows are found.
      *
@@ -511,7 +484,6 @@
         } catch (Throwable $e) {
             throw DBALException::driverExceptionDuringQuery($this->_driver, $e, $query);
         }
->>>>>>> 74eca6ba
     }
 
     /**
@@ -526,11 +498,6 @@
      *
      * @throws DBALException
      */
-<<<<<<< HEAD
-    public function fetchColumn(string $query, array $params = [], array $types = [])
-    {
-        return $this->executeQuery($query, $params, $types)->fetchColumn();
-=======
     public function fetchOne(string $query, array $params = [], array $types = [])
     {
         try {
@@ -538,7 +505,6 @@
         } catch (Throwable $e) {
             throw DBALException::driverExceptionDuringQuery($this->_driver, $e, $query);
         }
->>>>>>> 74eca6ba
     }
 
     /**
@@ -779,13 +745,6 @@
      * @param array<int, mixed>|array<string, mixed>           $params The query parameters.
      * @param array<int, int|string>|array<string, int|string> $types  The query parameter types.
      *
-<<<<<<< HEAD
-     * @return array<int, mixed>
-     */
-    public function fetchAll(string $query, array $params = [], array $types = []) : array
-    {
-        return $this->executeQuery($query, $params, $types)->fetchAll();
-=======
      * @return array<int,array<int,mixed>>
      *
      * @throws DBALException
@@ -909,7 +868,6 @@
         } catch (Throwable $e) {
             throw DBALException::driverExceptionDuringQuery($this->_driver, $e, $query);
         }
->>>>>>> 74eca6ba
     }
 
     /**
@@ -976,15 +934,7 @@
             throw DBALException::driverExceptionDuringQuery($this->_driver, $ex, $query, $this->resolveParams($params, $types));
         }
 
-<<<<<<< HEAD
-        $stmt->setFetchMode($this->defaultFetchMode);
-
         $logger->stopQuery();
-=======
-        if ($logger !== null) {
-            $logger->stopQuery();
-        }
->>>>>>> 74eca6ba
 
         return $stmt;
     }
@@ -1044,15 +994,7 @@
             throw DBALException::driverExceptionDuringQuery($this->_driver, $ex, $sql);
         }
 
-<<<<<<< HEAD
-        $statement->setFetchMode($this->defaultFetchMode);
-
         $logger->stopQuery();
-=======
-        if ($logger !== null) {
-            $logger->stopQuery();
-        }
->>>>>>> 74eca6ba
 
         return $statement;
     }
