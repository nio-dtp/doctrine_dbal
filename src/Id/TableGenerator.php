<?php

declare(strict_types=1);

namespace Doctrine\DBAL\Id;

use Doctrine\DBAL\Connection;
use Doctrine\DBAL\DBALException;
use Doctrine\DBAL\Driver;
use Doctrine\DBAL\DriverManager;
use Doctrine\DBAL\LockMode;
use Throwable;

use function array_change_key_case;
use function assert;
use function is_int;
use function sprintf;

use const CASE_LOWER;

/**
 * Table ID Generator for those poor languages that are missing sequences.
 *
 * WARNING: The Table Id Generator clones a second independent database
 * connection to work correctly. This means using the generator requests that
 * generate IDs will have two open database connections. This is necessary to
 * be safe from transaction failures in the main connection. Make sure to only
 * ever use one TableGenerator otherwise you end up with many connections.
 *
 * TableID Generator does not work with SQLite.
 *
 * The TableGenerator does not take care of creating the SQL Table itself. You
 * should look at the `TableGeneratorSchemaVisitor` to do this for you.
 * Otherwise the schema for a table looks like:
 *
 * CREATE sequences (
 *   sequence_name VARCHAR(255) NOT NULL,
 *   sequence_value INT NOT NULL DEFAULT 1,
 *   sequence_increment_by INT NOT NULL DEFAULT 1,
 *   PRIMARY KEY (sequence_name)
 * );
 *
 * Technically this generator works as follows:
 *
 * 1. Use a robust transaction serialization level.
 * 2. Open transaction
 * 3. Acquire a read lock on the table row (SELECT .. FOR UPDATE)
 * 4. Increment current value by one and write back to database
 * 5. Commit transaction
 *
 * If you are using a sequence_increment_by value that is larger than one the
 * ID Generator will keep incrementing values until it hits the incrementation
 * gap before issuing another query.
 *
 * If no row is present for a given sequence a new one will be created with the
 * default values 'value' = 1 and 'increment_by' = 1
 */
class TableGenerator
{
    /** @var Connection */
    private $conn;

    /** @var string */
    private $generatorTableName;

    /** @var array<string, array<string, int>> */
    private $sequences = [];

    /**
     * @throws DBALException
     */
    public function __construct(Connection $conn, string $generatorTableName = 'sequences')
    {
        if ($conn->getDriver() instanceof Driver\PDO\SQLite\Driver) {
            throw new DBALException('Cannot use TableGenerator with SQLite.');
        }

        $this->conn = DriverManager::getConnection(
            $conn->getParams(),
            $conn->getConfiguration(),
            $conn->getEventManager()
        );

        $this->generatorTableName = $generatorTableName;
    }

    /**
     * Generates the next unused value for the given sequence name.
     *
<<<<<<< HEAD
     * @throws DBALException
     */
    public function nextValue(string $sequenceName): int
=======
     * @param string $sequence
     *
     * @return int
     *
     * @throws DBALException
     */
    public function nextValue($sequence)
>>>>>>> 4cc12da9
    {
        if (isset($this->sequences[$sequence])) {
            $value = $this->sequences[$sequence]['value'];
            $this->sequences[$sequence]['value']++;
            if ($this->sequences[$sequence]['value'] >= $this->sequences[$sequence]['max']) {
                unset($this->sequences[$sequence]);
            }

            return $value;
        }

        $this->conn->beginTransaction();

        try {
            $platform = $this->conn->getDatabasePlatform();
            $sql      = 'SELECT sequence_value, sequence_increment_by'
                . ' FROM ' . $platform->appendLockHint($this->generatorTableName, LockMode::PESSIMISTIC_WRITE)
                . ' WHERE sequence_name = ? ' . $platform->getWriteLockSQL();
            $row      = $this->conn->fetchAssociative($sql, [$sequence]);

            if ($row !== false) {
                $row = array_change_key_case($row, CASE_LOWER);

                $value = $row['sequence_value'];
                $value++;

                assert(is_int($value));

                if ($row['sequence_increment_by'] > 1) {
                    $this->sequences[$sequence] = [
                        'value' => $value,
                        'max' => $row['sequence_value'] + $row['sequence_increment_by'],
                    ];
                }

                $sql  = 'UPDATE ' . $this->generatorTableName . ' ' .
                       'SET sequence_value = sequence_value + sequence_increment_by ' .
                       'WHERE sequence_name = ? AND sequence_value = ?';
                $rows = $this->conn->executeStatement($sql, [$sequence, $row['sequence_value']]);

                if ($rows !== 1) {
                    throw new DBALException('Race condition detected while updating sequence. Aborting generation.');
                }
            } else {
                $this->conn->insert(
                    $this->generatorTableName,
                    ['sequence_name' => $sequence, 'sequence_value' => 1, 'sequence_increment_by' => 1]
                );
                $value = 1;
            }

            $this->conn->commit();
        } catch (Throwable $e) {
            $this->conn->rollBack();

            throw new DBALException(sprintf('Error occurred while generating ID with TableGenerator, aborted generation with error: %s', $e->getMessage()), 0, $e);
        }

        return $value;
    }
}<|MERGE_RESOLUTION|>--- conflicted
+++ resolved
@@ -87,19 +87,9 @@
     /**
      * Generates the next unused value for the given sequence name.
      *
-<<<<<<< HEAD
      * @throws DBALException
      */
-    public function nextValue(string $sequenceName): int
-=======
-     * @param string $sequence
-     *
-     * @return int
-     *
-     * @throws DBALException
-     */
-    public function nextValue($sequence)
->>>>>>> 4cc12da9
+    public function nextValue(string $sequence): int
     {
         if (isset($this->sequences[$sequence])) {
             $value = $this->sequences[$sequence]['value'];
