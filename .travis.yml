language: php
dist: bionic

cache:
  directories:
    - vendor
    - $HOME/.composer/cache

before_install:
  - phpenv config-rm xdebug.ini || true
  - |
    if [ "x$COVERAGE" == "xyes" ]; then
      pecl install pcov-1.0.6
    fi

before_script:
  - if [[ "$DB" == "mysql" || "$DB" == "mysqli" || "$DB" == *"mariadb"* ]]; then mysql < tests/travis/create-mysql-schema.sql; fi;

install:
  - |
    if [[ $TRAVIS_PHP_VERSION = "nightly" ]]; then
      export COMPOSER_FLAGS="--ignore-platform-reqs"
    fi
  - travis_retry composer -n install --prefer-dist $COMPOSER_FLAGS

script:
  - |
    if [ "x$COVERAGE" == "xyes" ]; then
       ./vendor/bin/phpunit --configuration tests/travis/$DB.travis.xml --coverage-clover clover.xml
    else
       ./vendor/bin/phpunit --configuration tests/travis/$DB.travis.xml
    fi

after_script:
  - |
    if [ "x$COVERAGE" == "xyes" ]; then
      travis_retry wget https://github.com/scrutinizer-ci/ocular/releases/download/1.5.2/ocular.phar
      travis_retry php ocular.phar code-coverage:upload --format=php-clover clover.xml
    fi

jobs:
  include:

    - stage: Smoke Testing
      php: 7.4
      env: DB=sqlite COVERAGE=yes
    - stage: Smoke Testing
      php: 7.4
      env: PHPStan
      install: travis_retry composer install --prefer-dist
      script: vendor/bin/phpstan analyse
    - stage: Smoke Testing
      php: 7.4
      env: PHP_CodeSniffer
      install: travis_retry composer install --prefer-dist
      script: vendor/bin/phpcs

    - stage: Test
      php: 7.2
      env: DB=mysql.docker MYSQL_VERSION=8.0
      sudo: required
      services:
        - docker
      before_script:
        - bash ./tests/travis/install-mysql-8.0.sh
    - stage: Test
      php: 7.2
      env: DB=mysqli.docker MYSQL_VERSION=8.0
      sudo: required
      services:
        - docker
      before_script:
        - bash ./tests/travis/install-mysql-8.0.sh
    - stage: Test
      php: 7.2
      env: DB=mariadb MARIADB_VERSION=10.3
      addons:
        mariadb: 10.3
    - stage: Test
      php: 7.2
      env: DB=mariadb.mysqli MARIADB_VERSION=10.3
      addons:
        mariadb: 10.3
    - stage: Test
      php: 7.2
      env: DB=pgsql POSTGRESQL_VERSION=11.0
      sudo: required
      services:
        - docker
      before_script:
        - bash ./tests/travis/install-postgres-11.sh
    - stage: Test
      php: 7.2
      env: DB=sqlite
    - stage: Test
      php: 7.2
      env: DB=sqlsrv
      sudo: required
      services:
        - docker
      before_script:
        - bash ./tests/travis/install-sqlsrv-dependencies.sh
        - bash ./tests/travis/install-mssql-sqlsrv.sh
        - bash ./tests/travis/install-mssql.sh
    - stage: Test
      php: 7.2
      env: DB=pdo_sqlsrv
      sudo: required
      services:
        - docker
      before_script:
        - bash ./tests/travis/install-sqlsrv-dependencies.sh
        - bash ./tests/travis/install-mssql-pdo_sqlsrv.sh
        - bash ./tests/travis/install-mssql.sh
    - stage: Test
      php: 7.2
      env: DB=sqlite DEPENDENCIES=low
      install:
        - travis_retry composer update --prefer-dist --prefer-lowest
    - stage: Test
      php: 7.3
      env: DB=mysql.docker MYSQL_VERSION=8.0
      sudo: required
      services:
        - docker
      before_script:
        - bash ./tests/travis/install-mysql-8.0.sh
    - stage: Test
      php: 7.3
      env: DB=mysqli.docker MYSQL_VERSION=8.0
      sudo: required
      services:
        - docker
      before_script:
        - bash ./tests/travis/install-mysql-8.0.sh
<<<<<<< HEAD
    - stage: Test
      php: 7.3
      env: DB=mariadb MARIADB_VERSION=10.3
      addons:
        mariadb: 10.3
    - stage: Test
      php: 7.3
=======
    - stage: Test
      php: 7.3
      env: DB=mariadb MARIADB_VERSION=10.3
      addons:
        mariadb: 10.3
    - stage: Test
      php: 7.3
>>>>>>> 54fb5e08
      env: DB=mariadb.mysqli MARIADB_VERSION=10.3
      addons:
        mariadb: 10.3
    - stage: Test
      php: 7.3
      env: DB=pgsql POSTGRESQL_VERSION=11.0
      sudo: required
      services:
        - docker
      before_script:
        - bash ./tests/travis/install-postgres-11.sh
    - stage: Test
      php: 7.3
      env: DB=sqlite
    - stage: Test
      php: 7.3
      env: DB=sqlsrv
      sudo: required
      services:
        - docker
      before_script:
        - bash ./tests/travis/install-sqlsrv-dependencies.sh
        - bash ./tests/travis/install-mssql-sqlsrv.sh
        - bash ./tests/travis/install-mssql.sh
    - stage: Test
      php: 7.3
      env: DB=pdo_sqlsrv
      sudo: required
      services:
        - docker
      before_script:
        - bash ./tests/travis/install-sqlsrv-dependencies.sh
        - bash ./tests/travis/install-mssql-pdo_sqlsrv.sh
        - bash ./tests/travis/install-mssql.sh
    - stage: Test
      php: 7.4
      env: DB=mysql COVERAGE=yes
      services:
        - mysql
    - stage: Test
      php: 7.4
      env: DB=mysql.docker MYSQL_VERSION=5.7 COVERAGE=yes
      sudo: required
      before_script:
        - bash ./tests/travis/install-mysql-5.7.sh
    - stage: Test
      php: 7.4
      env: DB=mysql.docker MYSQL_VERSION=8.0 COVERAGE=yes
      sudo: required
      services:
        - docker
      before_script:
        - bash ./tests/travis/install-mysql-8.0.sh
    - stage: Test
      php: 7.4
      env: DB=mysqli COVERAGE=yes
      services:
        - mysql
    - stage: Test
      php: 7.4
      env: DB=mysqli.docker MYSQL_VERSION=5.7 COVERAGE=yes
      sudo: required
      before_script:
        - bash ./tests/travis/install-mysql-5.7.sh
    - stage: Test
      php: 7.4
      env: DB=mysqli.docker MYSQL_VERSION=8.0 COVERAGE=yes
      sudo: required
      services:
        - docker
      before_script:
        - bash ./tests/travis/install-mysql-8.0.sh
    - stage: Test
      php: 7.4
      env: DB=mariadb.docker MARIADB_VERSION=10.1 COVERAGE=yes
      services:
        - docker
      before_script:
        - bash ./tests/travis/install-mariadb.sh
    - stage: Test
      php: 7.4
      env: DB=mariadb MARIADB_VERSION=10.2 COVERAGE=yes
      addons:
        mariadb: 10.2
    - stage: Test
      php: 7.4
      env: DB=mariadb MARIADB_VERSION=10.3 COVERAGE=yes
      addons:
        mariadb: 10.3
    - stage: Test
      php: 7.4
      env: DB=mariadb.mysqli.docker MARIADB_VERSION=10.1 COVERAGE=yes
      services:
        - docker
      before_script:
        - bash ./tests/travis/install-mariadb.sh
    - stage: Test
      php: 7.4
      env: DB=mariadb.mysqli MARIADB_VERSION=10.2 COVERAGE=yes
      addons:
        mariadb: 10.2
    - stage: Test
      php: 7.4
      env: DB=mariadb.mysqli MARIADB_VERSION=10.3 COVERAGE=yes
      addons:
        mariadb: 10.3
    - stage: Test
      php: 7.4
      env: DB=pgsql POSTGRESQL_VERSION=9.4 COVERAGE=yes
      addons:
        postgresql: "9.4"
    - stage: Test
      php: 7.4
      env: DB=pgsql POSTGRESQL_VERSION=9.5 COVERAGE=yes
      addons:
        postgresql: "9.5"
    - stage: Test
      php: 7.4
      env: DB=pgsql POSTGRESQL_VERSION=9.6 COVERAGE=yes
      addons:
        postgresql: "9.6"
    - stage: Test
      php: 7.4
      env: DB=pgsql POSTGRESQL_VERSION=10.0 COVERAGE=yes
      sudo: required
      addons:
        postgresql: "10"
      before_script:
        - bash ./tests/travis/install-postgres-10.sh
    - stage: Test
      php: 7.4
      env: DB=pgsql POSTGRESQL_VERSION=11.0 COVERAGE=yes
      sudo: required
      services:
        - docker
      before_script:
        - bash ./tests/travis/install-postgres-11.sh
    - stage: Test
      php: 7.4
      env: DB=sqlsrv COVERAGE=yes
      sudo: required
      services:
        - docker
      before_script:
        - bash ./tests/travis/install-sqlsrv-dependencies.sh
        - bash ./tests/travis/install-mssql-sqlsrv.sh
        - bash ./tests/travis/install-mssql.sh
    - stage: Test
      php: 7.4
      env: DB=pdo_sqlsrv COVERAGE=yes
      sudo: required
      services:
        - docker
      before_script:
        - bash ./tests/travis/install-sqlsrv-dependencies.sh
        - bash ./tests/travis/install-mssql-pdo_sqlsrv.sh
        - bash ./tests/travis/install-mssql.sh
    - stage: Test
      php: 7.4
      env: DB=ibm_db2 COVERAGE=yes
      sudo: required
      services:
        - docker
      before_script:
        - bash ./tests/travis/install-db2.sh
        - bash ./tests/travis/install-db2-ibm_db2.sh
<<<<<<< HEAD
=======
    - stage: Test
      php: nightly
      env: DB=mysql.docker MYSQL_VERSION=8.0
      sudo: required
      services:
        - docker
      before_script:
        - bash ./tests/travis/install-mysql-8.0.sh
    - stage: Test
      php: nightly
      env: DB=mysqli.docker MYSQL_VERSION=8.0
      sudo: required
      services:
        - docker
      before_script:
        - bash ./tests/travis/install-mysql-8.0.sh
    - stage: Test
      php: nightly
      env: DB=mariadb MARIADB_VERSION=10.3
      addons:
        mariadb: 10.3
    - stage: Test
      php: nightly
      env: DB=mariadb.mysqli MARIADB_VERSION=10.3
      addons:
        mariadb: 10.3
    - stage: Test
      php: nightly
      env: DB=pgsql POSTGRESQL_VERSION=11.0
      sudo: required
      services:
        - docker
      before_script:
        - bash ./tests/travis/install-postgres-11.sh
    - stage: Test
      php: nightly
      env: DB=sqlite
    - stage: Test
      php: nightly
      env: DB=sqlsrv
      sudo: required
      services:
        - docker
      before_script:
        - bash ./tests/travis/install-sqlsrv-dependencies.sh
        - bash ./tests/travis/install-mssql-sqlsrv.sh
        - bash ./tests/travis/install-mssql.sh
    - stage: Test
      php: nightly
      env: DB=pdo_sqlsrv
      sudo: required
      services:
        - docker
      before_script:
        - bash ./tests/travis/install-sqlsrv-dependencies.sh
        - bash ./tests/travis/install-mssql-pdo_sqlsrv.sh
        - bash ./tests/travis/install-mssql.sh
>>>>>>> 54fb5e08

    - stage: Test
      if: type = cron
      php: 7.2
      env: DB=sqlite DEPENDENCIES=dev
      install:
        - composer config minimum-stability dev
        - travis_retry composer update --prefer-dist

  allow_failures:
    - env: DEPENDENCIES=dev
    - php: nightly<|MERGE_RESOLUTION|>--- conflicted
+++ resolved
@@ -133,7 +133,6 @@
         - docker
       before_script:
         - bash ./tests/travis/install-mysql-8.0.sh
-<<<<<<< HEAD
     - stage: Test
       php: 7.3
       env: DB=mariadb MARIADB_VERSION=10.3
@@ -141,15 +140,6 @@
         mariadb: 10.3
     - stage: Test
       php: 7.3
-=======
-    - stage: Test
-      php: 7.3
-      env: DB=mariadb MARIADB_VERSION=10.3
-      addons:
-        mariadb: 10.3
-    - stage: Test
-      php: 7.3
->>>>>>> 54fb5e08
       env: DB=mariadb.mysqli MARIADB_VERSION=10.3
       addons:
         mariadb: 10.3
@@ -316,8 +306,6 @@
       before_script:
         - bash ./tests/travis/install-db2.sh
         - bash ./tests/travis/install-db2-ibm_db2.sh
-<<<<<<< HEAD
-=======
     - stage: Test
       php: nightly
       env: DB=mysql.docker MYSQL_VERSION=8.0
@@ -375,7 +363,6 @@
         - bash ./tests/travis/install-sqlsrv-dependencies.sh
         - bash ./tests/travis/install-mssql-pdo_sqlsrv.sh
         - bash ./tests/travis/install-mssql.sh
->>>>>>> 54fb5e08
 
     - stage: Test
       if: type = cron
