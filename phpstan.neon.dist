--- conflicted
+++ resolved
@@ -96,22 +96,6 @@
             paths:
                 - src/Driver/OCI8/Statement.php
 
-        # https://github.com/phpstan/phpstan-src/pull/731
-        -
-            message: '~Parameter #1 \$array of function array_column expects array, array\|false given\.~'
-            path: src/Driver/Mysqli/Result.php
-
-        # Requires a release of https://github.com/phpstan/phpstan-src/pull/719
-        -
-            message: '~Strict comparison using === between non-empty-string and false will always evaluate to false\.~'
-            path: src/Driver/PDO/Connection.php
-
-<<<<<<< HEAD
-        # The schema manager isn't initialized if the test is skipped
-        -
-            message: '~Strict comparison using === between Doctrine\\DBAL\\Schema\\AbstractSchemaManager and null will always evaluate to false\.~'
-            path: tests/Functional/Schema/SchemaManagerFunctionalTestCase.php
-=======
         -
             message: '~Method Doctrine\\DBAL\\Driver\\Mysqli\\Result::rowCount\(\) should return int but returns int(:?<0, max>)?\|string\.~'
             paths:
@@ -121,13 +105,26 @@
             message: '~Method Doctrine\\DBAL\\Driver\\Mysqli\\Connection::exec\(\) should return int but returns int\|string\.~'
             paths:
                 - src/Driver/Mysqli/Connection.php
->>>>>>> 456604ae
 
-        # https://github.com/phpstan/phpstan-src/pull/700
+        # Requires a release of https://github.com/phpstan/phpstan-src/pull/719
+        -
+            message: '~Strict comparison using === between non-empty-string and false will always evaluate to false\.~'
+            path: src/Driver/PDO/Connection.php
+
+        # The schema manager isn't initialized if the test is skipped
+        -
+            message: '~Strict comparison using === between Doctrine\\DBAL\\Schema\\AbstractSchemaManager and null will always evaluate to false\.~'
+            path: tests/Functional/Schema/SchemaManagerFunctionalTestCase.php
+
         -
             message: '~^Parameter #1 \$message of class Doctrine\\DBAL\\Driver\\Mysqli\\Exception\\ConnectionFailed constructor expects string, string\|null given\.$~'
             paths:
                 - src/Driver/Mysqli/Exception/ConnectionFailed.php
+
+        -
+            message: '~^Cannot use array destructuring on array\|null\.$~'
+            paths:
+                - src/Driver/PDO/Connection.php
 
         # These properties are accessed via var_dump()
         -
