--- conflicted
+++ resolved
@@ -62,18 +62,13 @@
                 - %currentWorkingDirectory%/src/Platforms/*Platform.php
                 - %currentWorkingDirectory%/src/Schema/*SchemaManager.php
 
-<<<<<<< HEAD
-        # In some namespaces, we use array<string,mixed>, some elements of which are actually boolean
-=======
         # Fixing the issue may cause a BC break.
         -
             message: '~^Method Doctrine\\DBAL\\Driver\\Mysqli\\MysqliConnection::lastInsertId\(\) should return string but returns int\|string\.$~'
             paths:
                 - %currentWorkingDirectory%/lib/Doctrine/DBAL/Driver/Mysqli/MysqliConnection.php
 
-        # Fixing the issue may cause a BC break.
-        # TODO: fix in 3.0.0
->>>>>>> 4b46ecd5
+        # In some namespaces, we use array<string,mixed>, some elements of which are actually boolean
         -
             message: '~^Only booleans are allowed in .*, mixed given~'
             paths:
