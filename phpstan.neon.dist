parameters:
    level: 8
    paths:
        - src
    treatPhpDocTypesAsCertain: false
    reportUnmatchedIgnoredErrors: false
    checkMissingIterableValueType: false
    checkGenericClassInNonGenericObjectType: false
    ignoreErrors:
        # https://github.com/doctrine/dbal/pull/3836
        # TODO: remove in 4.0.0
        - '~^Parameter #2 \$registeredAliases of static method Doctrine\\DBAL\\Query\\QueryException::nonUniqueAlias\(\) expects array<string>, array<int, int\|string> given\.\z~'

        # some drivers actually do accept 2nd parameter...
        - '~^Method Doctrine\\DBAL\\Platforms\\AbstractPlatform::getListTableForeignKeysSQL\(\) invoked with \d+ parameters, 1 required\.\z~'

        # Requires a release of https://github.com/JetBrains/phpstorm-stubs/pull/553
        -
            message: '~^Call to function assert\(\) with true will always evaluate to true\.$~'
            path: src/Driver/PDO/Connection.php

        # Requires a release of https://github.com/JetBrains/phpstorm-stubs/pull/923
        -
            message: '~^Instanceof between PDOStatement and PDOStatement will always evaluate to true\.$~'
            path: src/Driver/PDO/Connection.php

        # https://github.com/phpstan/phpstan/issues/3134
        -
            message: '~^Call to static method PHPUnit\\Framework\\Assert::assertSame\(\) with Doctrine\\DBAL\\Types\\Type and Doctrine\\DBAL\\Types\\Type will always evaluate to true\.$~'
            path: tests/Types/TypeRegistryTest.php

        # https://github.com/phpstan/phpstan-strict-rules/issues/103
        -
            message: '~^Construct empty\(\) is not allowed. Use more strict comparison\.~'
            paths:
                - src/Driver/*/Driver.php
                - src/Driver/AbstractOracleDriver/EasyConnectString.php
                - src/Platforms/*Platform.php
                - src/Schema/*SchemaManager.php

        # In some namespaces, we use array<string,mixed>, some elements of which are actually boolean
        -
            message: '~^Only booleans are allowed in .*, mixed given~'
            paths:
                - src/Driver/*/Driver.php
                - src/Platforms/*Platform.php
                - src/Query/QueryBuilder.php
                - src/Schema/*SchemaManager.php

        # Some APIs use variable method calls internally
        -
            message: '~^Variable method call on .*~'
            paths:
                - src/Schema/Column.php

        # Unlike Psalm, PHPStan doesn't understand the shape of the parse_str() return value
        -
            message: '~^Parameter #1 \$scheme of static method Doctrine\\DBAL\\DriverManager::parseDatabaseUrlScheme\(\) expects string\|null, int\|string\|null given\.$~'
            paths:
                - src/DriverManager.php

        -
            message: '~^Instanceof between Doctrine\\DBAL\\Platforms\\Keywords\\KeywordList and Doctrine\\DBAL\\Platforms\\Keywords\\KeywordList will always evaluate to true\.~'
            paths:
                - src/Platforms/AbstractPlatform.php

        # TODO: remove this once the support for PHP 7 is dropped
        -
            message: '~^Strict comparison using !== between int and false will always evaluate to true\.$~'
            paths:
                - src/Driver/OCI8/Result.php
        -
            message: '~^Unreachable statement - code above always terminates\.$~'
            paths:
                - src/Driver/OCI8/Result.php

        -
            message: '~Template type T of method Doctrine\\DBAL\\DriverManager::getConnection\(\) is not referenced in a parameter\.~'
            paths:
                - src/DriverManager.ph

        -
            message: '~Method Doctrine\\DBAL\\DriverManager::createDriver\(\) should return Doctrine\\DBAL\\Driver but returns object\.~'
            paths:
                - src/DriverManager.php

        # TODO: remove in 4.0.0
        -
            message: '~^Parameter #2 \$table of class Doctrine\\DBAL\\Event\\SchemaIndexDefinitionEventArgs constructor expects string, string\|null given\.$~'
            paths:
                - src/Schema/AbstractSchemaManager.php

        # See https://github.com/doctrine/dbal/pull/4707
        # TODO: remove in 4.0.0
        -
            message: '~^Dynamic call to static method Doctrine\\DBAL\\Schema\\Comparator::compareSchemas\(\)\.$~'
            paths:
                - src/Schema/AbstractSchemaManager.php
                - src/Schema/Comparator.php
                - src/Schema/Schema.php

        # https://github.com/phpstan/phpstan/issues/1901
        -
            message: '~^Method Doctrine\\DBAL\\Platforms\\AbstractPlatform::escapeStringForLike\(\) should return string but returns string\|null\.$~'
            paths:
                - src/Platforms/AbstractPlatform.php

        # https://github.com/phpstan/phpstan/issues/4679
        -
            message: '~^Cannot call method writeTemporary\(\) on OCILob\|null\.$~'
            paths:
                - src/Driver/OCI8/Statement.php

        # TODO: check for null after calling Connection::getDatabase()
        -
            message: '~Parameter.*\$database of method.*expects string, string\|null given\.~'
            path: src/Schema/AbstractSchemaManager.php
            count: 3

        # TODO: prevent unsafe usage of operator - with null
        -
            message: '~Only numeric types are allowed in \-, float\|null given on the right side\.~'
            path: src/Logging/DebugStack.php

        # https://github.com/phpstan/phpstan-src/pull/731
        -
            message: '~Parameter #1 \$array of function array_column expects array, array\|false given\.~'
            path: src/Driver/Mysqli/Result.php

        -
            message: '~Method Doctrine\\DBAL\\Driver\\Mysqli\\Result::rowCount\(\) should return int but returns int(:?<0, max>)?\|string\.~'
            paths:
                - src/Driver/Mysqli/Result.php

<<<<<<< HEAD
        # Type check for legacy implementations of the Connection interface
        # TODO: remove in 4.0.0
        - "~Call to function method_exists\\(\\) with Doctrine\\\\DBAL\\\\Driver\\\\Connection and 'getNativeConnection' will always evaluate to true\\.~"
=======
        -
            message: '~Method Doctrine\\DBAL\\Driver\\Mysqli\\Connection::exec\(\) should return int but returns int\|string\.~'
            paths:
                - src/Driver/Mysqli/Connection.php

        -
            message: '~^Parameter #1 \$message of class Doctrine\\DBAL\\Driver\\Mysqli\\Exception\\ConnectionFailed constructor expects string, string\|null given\.$~'
            paths:
                - src/Driver/Mysqli/Exception/ConnectionFailed.php
>>>>>>> 8e1b0cc2
includes:
    - vendor/phpstan/phpstan-strict-rules/rules.neon<|MERGE_RESOLUTION|>--- conflicted
+++ resolved
@@ -122,21 +122,11 @@
             message: '~Only numeric types are allowed in \-, float\|null given on the right side\.~'
             path: src/Logging/DebugStack.php
 
-        # https://github.com/phpstan/phpstan-src/pull/731
-        -
-            message: '~Parameter #1 \$array of function array_column expects array, array\|false given\.~'
-            path: src/Driver/Mysqli/Result.php
-
         -
             message: '~Method Doctrine\\DBAL\\Driver\\Mysqli\\Result::rowCount\(\) should return int but returns int(:?<0, max>)?\|string\.~'
             paths:
                 - src/Driver/Mysqli/Result.php
 
-<<<<<<< HEAD
-        # Type check for legacy implementations of the Connection interface
-        # TODO: remove in 4.0.0
-        - "~Call to function method_exists\\(\\) with Doctrine\\\\DBAL\\\\Driver\\\\Connection and 'getNativeConnection' will always evaluate to true\\.~"
-=======
         -
             message: '~Method Doctrine\\DBAL\\Driver\\Mysqli\\Connection::exec\(\) should return int but returns int\|string\.~'
             paths:
@@ -146,6 +136,9 @@
             message: '~^Parameter #1 \$message of class Doctrine\\DBAL\\Driver\\Mysqli\\Exception\\ConnectionFailed constructor expects string, string\|null given\.$~'
             paths:
                 - src/Driver/Mysqli/Exception/ConnectionFailed.php
->>>>>>> 8e1b0cc2
+
+        # Type check for legacy implementations of the Connection interface
+        # TODO: remove in 4.0.0
+        - "~Call to function method_exists\\(\\) with Doctrine\\\\DBAL\\\\Driver\\\\Connection and 'getNativeConnection' will always evaluate to true\\.~"
 includes:
     - vendor/phpstan/phpstan-strict-rules/rules.neon