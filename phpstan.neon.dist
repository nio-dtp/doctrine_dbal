--- conflicted
+++ resolved
@@ -1,12 +1,8 @@
 parameters:
-    level: 8
+    level: 7
     paths:
-<<<<<<< HEAD
-        - %currentWorkingDirectory%/src
+        - src
     treatPhpDocTypesAsCertain: false
-=======
-        - lib
->>>>>>> d9b03b85
     reportUnmatchedIgnoredErrors: false
     checkMissingIterableValueType: false
     checkGenericClassInNonGenericObjectType: false
@@ -38,39 +34,29 @@
         # Requires a release of https://github.com/JetBrains/phpstorm-stubs/pull/553
         -
             message: '~^Call to function assert\(\) with true will always evaluate to true\.$~'
-            path: %currentWorkingDirectory%/src/Driver/PDO/Connection.php
+            path: src/Driver/PDO/Connection.php
 
         # Requires a release of https://github.com/JetBrains/phpstorm-stubs/pull/923
         -
             message: '~^Instanceof between PDOStatement and PDOStatement will always evaluate to true\.$~'
-            path: %currentWorkingDirectory%/src/Driver/PDO/Connection.php
+            path: src/Driver/PDO/Connection.php
 
         # Needs Generics
         - '~Method Doctrine\\DBAL\\Schema\\SchemaDiff::getNewTablesSortedByDependencies\(\) should return array<Doctrine\\DBAL\\Schema\\Table> but returns array<object>.~'
 
         # https://github.com/phpstan/phpstan/issues/3134
         -
-<<<<<<< HEAD
             message: '~^Call to static method PHPUnit\\Framework\\Assert::assertSame\(\) with Doctrine\\DBAL\\Types\\Type and Doctrine\\DBAL\\Types\\Type will always evaluate to true\.$~'
-            path: %currentWorkingDirectory%/tests/Types/TypeRegistryTest.php
-=======
-            message: '~^Return type \(Doctrine\\DBAL\\Platforms\\DrizzlePlatform\) of method Doctrine\\DBAL\\Driver\\DrizzlePDOMySql\\Driver::getDatabasePlatform\(\) should be compatible with return type \(Doctrine\\DBAL\\Platforms\\MySqlPlatform\) of method Doctrine\\DBAL\\Driver\\AbstractMySQLDriver::getDatabasePlatform\(\)$~'
-            paths:
-                - lib/Doctrine/DBAL/Driver/DrizzlePDOMySql/Driver.php
->>>>>>> d9b03b85
+            path: tests/Types/TypeRegistryTest.php
 
         # https://github.com/phpstan/phpstan-strict-rules/issues/103
         -
             message: '~^Construct empty\(\) is not allowed. Use more strict comparison\.~'
             paths:
-<<<<<<< HEAD
-                - %currentWorkingDirectory%/src/Driver/*/Driver.php
-                - %currentWorkingDirectory%/src/Driver/AbstractOracleDriver/EasyConnectString.php
-                - %currentWorkingDirectory%/src/Platforms/*Platform.php
-                - %currentWorkingDirectory%/src/Schema/*SchemaManager.php
-=======
-                - lib/Doctrine/DBAL/Driver/DrizzlePDOMySql/Driver.php
->>>>>>> d9b03b85
+                - src/Driver/*/Driver.php
+                - src/Driver/AbstractOracleDriver/EasyConnectString.php
+                - src/Platforms/*Platform.php
+                - src/Schema/*SchemaManager.php
 
         # Fixing the issue may cause a BC break.
         -
@@ -82,101 +68,63 @@
         -
             message: '~^Only booleans are allowed in .*, mixed given~'
             paths:
-<<<<<<< HEAD
-                - %currentWorkingDirectory%/src/Driver/*/Driver.php
-                - %currentWorkingDirectory%/src/Platforms/*Platform.php
-                - %currentWorkingDirectory%/src/Query/QueryBuilder.php
-                - %currentWorkingDirectory%/src/Schema/*SchemaManager.php
-=======
-                - lib/Doctrine/DBAL/Driver/Mysqli/MysqliConnection.php
->>>>>>> d9b03b85
+                - src/Driver/*/Driver.php
+                - src/Platforms/*Platform.php
+                - src/Query/QueryBuilder.php
+                - src/Schema/*SchemaManager.php
 
         # Some APIs use variable method calls internally
         -
             message: '~^Variable method call on .*~'
             paths:
-<<<<<<< HEAD
-                - %currentWorkingDirectory%/src/Schema/Column.php
-=======
-                - lib/Doctrine/DBAL/Driver/Mysqli/MysqliConnection.php
->>>>>>> d9b03b85
+                - src/Schema/Column.php
 
         # https://github.com/phpstan/phpstan/issues/3146
         -
             message: '~^Only numeric types are allowed in -, int<1, max>\|false given on the left side\.~'
             paths:
-<<<<<<< HEAD
-                - %currentWorkingDirectory%/src/Platforms/SQLServer2012Platform.php
-=======
-                - lib/Doctrine/DBAL/Driver/Mysqli/MysqliStatement.php
->>>>>>> d9b03b85
+                - src/Platforms/SQLServer2012Platform.php
 
         # Unlike Psalm, PHPStan doesn't understand the shape of the parse_str() return value
         -
             message: '~^Parameter #1 \$scheme of static method Doctrine\\DBAL\\DriverManager::parseDatabaseUrlScheme\(\) expects string\|null, int\|string\|null given\.$~'
             paths:
-<<<<<<< HEAD
-                - %currentWorkingDirectory%/src/DriverManager.php
-=======
-                - lib/Doctrine/DBAL/Driver/Mysqli/MysqliStatement.php
->>>>>>> d9b03b85
+                - src/DriverManager.php
 
         # Unlike Psalm, PHPStan doesn't understand that $matchesCount cannot be false
         -
             message: '~^Only numeric types are allowed in pre\-decrement, int\<1, max\>\|false given\.$~'
             paths:
-<<<<<<< HEAD
-                - %currentWorkingDirectory%/src/Platforms/SQLServer2012Platform.php
-=======
-                - lib/Doctrine/DBAL/Driver/PDOStatement.php
->>>>>>> d9b03b85
+                - src/Platforms/SQLServer2012Platform.php
 
         # https://github.com/phpstan/phpstan-phpunit/issues/83
         -
             message: '~^Only iterables can be unpacked, array<int, mixed>\|false given in argument #1\.$~'
             paths:
-<<<<<<< HEAD
-                - %currentWorkingDirectory%/tests/Functional/Platform/DefaultExpressionTest.php
-=======
-                - lib/Doctrine/DBAL/Driver/PDOSqlsrv/Connection.php
->>>>>>> d9b03b85
+                - tests/Functional/Platform/DefaultExpressionTest.php
 
         -
             message: '~^Instanceof between Doctrine\\DBAL\\Platforms\\Keywords\\KeywordList and Doctrine\\DBAL\\Platforms\\Keywords\\KeywordList will always evaluate to true\.~'
             paths:
-<<<<<<< HEAD
-                - %currentWorkingDirectory%/src/Platforms/AbstractPlatform.php
-=======
-                - lib/Doctrine/DBAL/Portability/Connection.php
->>>>>>> d9b03b85
+                - src/Platforms/AbstractPlatform.php
 
         # TODO: remove this once the support for PHP 7 is dropped
         -
             message: '~^Strict comparison using !== between int and false will always evaluate to true\.$~'
             paths:
-<<<<<<< HEAD
-                - %currentWorkingDirectory%/src/Driver/OCI8/Result.php
+                - src/Driver/OCI8/Result.php
         -
             message: '~^Unreachable statement - code above always terminates\.$~'
             paths:
-                - %currentWorkingDirectory%/src/Driver/OCI8/Result.php
+                - src/Driver/OCI8/Result.php
         -
             message: '~^Call to function assert\(\) with true will always evaluate to true\.$~'
             paths:
-                - %currentWorkingDirectory%/src/Driver/OCI8/Statement.php
-=======
-                - lib/Doctrine/DBAL/DriverManager.php
-
-        # Until 3.x, $_conn does accept PDO
->>>>>>> d9b03b85
+                - src/Driver/OCI8/Statement.php
         -
             message: '~^Strict comparison using !== between OCILob\|null and false will always evaluate to true\.$~'
             paths:
-<<<<<<< HEAD
-                - %currentWorkingDirectory%/src/Driver/OCI8/Statement.php
-=======
-                - lib/Doctrine/DBAL/Connection.php
->>>>>>> d9b03b85
+                - src/Driver/OCI8/Statement.php
 
         # This class has been added in PHP 8.1
         - '/^Attribute class ReturnTypeWillChange does not exist\.$/'
@@ -185,28 +133,6 @@
         -
             message: '~^Circular definition detected in type alias (Override)?Params\.$~'
             paths:
-<<<<<<< HEAD
-                - %currentWorkingDirectory%/src/DriverManager.php
+                - src/DriverManager.php
 includes:
-    - vendor/phpstan/phpstan-strict-rules/rules.neon
-=======
-                - lib/Doctrine/DBAL/DriverManager.php
-
-        # TODO: remove in 4.0.0
-        -
-            message: '~^Parameter #2 \$table of class Doctrine\\DBAL\\Event\\SchemaIndexDefinitionEventArgs constructor expects string, string\|null given\.$~'
-            paths:
-                - lib/Doctrine/DBAL/Schema/AbstractSchemaManager.php
-
-        # https://github.com/phpstan/phpstan/issues/1901
-        -
-            message: '~^Method Doctrine\\DBAL\\Platforms\\AbstractPlatform::escapeStringForLike\(\) should return string but returns string\|null\.$~'
-            paths:
-                - lib/Doctrine/DBAL/Platforms/AbstractPlatform.php
-
-        # https://github.com/phpstan/phpstan/issues/4679
-        -
-            message: '~^Cannot call method writeTemporary\(\) on OCILob\|null\.$~'
-            paths:
-                - lib/Doctrine/DBAL/Driver/OCI8/OCI8Statement.php
->>>>>>> d9b03b85
+    - vendor/phpstan/phpstan-strict-rules/rules.neon