<?xml version="1.0"?>
<psalm
    totallyTyped="false"
    errorLevel="3"
    resolveFromConfigFile="true"
    xmlns:xsi="http://www.w3.org/2001/XMLSchema-instance"
    xmlns="https://getpsalm.org/schema/config"
    xsi:schemaLocation="https://getpsalm.org/schema/config vendor/vimeo/psalm/config.xsd"
>
    <projectFiles>
        <directory name="src" />
        <directory name="tests" />
        <ignoreFiles>
            <directory name="vendor" />
        </ignoreFiles>
    </projectFiles>
    <stubs>
        <file name="vendor/jetbrains/phpstorm-stubs/PDO/PDO.php" />
        <file name="vendor/jetbrains/phpstorm-stubs/ibm_db2/ibm_db2.php" />
        <file name="vendor/jetbrains/phpstorm-stubs/mysqli/mysqli.php" />
        <file name="vendor/jetbrains/phpstorm-stubs/oci8/oci8.php" />
        <file name="vendor/jetbrains/phpstorm-stubs/pgsql/pgsql.php" />
        <file name="vendor/jetbrains/phpstorm-stubs/sqlsrv/sqlsrv.php" />
    </stubs>
    <issueHandlers>
        <ArgumentTypeCoercion>
            <errorLevel type="suppress">
                <!--
                    See https://github.com/composer/package-versions-deprecated/pull/12
                -->
                <file name="src/Tools/Console/ConsoleRunner.php"/>
            </errorLevel>
        </ArgumentTypeCoercion>
        <ConflictingReferenceConstraint>
            <errorLevel type="suppress">
                <!--
                    This one is just too convoluted for Psalm to figure out, by
                    its author's own admission
                -->
                <file name="src/Driver/OCI8/ConvertPositionalToNamedPlaceholders.php"/>
            </errorLevel>
        </ConflictingReferenceConstraint>
        <FalsableReturnStatement>
            <errorLevel type="suppress">
                <!--
                    Fixing these issues requires an API change
                -->
                <file name="src/Driver/PDO/SQLSrv/Connection.php"/>
                <file name="src/Driver/SQLSrv/Connection.php"/>
            </errorLevel>
        </FalsableReturnStatement>
        <ImpureMethodCall>
            <errorLevel type="suppress">
                <!--
                    Requires a release of
                    https://github.com/vimeo/psalm/pull/3171
                -->
                <file name="src/Exception/DriverException.php"/>
            </errorLevel>
        </ImpureMethodCall>
        <ForbiddenCode>
            <errorLevel type="suppress">
                <!-- The call to var_dump() here is by design -->
                <file name="src/Tools/Dumper.php"/>
            </errorLevel>
        </ForbiddenCode>
        <ImplementedReturnTypeMismatch>
            <errorLevel type="suppress">
                <!-- Fixing this issue requires an API change -->
                <file name="src/Driver/OCI8/Connection.php"/>
            </errorLevel>
        </ImplementedReturnTypeMismatch>
        <InvalidPropertyAssignmentValue>
            <errorLevel type="suppress">
                <!-- Fixing this issue requires an API change -->
                <file name="src/Driver/PDO/Exception.php"/>
            </errorLevel>
        </InvalidPropertyAssignmentValue>
        <NullableReturnStatement>
            <errorLevel type="suppress">
                <!--
                    Fixing this issue requires an API change
                -->
                <file name="src/Driver/AbstractSQLiteDriver.php"/>
            </errorLevel>
        </NullableReturnStatement>
        <PossiblyNullArgument>
            <errorLevel type="suppress">
                <!--
                    This is a valid issue and requires some refactoring.
                -->
                <file name="src/Schema/SqliteSchemaManager.php"/>
            </errorLevel>
        </PossiblyNullArgument>
<<<<<<< HEAD
        <PossiblyUndefinedVariable>
            <errorLevel type="suppress">
                <!--
                    See https://github.com/vimeo/psalm/issues/4354
                -->
                <file name="src/Schema/AbstractSchemaManager.php"/>
            </errorLevel>
        </PossiblyUndefinedVariable>
=======
        <RedundantCondition>
            <errorLevel type="suppress">
                <!--
                    Requires a release of
                    https://github.com/sebastianbergmann/phpunit/commit/9c60d7d9fd3bfa80fa4aeab7090e1bbe0830dbcd
                -->
                <file name="tests/Driver/API/ExceptionConverterTest.php"/>
            </errorLevel>
        </RedundantCondition>
>>>>>>> 0f55c0dc
        <TooFewArguments>
            <errorLevel type="suppress">
                <!--
                    Requires a release of
                    https://github.com/JetBrains/phpstorm-stubs/pull/727
                -->
                <file name="src/Driver/SQLSrv/Statement.php"/>
            </errorLevel>
        </TooFewArguments>
        <TypeDoesNotContainType>
            <errorLevel type="suppress">
                <!-- See https://github.com/vimeo/psalm/issues/4274 -->
                <file name="src/Schema/Index.php"/>
            </errorLevel>
        </TypeDoesNotContainType>
        <UndefinedConstant>
            <errorLevel type="suppress">
                <!--
                    Requires a release of
                    https://github.com/JetBrains/phpstorm-stubs/pull/732
                -->
                <file name="tests/Driver/PDO/PgSQL/DriverTest.php" />
            </errorLevel>
        </UndefinedConstant>
        <UndefinedClass>
            <errorLevel type="suppress">
                <!-- Contains references to optional dependencies -->
                <file name="src/Tools/Dumper.php"/>
            </errorLevel>
        </UndefinedClass>
        <InvalidReturnType>
            <errorLevel type="suppress">
                <!-- lastInsertId has a return type that does not match the one defined in the interface-->
                <file name="src/Driver/Mysqli/Connection.php"/>
            </errorLevel>
        </InvalidReturnType>
        <InvalidScalarArgument>
            <errorLevel type="suppress">
                <!-- See https://github.com/vimeo/psalm/issues/4295 -->
                <file name="src/Exception/DriverException.php"/>
            </errorLevel>
        </InvalidScalarArgument>
        <InvalidReturnStatement>
            <errorLevel type="suppress">
                <!-- lastInsertId has a return type that does not match the one defined in the interface-->
                <file name="src/Driver/Mysqli/Connection.php"/>
            </errorLevel>
        </InvalidReturnStatement>
    </issueHandlers>
</psalm><|MERGE_RESOLUTION|>--- conflicted
+++ resolved
@@ -92,7 +92,6 @@
                 <file name="src/Schema/SqliteSchemaManager.php"/>
             </errorLevel>
         </PossiblyNullArgument>
-<<<<<<< HEAD
         <PossiblyUndefinedVariable>
             <errorLevel type="suppress">
                 <!--
@@ -101,7 +100,6 @@
                 <file name="src/Schema/AbstractSchemaManager.php"/>
             </errorLevel>
         </PossiblyUndefinedVariable>
-=======
         <RedundantCondition>
             <errorLevel type="suppress">
                 <!--
@@ -111,7 +109,6 @@
                 <file name="tests/Driver/API/ExceptionConverterTest.php"/>
             </errorLevel>
         </RedundantCondition>
->>>>>>> 0f55c0dc
         <TooFewArguments>
             <errorLevel type="suppress">
                 <!--
