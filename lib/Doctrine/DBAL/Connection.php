--- conflicted
+++ resolved
@@ -542,17 +542,11 @@
      * Prepares and executes an SQL query and returns the first row of the result
      * as an associative array.
      *
-<<<<<<< HEAD
      * @deprecated Use fetchAllAssociative()
      *
-     * @param string         $statement The SQL query.
-     * @param mixed[]        $params    The query parameters.
-     * @param int[]|string[] $types     The query parameter types.
-=======
      * @param string         $sql    The query SQL
      * @param mixed[]        $params The query parameters
      * @param int[]|string[] $types  The query parameter types
->>>>>>> 0b482cdf
      *
      * @return mixed[]|false False is returned if no rows are found.
      *
@@ -567,17 +561,11 @@
      * Prepares and executes an SQL query and returns the first row of the result
      * as a numerically indexed array.
      *
-<<<<<<< HEAD
      * @deprecated Use fetchAllNumeric()
      *
-     * @param string         $statement The SQL query to be executed.
-     * @param mixed[]        $params    The prepared statement params.
-     * @param int[]|string[] $types     The query parameter types.
-=======
      * @param string         $sql    The query SQL
      * @param mixed[]        $params The query parameters
      * @param int[]|string[] $types  The query parameter types
->>>>>>> 0b482cdf
      *
      * @return mixed[]|false False is returned if no rows are found.
      */
@@ -590,19 +578,12 @@
      * Prepares and executes an SQL query and returns the value of a single column
      * of the first row of the result.
      *
-<<<<<<< HEAD
      * @deprecated Use fetchOne() instead.
      *
-     * @param string         $statement The SQL query to be executed.
-     * @param mixed[]        $params    The prepared statement params.
-     * @param int            $column    The 0-indexed column number to retrieve.
-     * @param int[]|string[] $types     The query parameter types.
-=======
      * @param string         $sql    The query SQL
      * @param mixed[]        $params The query parameters
      * @param int            $column The 0-indexed column number to retrieve
      * @param int[]|string[] $types  The query parameter types
->>>>>>> 0b482cdf
      *
      * @return mixed|false False is returned if no rows are found.
      *
@@ -768,13 +749,8 @@
 
         $this->addIdentifierCondition($identifier, $columns, $values, $conditions);
 
-<<<<<<< HEAD
         return $this->executeStatement(
-            'DELETE FROM ' . $tableExpression . ' WHERE ' . implode(' AND ', $conditions),
-=======
-        return $this->executeUpdate(
             'DELETE FROM ' . $table . ' WHERE ' . implode(' AND ', $conditions),
->>>>>>> 0b482cdf
             $values,
             is_string(key($types)) ? $this->extractTypeValues($columns, $types) : $types
         );
@@ -870,11 +846,7 @@
     public function insert($table, array $data, array $types = [])
     {
         if (empty($data)) {
-<<<<<<< HEAD
-            return $this->executeStatement('INSERT INTO ' . $tableExpression . ' () VALUES ()');
-=======
-            return $this->executeUpdate('INSERT INTO ' . $table . ' () VALUES ()');
->>>>>>> 0b482cdf
+            return $this->executeStatement('INSERT INTO ' . $table . ' () VALUES ()');
         }
 
         $columns = [];
@@ -887,13 +859,8 @@
             $set[]     = '?';
         }
 
-<<<<<<< HEAD
         return $this->executeStatement(
-            'INSERT INTO ' . $tableExpression . ' (' . implode(', ', $columns) . ')' .
-=======
-        return $this->executeUpdate(
             'INSERT INTO ' . $table . ' (' . implode(', ', $columns) . ')' .
->>>>>>> 0b482cdf
             ' VALUES (' . implode(', ', $set) . ')',
             $values,
             is_string(key($types)) ? $this->extractTypeValues($columns, $types) : $types
@@ -1140,15 +1107,9 @@
     public function prepare($sql)
     {
         try {
-<<<<<<< HEAD
-            $stmt = new Statement($statement, $this);
+            $stmt = new Statement($sql, $this);
         } catch (Throwable $e) {
-            $this->handleExceptionDuringQuery($e, $statement);
-=======
-            $stmt = new Statement($sql, $this);
-        } catch (Throwable $ex) {
-            throw DBALException::driverExceptionDuringQuery($this->_driver, $ex, $sql);
->>>>>>> 0b482cdf
+            $this->handleExceptionDuringQuery($e, $sql);
         }
 
         $stmt->setFetchMode($this->defaultFetchMode);
@@ -1198,13 +1159,8 @@
             } else {
                 $stmt = $connection->query($sql);
             }
-<<<<<<< HEAD
         } catch (Throwable $e) {
-            $this->handleExceptionDuringQuery($e, $query, $params, $types);
-=======
-        } catch (Throwable $ex) {
-            throw DBALException::driverExceptionDuringQuery($this->_driver, $ex, $sql, $this->resolveParams($params, $types));
->>>>>>> 0b482cdf
+            $this->handleExceptionDuringQuery($e, $sql, $params, $types);
         }
 
         $stmt->setFetchMode($this->defaultFetchMode);
@@ -1266,13 +1222,9 @@
      * Executes an, optionally parametrized, SQL query and returns the result,
      * applying a given projection/transformation function on each row of the result.
      *
-<<<<<<< HEAD
      * @deprecated
      *
-     * @param string  $query    The SQL query to execute.
-=======
      * @param string  $sql      The SQL query to execute.
->>>>>>> 0b482cdf
      * @param mixed[] $params   The parameters, if any.
      * @param Closure $function The transformation function that is applied on each row.
      *                           The function receives a single parameter, an array, that
@@ -1335,13 +1287,9 @@
      *
      * This method supports PDO binding types as well as DBAL mapping types.
      *
-<<<<<<< HEAD
      * @deprecated Use {@link executeStatement()} instead.
      *
-     * @param string                 $query  The SQL query.
-=======
      * @param string                 $sql    The SQL query.
->>>>>>> 0b482cdf
      * @param array<mixed>           $params The query parameters.
      * @param array<int|string|null> $types  The parameter types.
      *
@@ -1351,7 +1299,7 @@
      */
     public function executeUpdate($sql, array $params = [], array $types = [])
     {
-        return $this->executeStatement($query, $params, $types);
+        return $this->executeStatement($sql, $params, $types);
     }
 
     /**
@@ -1400,13 +1348,8 @@
             } else {
                 $result = $connection->exec($sql);
             }
-<<<<<<< HEAD
         } catch (Throwable $e) {
             $this->handleExceptionDuringQuery($e, $sql, $params, $types);
-=======
-        } catch (Throwable $ex) {
-            throw DBALException::driverExceptionDuringQuery($this->_driver, $ex, $sql, $this->resolveParams($params, $types));
->>>>>>> 0b482cdf
         }
 
         if ($logger) {
@@ -1419,13 +1362,9 @@
     /**
      * Executes an SQL statement and return the number of affected rows.
      *
-<<<<<<< HEAD
      * @deprecated Use {@link executeStatement()} instead.
      *
-     * @param string $statement
-=======
      * @param string $sql
->>>>>>> 0b482cdf
      *
      * @return int The number of affected rows.
      *
@@ -1441,15 +1380,9 @@
         }
 
         try {
-<<<<<<< HEAD
-            $result = $connection->exec($statement);
+            $result = $connection->exec($sql);
         } catch (Throwable $e) {
-            $this->handleExceptionDuringQuery($e, $statement);
-=======
-            $result = $connection->exec($sql);
-        } catch (Throwable $ex) {
-            throw DBALException::driverExceptionDuringQuery($this->_driver, $ex, $sql);
->>>>>>> 0b482cdf
+            $this->handleExceptionDuringQuery($e, $sql);
         }
 
         if ($logger) {
