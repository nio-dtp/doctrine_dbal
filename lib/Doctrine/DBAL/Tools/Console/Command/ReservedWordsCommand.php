--- conflicted
+++ resolved
@@ -12,19 +12,11 @@
 use Doctrine\DBAL\Platforms\Keywords\MySQLKeywords;
 use Doctrine\DBAL\Platforms\Keywords\OracleKeywords;
 use Doctrine\DBAL\Platforms\Keywords\PostgreSQL100Keywords;
-<<<<<<< HEAD
-use Doctrine\DBAL\Platforms\Keywords\PostgreSQLKeywords;
-use Doctrine\DBAL\Platforms\Keywords\ReservedKeywordsValidator;
-use Doctrine\DBAL\Platforms\Keywords\SQLAnywhereKeywords;
-use Doctrine\DBAL\Platforms\Keywords\SQLiteKeywords;
-use Doctrine\DBAL\Platforms\Keywords\SQLServerKeywords;
-=======
 use Doctrine\DBAL\Platforms\Keywords\PostgreSQL94Keywords;
 use Doctrine\DBAL\Platforms\Keywords\ReservedKeywordsValidator;
-use Doctrine\DBAL\Platforms\Keywords\SQLAnywhereKeywords;
+use Doctrine\DBAL\Platforms\Keywords\SQLAnywhere16Keywords;
 use Doctrine\DBAL\Platforms\Keywords\SQLiteKeywords;
 use Doctrine\DBAL\Platforms\Keywords\SQLServer2012Keywords;
->>>>>>> 40cc9bd5
 use InvalidArgumentException;
 use Symfony\Component\Console\Command\Command;
 use Symfony\Component\Console\Input\InputInterface;
@@ -46,19 +38,11 @@
         'mysql80'       => MySQL80Keywords::class,
         'mariadb102'    => MariaDb102Keywords::class,
         'oracle'        => OracleKeywords::class,
-<<<<<<< HEAD
-        'pgsql'         => PostgreSQLKeywords::class,
-        'pgsql100'      => PostgreSQL100Keywords::class,
-        'sqlanywhere'   => SQLAnywhereKeywords::class,
-        'sqlite'        => SQLiteKeywords::class,
-        'sqlserver'     => SQLServerKeywords::class,
-=======
         'pgsql'         => PostgreSQL94Keywords::class,
         'pgsql100'      => PostgreSQL100Keywords::class,
-        'sqlanywhere'   => SQLAnywhereKeywords::class,
+        'sqlanywhere'   => SQLAnywhere16Keywords::class,
         'sqlite'        => SQLiteKeywords::class,
         'sqlserver'     => SQLServer2012Keywords::class,
->>>>>>> 40cc9bd5
     ];
 
     /**
