--- conflicted
+++ resolved
@@ -31,11 +31,7 @@
 {
     /** Statement handle. */
     private $_sth;
-<<<<<<< HEAD
-=======
     private $_executeMode;
-    private $_paramCounter = 0;
->>>>>>> d9b77d89
     private static $_PARAM = ':param';
     private static $fetchStyleMap = array(
         PDO::FETCH_BOTH => OCI_BOTH,
@@ -52,14 +48,10 @@
      */
     public function __construct($dbh, $statement, $executeMode)
     {
-<<<<<<< HEAD
         list($statement, $paramMap) = self::convertPositionalToNamedPlaceholders($statement);
         $this->_sth = oci_parse($dbh, $statement);
         $this->_paramMap = $paramMap;
-=======
-        $this->_sth = oci_parse($dbh, $this->_convertPositionalToNamedPlaceholders($statement));
         $this->_executeMode = $executeMode;
->>>>>>> d9b77d89
     }
 
     /**
