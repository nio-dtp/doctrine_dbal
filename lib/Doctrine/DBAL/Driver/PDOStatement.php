<?php

declare(strict_types=1);

namespace Doctrine\DBAL\Driver;

use Doctrine\DBAL\Exception\InvalidColumnIndex;
use Doctrine\DBAL\FetchMode;
use Doctrine\DBAL\ParameterType;
use IteratorAggregate;
use PDO;
use const E_USER_DEPRECATED;
use function array_slice;
use function assert;
use function count;
use function func_get_args;
use function is_array;
use function sprintf;
use function trigger_error;

/**
 * The PDO implementation of the Statement interface.
 * Used by all PDO-based drivers.
 */
class PDOStatement implements IteratorAggregate, Statement
{
    private const PARAM_TYPE_MAP = [
        ParameterType::NULL         => PDO::PARAM_NULL,
        ParameterType::INTEGER      => PDO::PARAM_INT,
        ParameterType::STRING       => PDO::PARAM_STR,
        ParameterType::BINARY       => PDO::PARAM_LOB,
        ParameterType::LARGE_OBJECT => PDO::PARAM_LOB,
        ParameterType::BOOLEAN      => PDO::PARAM_BOOL,
    ];

    private const FETCH_MODE_MAP = [
        FetchMode::ASSOCIATIVE     => PDO::FETCH_ASSOC,
        FetchMode::NUMERIC         => PDO::FETCH_NUM,
        FetchMode::MIXED           => PDO::FETCH_BOTH,
        FetchMode::STANDARD_OBJECT => PDO::FETCH_OBJ,
        FetchMode::COLUMN          => PDO::FETCH_COLUMN,
        FetchMode::CUSTOM_OBJECT   => PDO::FETCH_CLASS,
    ];

    /** @var \PDOStatement */
    private $stmt;

    public function __construct(\PDOStatement $stmt)
    {
        $this->stmt = $stmt;
    }

    /**
     * {@inheritdoc}
     */
    public function setFetchMode(int $fetchMode, ...$args) : void
    {
        $fetchMode = $this->convertFetchMode($fetchMode);

        try {
            $this->stmt->setFetchMode($fetchMode, ...$args);
        } catch (\PDOException $exception) {
            throw new PDOException($exception);
        }
    }

    /**
     * {@inheritdoc}
     */
    public function bindValue($param, $value, int $type = ParameterType::STRING) : void
    {
        $type = $this->convertParamType($type);

        try {
            $this->stmt->bindValue($param, $value, $type);
        } catch (\PDOException $exception) {
            throw new PDOException($exception);
        }
    }

    /**
     * {@inheritdoc}
     */
    public function bindParam($param, &$variable, int $type = ParameterType::STRING, ?int $length = null, $driverOptions = null) : void
    {
        $type            = $this->convertParamType($type);
        $extraParameters = array_slice(func_get_args(), 3);

        if (count($extraParameters) !== 0) {
            $extraParameters[0] = $extraParameters[0] ?? 0;
        }

        try {
            $this->stmt->bindParam($param, $variable, $type, ...$extraParameters);
        } catch (\PDOException $exception) {
            throw new PDOException($exception);
        }
    }

    /**
     * {@inheritdoc}
     */
    public function closeCursor() : void
    {
        $this->stmt->closeCursor();
    }

    /**
     * {@inheritdoc}
     */
    public function columnCount() : int
    {
        return $this->stmt->columnCount();
    }

    /**
     * {@inheritdoc}
     */
    public function execute(?array $params = null) : void
    {
        try {
            $this->stmt->execute($params);
        } catch (\PDOException $exception) {
            throw new PDOException($exception);
        }
    }

    /**
     * {@inheritdoc}
     */
    public function rowCount() : int
    {
        return $this->stmt->rowCount();
    }

    /**
     * {@inheritdoc}
     */
    public function fetch(?int $fetchMode = null, ...$args)
    {
        try {
            if ($fetchMode === null) {
                return $this->stmt->fetch();
            }

            $fetchMode = $this->convertFetchMode($fetchMode);

            return $this->stmt->fetch($fetchMode, ...$args);
        } catch (\PDOException $exception) {
            throw new PDOException($exception);
        }
    }

    /**
     * {@inheritdoc}
     */
    public function fetchAll(?int $fetchMode = null, ...$args) : array
    {
        try {
            if ($fetchMode === null) {
                $data = $this->stmt->fetchAll();
            } else {
                $data = $this->stmt->fetchAll(
                    $this->convertFetchMode($fetchMode),
                    ...$args
                );
            }
        } catch (\PDOException $exception) {
            throw new PDOException($exception);
        }

        assert(is_array($data));

        return $data;
    }

    /**
     * {@inheritdoc}
     */
    public function fetchColumn(int $columnIndex = 0)
    {
        try {
            $value = $this->stmt->fetchColumn($columnIndex);

            if ($value === null) {
                $columnCount = $this->columnCount();

                if ($columnIndex < 0 || $columnIndex >= $columnCount) {
                    throw InvalidColumnIndex::new($columnIndex, $columnCount);
                }
            }

            return $value;
        } catch (\PDOException $exception) {
            throw new PDOException($exception);
        }
    }

    /**
     * Converts DBAL parameter type to PDO parameter type
     *
     * @param int $type Parameter type
     */
    private function convertParamType(int $type) : int
    {
        if (! isset(self::PARAM_TYPE_MAP[$type])) {
            // TODO: next major: throw an exception
            @trigger_error(sprintf(
<<<<<<< HEAD
                'Using a PDO parameter type (%d given) is deprecated and will cause an error in Doctrine 3.0.',
=======
                'Using a PDO parameter type (%d given) is deprecated and will cause an error in Doctrine DBAL 3.0',
>>>>>>> 0a5790ba
                $type
            ), E_USER_DEPRECATED);

            return $type;
        }

        return self::PARAM_TYPE_MAP[$type];
    }

    /**
     * Converts DBAL fetch mode to PDO fetch mode
     *
     * @param int $fetchMode Fetch mode
     */
    private function convertFetchMode(int $fetchMode) : int
    {
        if (! isset(self::FETCH_MODE_MAP[$fetchMode])) {
            // TODO: next major: throw an exception
            @trigger_error(sprintf(
                'Using a PDO fetch mode or their combination (%d given)' .
<<<<<<< HEAD
                ' is deprecated and will cause an error in Doctrine 3.0.',
=======
                ' is deprecated and will cause an error in Doctrine DBAL 3.0',
>>>>>>> 0a5790ba
                $fetchMode
            ), E_USER_DEPRECATED);

            return $fetchMode;
        }

        return self::FETCH_MODE_MAP[$fetchMode];
    }

    /**
     * {@inheritdoc}
     */
    public function getIterator()
    {
        yield from $this->stmt;
    }
}<|MERGE_RESOLUTION|>--- conflicted
+++ resolved
@@ -206,11 +206,7 @@
         if (! isset(self::PARAM_TYPE_MAP[$type])) {
             // TODO: next major: throw an exception
             @trigger_error(sprintf(
-<<<<<<< HEAD
-                'Using a PDO parameter type (%d given) is deprecated and will cause an error in Doctrine 3.0.',
-=======
-                'Using a PDO parameter type (%d given) is deprecated and will cause an error in Doctrine DBAL 3.0',
->>>>>>> 0a5790ba
+                'Using a PDO parameter type (%d given) is deprecated and will cause an error in Doctrine DBAL 3.0.',
                 $type
             ), E_USER_DEPRECATED);
 
@@ -231,11 +227,7 @@
             // TODO: next major: throw an exception
             @trigger_error(sprintf(
                 'Using a PDO fetch mode or their combination (%d given)' .
-<<<<<<< HEAD
-                ' is deprecated and will cause an error in Doctrine 3.0.',
-=======
-                ' is deprecated and will cause an error in Doctrine DBAL 3.0',
->>>>>>> 0a5790ba
+                ' is deprecated and will cause an error in Doctrine DBAL 3.0.',
                 $fetchMode
             ), E_USER_DEPRECATED);
 
