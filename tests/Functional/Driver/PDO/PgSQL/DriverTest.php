--- conflicted
+++ resolved
@@ -4,11 +4,6 @@
 
 namespace Doctrine\DBAL\Tests\Functional\Driver\PDO\PgSQL;
 
-<<<<<<< HEAD
-use Doctrine\DBAL\Driver as DriverInterface;
-=======
-use Doctrine\DBAL\Connection;
->>>>>>> 0b23e06d
 use Doctrine\DBAL\Driver\PDO\PgSQL\Driver;
 use Doctrine\DBAL\Tests\Functional\Driver\AbstractPostgreSQLDriverTest;
 use Doctrine\DBAL\Tests\TestUtil;
@@ -27,83 +22,7 @@
         self::markTestSkipped('This test requires the pdo_pgsql driver.');
     }
 
-<<<<<<< HEAD
-    public function testConnectsWithApplicationNameParameter(): void
-    {
-        $parameters                     = $this->connection->getParams();
-        $parameters['application_name'] = 'doctrine';
-
-        $connection = $this->driver->connect($parameters);
-
-        $hash    = microtime(true); // required to identify the record in the results uniquely
-        $sql     = sprintf('SELECT * FROM pg_stat_activity WHERE %d = %d', $hash, $hash);
-        $records = $connection->query($sql)->fetchAllAssociative();
-
-        foreach ($records as $record) {
-            // The query column is named "current_query" on PostgreSQL < 9.2
-            $queryColumnName = array_key_exists('current_query', $record) ? 'current_query' : 'query';
-
-            if ($record[$queryColumnName] === $sql) {
-                self::assertSame('doctrine', $record['application_name']);
-
-                return;
-            }
-        }
-
-        self::fail(sprintf('Query result does not contain a record where column "query" equals "%s".', $sql));
-    }
-
-    protected function createDriver(): DriverInterface
-=======
-    /** @dataProvider getDatabaseParameter */
-    public function testDatabaseParameters(
-        ?string $databaseName,
-        ?string $defaultDatabaseName,
-        ?string $expectedDatabaseName
-    ): void {
-        $params = $this->connection->getParams();
-
-        if ($databaseName !== null) {
-            $params['dbname'] = $databaseName;
-        } else {
-            unset($params['dbname']);
-        }
-
-        if ($defaultDatabaseName !== null) {
-            $params['default_dbname'] = $defaultDatabaseName;
-        }
-
-        $connection = new Connection(
-            $params,
-            $this->connection->getDriver(),
-            $this->connection->getConfiguration(),
-            $this->connection->getEventManager(),
-        );
-
-        self::assertSame(
-            $expectedDatabaseName,
-            $connection->getDatabase(),
-        );
-    }
-
-    /** @return mixed[][] */
-    public static function getDatabaseParameter(): iterable
-    {
-        $params            = TestUtil::getConnectionParams();
-        $realDatabaseName  = $params['dbname'] ?? '';
-        $dummyDatabaseName = $realDatabaseName . 'a';
-
-        return [
-            // dbname, default_dbname, expected
-            [$realDatabaseName, null, $realDatabaseName],
-            [$realDatabaseName, $dummyDatabaseName, $realDatabaseName],
-            [null, $realDatabaseName, $realDatabaseName],
-            [null, null, static::getDatabaseNameForConnectionWithoutDatabaseNameParameter()],
-        ];
-    }
-
     protected function createDriver(): Driver
->>>>>>> 0b23e06d
     {
         return new Driver();
     }
