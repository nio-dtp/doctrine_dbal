<?php

declare(strict_types=1);

namespace Doctrine\DBAL\Tests\Functional;

use Doctrine\Common\Cache\ArrayCache;
use Doctrine\DBAL\Cache\QueryCacheProfile;
use Doctrine\DBAL\Driver\Result;
use Doctrine\DBAL\Logging\DebugStack;
use Doctrine\DBAL\Schema\Table;
use Doctrine\DBAL\Tests\FunctionalTestCase;

use function array_change_key_case;
use function array_shift;
use function array_values;
use function is_array;

use const CASE_LOWER;

/**
 * @group DDC-217
 */
class ResultCacheTest extends FunctionalTestCase
{
    /** @var list<array{test_int: int, test_string: string}> */
    private $expectedResult = [['test_int' => 100, 'test_string' => 'foo'], ['test_int' => 200, 'test_string' => 'bar'], ['test_int' => 300, 'test_string' => 'baz']];

    /** @var DebugStack */
    private $sqlLogger;

    protected function setUp(): void
    {
        parent::setUp();

        $table = new Table('caching');
        $table->addColumn('test_int', 'integer');
        $table->addColumn('test_string', 'string', [
            'length' => 8,
            'notnull' => false,
        ]);
        $table->setPrimaryKey(['test_int']);

        $sm = $this->connection->getSchemaManager();
        $sm->dropAndCreateTable($table);

        foreach ($this->expectedResult as $row) {
            $this->connection->insert('caching', $row);
        }

        $config = $this->connection->getConfiguration();
        $config->setSQLLogger($this->sqlLogger = new DebugStack());

        $cache = new ArrayCache();
        $config->setResultCacheImpl($cache);
    }

<<<<<<< HEAD
    public function testCacheFetchAssociative() : void
=======
    protected function tearDown(): void
    {
        $this->connection->getSchemaManager()->dropTable('caching');

        parent::tearDown();
    }

    public function testCacheFetchAssociative(): void
>>>>>>> 66b1f3d2
    {
        $this->assertCacheNonCacheSelectSameFetchModeAreEqual(
            $this->expectedResult,
            static function (Result $result) {
                return $result->fetchAssociative();
            }
        );
    }

    public function testFetchNumeric(): void
    {
        $expectedResult = [];
        foreach ($this->expectedResult as $v) {
            $expectedResult[] = array_values($v);
        }

        $this->assertCacheNonCacheSelectSameFetchModeAreEqual(
            $expectedResult,
            static function (Result $result) {
                return $result->fetchNumeric();
            }
        );
    }

    public function testFetchOne(): void
    {
        $expectedResult = [];
        foreach ($this->expectedResult as $v) {
            $expectedResult[] = array_shift($v);
        }

        $this->assertCacheNonCacheSelectSameFetchModeAreEqual(
            $expectedResult,
            static function (Result $result) {
                return $result->fetchOne();
            }
        );
    }

    public function testMixingFetch(): void
    {
        $numExpectedResult = [];
        foreach ($this->expectedResult as $v) {
            $numExpectedResult[] = array_values($v);
        }

        $stmt = $this->connection->executeQuery('SELECT * FROM caching ORDER BY test_int ASC', [], [], new QueryCacheProfile(0, 'testcachekey'));

<<<<<<< HEAD
        $data = $this->hydrateViaFetchAll($stmt, static function (ResultStatement $stmt) : array {
            return $stmt->fetchAllAssociative();
=======
        $data = $this->hydrateViaFetchAll($stmt, static function (Result $result) {
            return $result->fetchAllAssociative();
>>>>>>> 66b1f3d2
        });

        self::assertEquals($this->expectedResult, $data);

        $stmt = $this->connection->executeQuery('SELECT * FROM caching ORDER BY test_int ASC', [], [], new QueryCacheProfile(0, 'testcachekey'));

<<<<<<< HEAD
        $data = $this->hydrateViaFetchAll($stmt, static function (ResultStatement $stmt) : array {
            return $stmt->fetchAllNumeric();
=======
        $data = $this->hydrateViaFetchAll($stmt, static function (Result $result) {
            return $result->fetchAllNumeric();
>>>>>>> 66b1f3d2
        });

        self::assertEquals($numExpectedResult, $data);
    }

    /**
     * @dataProvider fetchProvider
     */
    public function testFetchViaIteration(callable $fetch, callable $fetchAll): void
    {
        $stmt = $this->connection->executeQuery('SELECT * FROM caching ORDER BY test_int ASC', [], [], new QueryCacheProfile(0, 'testcachekey'));
        $data = $this->hydrateViaFetchAll($stmt, $fetchAll);

        $stmt     = $this->connection->executeQuery('SELECT * FROM caching ORDER BY test_int ASC', [], [], new QueryCacheProfile(0, 'testcachekey'));
        $iterator = $this->hydrateViaIteration($stmt, $fetch);

        self::assertEquals($data, $iterator);
    }

    public function testFetchAndFinishSavesCache(): void
    {
        $result = $this->connection->executeQuery('SELECT * FROM caching ORDER BY test_int ASC', [], [], new QueryCacheProfile(0, 'testcachekey'));

        while (($row = $result->fetchAssociative()) !== false) {
            $data[] = $row;
        }

        $result = $this->connection->executeQuery('SELECT * FROM caching ORDER BY test_int ASC', [], [], new QueryCacheProfile(0, 'testcachekey'));

        while (($row = $result->fetchNumeric()) !== false) {
            $data[] = $row;
        }

        self::assertCount(1, $this->sqlLogger->queries);
    }

    public function testDontFinishNoCache(): void
    {
        $result = $this->connection->executeQuery('SELECT * FROM caching ORDER BY test_int ASC', [], [], new QueryCacheProfile(0, 'testcachekey'));

        $result->fetchAssociative();

        $result = $this->connection->executeQuery('SELECT * FROM caching ORDER BY test_int ASC', [], [], new QueryCacheProfile(0, 'testcachekey'));

        $this->hydrateViaIteration($result, static function (Result $result) {
            return $result->fetchNumeric();
        });

        self::assertCount(2, $this->sqlLogger->queries);
    }

    public function testFetchAllSavesCache(): void
    {
        $layerCache = new ArrayCache();
        $result     = $this->connection->executeQuery(
            'SELECT * FROM caching WHERE test_int > 500',
            [],
            [],
            new QueryCacheProfile(0, 'testcachekey', $layerCache)
        );
        $result->fetchAllAssociative();

        self::assertCount(1, $layerCache->fetch('testcachekey'));
    }

    public function testFetchColumn(): void
    {
        $query = $this->connection->getDatabasePlatform()
            ->getDummySelectSQL('1');

        $qcp = new QueryCacheProfile(0, null, new ArrayCache());

        $result = $this->connection->executeCacheQuery($query, [], [], $qcp);
        $result->fetchFirstColumn();

        $query = $this->connection->executeCacheQuery($query, [], [], $qcp);

        self::assertEquals([1], $query->fetchFirstColumn());
    }

    /**
     * @param array<int, array<int|string, int|string>>|list<int> $expectedResult
     */
    private function assertCacheNonCacheSelectSameFetchModeAreEqual(array $expectedResult, callable $fetchMode): void
    {
        $stmt = $this->connection->executeQuery('SELECT * FROM caching ORDER BY test_int ASC', [], [], new QueryCacheProfile(0, 'testcachekey'));

        self::assertEquals(2, $stmt->columnCount());
        $data = $this->hydrateViaIteration($stmt, $fetchMode);
        self::assertEquals($expectedResult, $data);

        $stmt = $this->connection->executeQuery('SELECT * FROM caching ORDER BY test_int ASC', [], [], new QueryCacheProfile(0, 'testcachekey'));

        self::assertEquals(2, $stmt->columnCount());
        $data = $this->hydrateViaIteration($stmt, $fetchMode);
        self::assertEquals($expectedResult, $data);
        self::assertCount(1, $this->sqlLogger->queries, 'just one dbal hit');
    }

    public function testEmptyResultCache(): void
    {
        $stmt = $this->connection->executeQuery('SELECT * FROM caching WHERE test_int > 500', [], [], new QueryCacheProfile(0, 'emptycachekey'));
        $this->hydrateViaIteration($stmt, static function (Result $result) {
            return $result->fetchAssociative();
        });

        $stmt = $this->connection->executeQuery('SELECT * FROM caching WHERE test_int > 500', [], [], new QueryCacheProfile(0, 'emptycachekey'));
        $this->hydrateViaIteration($stmt, static function (Result $result) {
            return $result->fetchAssociative();
        });

        self::assertCount(1, $this->sqlLogger->queries, 'just one dbal hit');
    }

    public function testChangeCacheImpl(): void
    {
        $stmt = $this->connection->executeQuery('SELECT * FROM caching WHERE test_int > 500', [], [], new QueryCacheProfile(0, 'emptycachekey'));
        $this->hydrateViaIteration($stmt, static function (Result $result) {
            return $result->fetchAssociative();
        });

        $secondCache = new ArrayCache();

        $stmt = $this->connection->executeQuery('SELECT * FROM caching WHERE test_int > 500', [], [], new QueryCacheProfile(0, 'emptycachekey', $secondCache));
        $this->hydrateViaIteration($stmt, static function (Result $result) {
            return $result->fetchAssociative();
        });

        self::assertCount(2, $this->sqlLogger->queries, 'two hits');
        self::assertCount(1, $secondCache->fetch('emptycachekey'));
    }

    /**
     * @return iterable<string,array<int,mixed>>
     */
    public static function fetchProvider(): iterable
    {
        yield 'associative' => [
            static function (Result $result) {
                return $result->fetchAssociative();
            },
<<<<<<< HEAD
            static function (ResultStatement $stmt) : array {
                return $stmt->fetchAllAssociative();
=======
            static function (Result $result) {
                return $result->fetchAllAssociative();
>>>>>>> 66b1f3d2
            },
        ];

        yield 'numeric' => [
            static function (Result $result) {
                return $result->fetchNumeric();
            },
<<<<<<< HEAD
            static function (ResultStatement $stmt) : array {
                return $stmt->fetchAllNumeric();
=======
            static function (Result $result) {
                return $result->fetchAllNumeric();
>>>>>>> 66b1f3d2
            },
        ];

        yield 'column' => [
            static function (Result $result) {
                return $result->fetchOne();
            },
<<<<<<< HEAD
            static function (ResultStatement $stmt) : array {
                return $stmt->fetchColumn();
=======
            static function (Result $result) {
                return $result->fetchFirstColumn();
>>>>>>> 66b1f3d2
            },
        ];
    }

    /**
     * @return array<int, mixed>
     */
    private function hydrateViaFetchAll(Result $result, callable $fetchAll): array
    {
        $data = [];

        foreach ($fetchAll($result) as $row) {
            $data[] = is_array($row) ? array_change_key_case($row, CASE_LOWER) : $row;
        }

        return $data;
    }

    /**
     * @return array<int, mixed>
     */
    private function hydrateViaIteration(Result $result, callable $fetch): array
    {
        $data = [];

        while (($row = $fetch($result)) !== false) {
            $data[] = is_array($row) ? array_change_key_case($row, CASE_LOWER) : $row;
        }

        return $data;
    }
}<|MERGE_RESOLUTION|>--- conflicted
+++ resolved
@@ -55,18 +55,7 @@
         $config->setResultCacheImpl($cache);
     }
 
-<<<<<<< HEAD
-    public function testCacheFetchAssociative() : void
-=======
-    protected function tearDown(): void
-    {
-        $this->connection->getSchemaManager()->dropTable('caching');
-
-        parent::tearDown();
-    }
-
     public function testCacheFetchAssociative(): void
->>>>>>> 66b1f3d2
     {
         $this->assertCacheNonCacheSelectSameFetchModeAreEqual(
             $this->expectedResult,
@@ -115,26 +104,16 @@
 
         $stmt = $this->connection->executeQuery('SELECT * FROM caching ORDER BY test_int ASC', [], [], new QueryCacheProfile(0, 'testcachekey'));
 
-<<<<<<< HEAD
-        $data = $this->hydrateViaFetchAll($stmt, static function (ResultStatement $stmt) : array {
-            return $stmt->fetchAllAssociative();
-=======
-        $data = $this->hydrateViaFetchAll($stmt, static function (Result $result) {
+        $data = $this->hydrateViaFetchAll($stmt, static function (Result $result): array {
             return $result->fetchAllAssociative();
->>>>>>> 66b1f3d2
         });
 
         self::assertEquals($this->expectedResult, $data);
 
         $stmt = $this->connection->executeQuery('SELECT * FROM caching ORDER BY test_int ASC', [], [], new QueryCacheProfile(0, 'testcachekey'));
 
-<<<<<<< HEAD
-        $data = $this->hydrateViaFetchAll($stmt, static function (ResultStatement $stmt) : array {
-            return $stmt->fetchAllNumeric();
-=======
-        $data = $this->hydrateViaFetchAll($stmt, static function (Result $result) {
+        $data = $this->hydrateViaFetchAll($stmt, static function (Result $result): array {
             return $result->fetchAllNumeric();
->>>>>>> 66b1f3d2
         });
 
         self::assertEquals($numExpectedResult, $data);
@@ -159,13 +138,11 @@
         $result = $this->connection->executeQuery('SELECT * FROM caching ORDER BY test_int ASC', [], [], new QueryCacheProfile(0, 'testcachekey'));
 
         while (($row = $result->fetchAssociative()) !== false) {
-            $data[] = $row;
         }
 
         $result = $this->connection->executeQuery('SELECT * FROM caching ORDER BY test_int ASC', [], [], new QueryCacheProfile(0, 'testcachekey'));
 
         while (($row = $result->fetchNumeric()) !== false) {
-            $data[] = $row;
         }
 
         self::assertCount(1, $this->sqlLogger->queries);
@@ -276,13 +253,8 @@
             static function (Result $result) {
                 return $result->fetchAssociative();
             },
-<<<<<<< HEAD
-            static function (ResultStatement $stmt) : array {
-                return $stmt->fetchAllAssociative();
-=======
-            static function (Result $result) {
+            static function (Result $result): array {
                 return $result->fetchAllAssociative();
->>>>>>> 66b1f3d2
             },
         ];
 
@@ -290,13 +262,8 @@
             static function (Result $result) {
                 return $result->fetchNumeric();
             },
-<<<<<<< HEAD
-            static function (ResultStatement $stmt) : array {
-                return $stmt->fetchAllNumeric();
-=======
-            static function (Result $result) {
+            static function (Result $result): array {
                 return $result->fetchAllNumeric();
->>>>>>> 66b1f3d2
             },
         ];
 
@@ -304,13 +271,8 @@
             static function (Result $result) {
                 return $result->fetchOne();
             },
-<<<<<<< HEAD
-            static function (ResultStatement $stmt) : array {
-                return $stmt->fetchColumn();
-=======
-            static function (Result $result) {
+            static function (Result $result): array {
                 return $result->fetchFirstColumn();
->>>>>>> 66b1f3d2
             },
         ];
     }
