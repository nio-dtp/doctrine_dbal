--- conflicted
+++ resolved
@@ -15,11 +15,8 @@
 use Doctrine\DBAL\Tests\FunctionalTestCase;
 use Doctrine\DBAL\Tests\TestUtil;
 use Doctrine\DBAL\Types\Type;
-<<<<<<< HEAD
+use Doctrine\DBAL\Types\Types;
 use Error;
-=======
-use Doctrine\DBAL\Types\Types;
->>>>>>> fd47abd3
 
 use function base64_decode;
 use function get_debug_type;
@@ -66,13 +63,8 @@
         }
 
         $table = new Table('stmt_longer_results');
-<<<<<<< HEAD
-        $table->addColumn('param', 'string', ['length' => 24]);
-        $table->addColumn('val', 'text');
-=======
-        $table->addColumn('param', Types::STRING);
+        $table->addColumn('param', Types::STRING, ['length' => 24]);
         $table->addColumn('val', Types::TEXT);
->>>>>>> fd47abd3
         $this->dropAndCreateTable($table);
 
         $row1 = [
