<?php

declare(strict_types=1);

namespace Doctrine\DBAL\Tests\Functional;

use Doctrine\DBAL\Platforms\DB2Platform;
use Doctrine\DBAL\Platforms\OraclePlatform;
use Doctrine\DBAL\Platforms\SQLServerPlatform;
use Doctrine\DBAL\Schema\Table;
use Doctrine\DBAL\Tests\FunctionalTestCase;

use function array_change_key_case;
use function count;

use const CASE_LOWER;

class ModifyLimitQueryTest extends FunctionalTestCase
{
    protected function setUp(): void
    {
        $table = new Table('modify_limit_table');
        $table->addColumn('test_int', 'integer');
        $table->setPrimaryKey(['test_int']);

        $table2 = new Table('modify_limit_table2');
        $table2->addColumn('id', 'integer', ['autoincrement' => true]);
        $table2->addColumn('test_int', 'integer');
        $table2->setPrimaryKey(['id']);

<<<<<<< HEAD
        $sm = $this->connection->createSchemaManager();
        $sm->dropAndCreateTable($table);
        $sm->dropAndCreateTable($table2);
=======
        $this->dropAndCreateTable($table);
        $this->dropAndCreateTable($table2);
>>>>>>> e375dfc4
    }

    public function testModifyLimitQuerySimpleQuery(): void
    {
        $this->connection->insert('modify_limit_table', ['test_int' => 1]);
        $this->connection->insert('modify_limit_table', ['test_int' => 2]);
        $this->connection->insert('modify_limit_table', ['test_int' => 3]);
        $this->connection->insert('modify_limit_table', ['test_int' => 4]);

        $sql = 'SELECT * FROM modify_limit_table ORDER BY test_int ASC';

        $this->assertLimitResult([1, 2, 3, 4], $sql, 10, 0);
        $this->assertLimitResult([1, 2], $sql, 2, 0);
        $this->assertLimitResult([3, 4], $sql, 2, 2);
        $this->assertLimitResult([2, 3, 4], $sql, null, 1);
    }

    public function testModifyLimitQueryJoinQuery(): void
    {
        $this->connection->insert('modify_limit_table', ['test_int' => 1]);
        $this->connection->insert('modify_limit_table', ['test_int' => 2]);

        $this->connection->insert('modify_limit_table2', ['test_int' => 1]);
        $this->connection->insert('modify_limit_table2', ['test_int' => 1]);
        $this->connection->insert('modify_limit_table2', ['test_int' => 1]);
        $this->connection->insert('modify_limit_table2', ['test_int' => 2]);
        $this->connection->insert('modify_limit_table2', ['test_int' => 2]);

        $sql = 'SELECT modify_limit_table.test_int'
            . ' FROM modify_limit_table'
            . ' INNER JOIN modify_limit_table2'
            . ' ON modify_limit_table.test_int = modify_limit_table2.test_int'
            . ' ORDER BY modify_limit_table.test_int DESC';

        $this->assertLimitResult([2, 2, 1, 1, 1], $sql, 10, 0);
        $this->assertLimitResult([1, 1, 1], $sql, 3, 2);
        $this->assertLimitResult([2, 2], $sql, 2, 0);
    }

    public function testModifyLimitQueryNonDeterministic(): void
    {
        $this->connection->insert('modify_limit_table', ['test_int' => 1]);
        $this->connection->insert('modify_limit_table', ['test_int' => 2]);
        $this->connection->insert('modify_limit_table', ['test_int' => 3]);
        $this->connection->insert('modify_limit_table', ['test_int' => 4]);

        $sql = 'SELECT * FROM modify_limit_table';

        $this->assertLimitResult([4, 3, 2, 1], $sql, 10, 0, false);
        $this->assertLimitResult([4, 3], $sql, 2, 0, false);
        $this->assertLimitResult([2, 1], $sql, 2, 2, false);
    }

    public function testModifyLimitQueryGroupBy(): void
    {
        $this->connection->insert('modify_limit_table', ['test_int' => 1]);
        $this->connection->insert('modify_limit_table', ['test_int' => 2]);

        $this->connection->insert('modify_limit_table2', ['test_int' => 1]);
        $this->connection->insert('modify_limit_table2', ['test_int' => 1]);
        $this->connection->insert('modify_limit_table2', ['test_int' => 1]);
        $this->connection->insert('modify_limit_table2', ['test_int' => 2]);
        $this->connection->insert('modify_limit_table2', ['test_int' => 2]);

        $sql = 'SELECT modify_limit_table.test_int FROM modify_limit_table ' .
               'INNER JOIN modify_limit_table2 ON modify_limit_table.test_int = modify_limit_table2.test_int ' .
               'GROUP BY modify_limit_table.test_int ' .
               'ORDER BY modify_limit_table.test_int ASC';
        $this->assertLimitResult([1, 2], $sql, 10, 0);
        $this->assertLimitResult([1], $sql, 1, 0);
        $this->assertLimitResult([2], $sql, 1, 1);
    }

    public function testModifyLimitQuerySubSelect(): void
    {
        $this->connection->insert('modify_limit_table', ['test_int' => 1]);
        $this->connection->insert('modify_limit_table', ['test_int' => 2]);
        $this->connection->insert('modify_limit_table', ['test_int' => 3]);
        $this->connection->insert('modify_limit_table', ['test_int' => 4]);

        $sql = 'SELECT modify_limit_table.*, (SELECT COUNT(*) FROM modify_limit_table) AS cnt'
            . ' FROM modify_limit_table ORDER BY test_int DESC';

        $this->assertLimitResult([4, 3, 2, 1], $sql, 10, 0);
        $this->assertLimitResult([4, 3], $sql, 2, 0);
        $this->assertLimitResult([2, 1], $sql, 2, 2);
    }

    public function testModifyLimitQueryFromSubSelect(): void
    {
        $this->connection->insert('modify_limit_table', ['test_int' => 1]);
        $this->connection->insert('modify_limit_table', ['test_int' => 2]);
        $this->connection->insert('modify_limit_table', ['test_int' => 3]);
        $this->connection->insert('modify_limit_table', ['test_int' => 4]);

        $sql = 'SELECT * FROM (SELECT * FROM modify_limit_table) sub ORDER BY test_int DESC';

        $this->assertLimitResult([4, 3, 2, 1], $sql, 10, 0);
        $this->assertLimitResult([4, 3], $sql, 2, 0);
        $this->assertLimitResult([2, 1], $sql, 2, 2);
    }

    public function testModifyLimitQueryLineBreaks(): void
    {
        $this->connection->insert('modify_limit_table', ['test_int' => 1]);
        $this->connection->insert('modify_limit_table', ['test_int' => 2]);
        $this->connection->insert('modify_limit_table', ['test_int' => 3]);

        $sql = <<<SQL
SELECT
*
FROM
modify_limit_table
ORDER
BY
test_int
ASC
SQL;

        $this->assertLimitResult([2], $sql, 1, 1);
    }

    public function testModifyLimitQueryZeroOffsetNoLimit(): void
    {
        $this->connection->insert('modify_limit_table', ['test_int' => 1]);
        $this->connection->insert('modify_limit_table', ['test_int' => 2]);

        $sql = 'SELECT test_int FROM modify_limit_table ORDER BY test_int ASC';

        $this->assertLimitResult([1, 2], $sql, null, 0);
    }

    /**
     * @param array<int, int> $expectedResults
     */
    private function assertLimitResult(
        array $expectedResults,
        string $sql,
        ?int $limit,
        int $offset,
        bool $deterministic = true
    ): void {
        $p    = $this->connection->getDatabasePlatform();
        $data = [];
        foreach ($this->connection->fetchAllAssociative($p->modifyLimitQuery($sql, $limit, $offset)) as $row) {
            $row    = array_change_key_case($row, CASE_LOWER);
            $data[] = $row['test_int'];
        }

        /**
         * Do not assert the order of results when results are non-deterministic
         */
        if ($deterministic) {
            self::assertEquals($expectedResults, $data);
        } else {
            self::assertCount(count($expectedResults), $data);
        }
    }

    public function testLimitWhenOrderByWithSubqueryWithOrderBy(): void
    {
        $platform = $this->connection->getDatabasePlatform();
        if ($platform instanceof DB2Platform) {
            self::markTestSkipped('DB2 cannot handle ORDER BY in subquery');
        }

        if ($platform instanceof OraclePlatform) {
            self::markTestSkipped('Oracle cannot handle ORDER BY in subquery');
        }

        $this->connection->insert('modify_limit_table2', ['test_int' => 3]);
        $this->connection->insert('modify_limit_table2', ['test_int' => 1]);
        $this->connection->insert('modify_limit_table2', ['test_int' => 2]);

        $subquery = 'SELECT test_int FROM modify_limit_table2 T2 WHERE T1.id=T2.id ORDER BY test_int';

        if ($platform instanceof SQLServerPlatform) {
            $subquery .= ' OFFSET 0 ROWS';
        }

        $sql = 'SELECT test_int FROM modify_limit_table2 T1 ORDER BY (' . $subquery . ') ASC';

        $this->assertLimitResult([1, 2, 3], $sql, 10, 0);
    }
}<|MERGE_RESOLUTION|>--- conflicted
+++ resolved
@@ -28,14 +28,8 @@
         $table2->addColumn('test_int', 'integer');
         $table2->setPrimaryKey(['id']);
 
-<<<<<<< HEAD
-        $sm = $this->connection->createSchemaManager();
-        $sm->dropAndCreateTable($table);
-        $sm->dropAndCreateTable($table2);
-=======
         $this->dropAndCreateTable($table);
         $this->dropAndCreateTable($table2);
->>>>>>> e375dfc4
     }
 
     public function testModifyLimitQuerySimpleQuery(): void
