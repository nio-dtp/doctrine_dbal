<?php

declare(strict_types=1);

namespace Doctrine\DBAL\Tests\Functional;

use Doctrine\DBAL\Driver\OCI8\Driver as OCI8Driver;
use Doctrine\DBAL\Driver\PDO;
use Doctrine\DBAL\ParameterType;
use Doctrine\DBAL\Schema\Table;
use Doctrine\DBAL\Tests\FunctionalTestCase;
use Doctrine\DBAL\Types\Type;

use function fopen;
use function str_repeat;
use function stream_get_contents;

class BlobTest extends FunctionalTestCase
{
    protected function setUp(): void
    {
        if ($this->connection->getDriver() instanceof PDO\OCI\Driver) {
            // inserting BLOBs as streams on Oracle requires Oracle-specific SQL syntax which is currently not supported
            // see http://php.net/manual/en/pdo.lobs.php#example-1035
            self::markTestSkipped('DBAL doesn\'t support storing LOBs represented as streams using PDO_OCI');
        }

        $table = new Table('blob_table');
        $table->addColumn('id', 'integer');
        $table->addColumn('clobcolumn', 'text');
        $table->addColumn('blobcolumn', 'blob');
        $table->setPrimaryKey(['id']);

<<<<<<< HEAD
        $sm = $this->connection->createSchemaManager();
        $sm->dropAndCreateTable($table);
=======
        $this->dropAndCreateTable($table);
>>>>>>> e375dfc4
    }

    public function testInsert(): void
    {
        $ret = $this->connection->insert('blob_table', [
            'id'          => 1,
            'clobcolumn'   => 'test',
            'blobcolumn'   => 'test',
        ], [
            ParameterType::INTEGER,
            ParameterType::STRING,
            ParameterType::LARGE_OBJECT,
        ]);

        self::assertEquals(1, $ret);
    }

    public function testInsertProcessesStream(): void
    {
        // https://github.com/doctrine/dbal/issues/3290
        if ($this->connection->getDriver() instanceof OCI8Driver) {
            self::markTestIncomplete('The oci8 driver does not support stream resources as parameters');
        }

        $longBlob = str_repeat('x', 4 * 8192); // send 4 chunks
        $this->connection->insert('blob_table', [
            'id'        => 1,
            'clobcolumn' => 'ignored',
            'blobcolumn' => fopen('data://text/plain,' . $longBlob, 'r'),
        ], [
            ParameterType::INTEGER,
            ParameterType::STRING,
            ParameterType::LARGE_OBJECT,
        ]);

        $this->assertBlobContains($longBlob);
    }

    public function testSelect(): void
    {
        $this->connection->insert('blob_table', [
            'id'          => 1,
            'clobcolumn'   => 'test',
            'blobcolumn'   => 'test',
        ], [
            ParameterType::INTEGER,
            ParameterType::STRING,
            ParameterType::LARGE_OBJECT,
        ]);

        $this->assertBlobContains('test');
    }

    public function testUpdate(): void
    {
        $this->connection->insert('blob_table', [
            'id' => 1,
            'clobcolumn' => 'test',
            'blobcolumn' => 'test',
        ], [
            ParameterType::INTEGER,
            ParameterType::STRING,
            ParameterType::LARGE_OBJECT,
        ]);

        $this->connection->update('blob_table', ['blobcolumn' => 'test2'], ['id' => 1], [
            ParameterType::LARGE_OBJECT,
            ParameterType::INTEGER,
        ]);

        $this->assertBlobContains('test2');
    }

    public function testUpdateProcessesStream(): void
    {
        // https://github.com/doctrine/dbal/issues/3290
        if ($this->connection->getDriver() instanceof OCI8Driver) {
            self::markTestIncomplete('The oci8 driver does not support stream resources as parameters');
        }

        $this->connection->insert('blob_table', [
            'id'          => 1,
            'clobcolumn'   => 'ignored',
            'blobcolumn'   => 'test',
        ], [
            ParameterType::INTEGER,
            ParameterType::STRING,
            ParameterType::LARGE_OBJECT,
        ]);

        $this->connection->update('blob_table', [
            'id'          => 1,
            'blobcolumn'   => fopen('data://text/plain,test2', 'r'),
        ], ['id' => 1], [
            ParameterType::INTEGER,
            ParameterType::LARGE_OBJECT,
        ]);

        $this->assertBlobContains('test2');
    }

    public function testBindParamProcessesStream(): void
    {
        if ($this->connection->getDriver() instanceof OCI8Driver) {
            self::markTestIncomplete('The oci8 driver does not support stream resources as parameters');
        }

        $stmt = $this->connection->prepare(
            "INSERT INTO blob_table(id, clobcolumn, blobcolumn) VALUES (1, 'ignored', ?)"
        );

        $stmt->bindParam(1, $stream, ParameterType::LARGE_OBJECT);

        // Bind param does late binding (bind by reference), so create the stream only now:
        $stream = fopen('data://text/plain,test', 'r');

        $stmt->executeStatement();

        $this->assertBlobContains('test');
    }

    private function assertBlobContains(string $text): void
    {
        $rows = $this->connection->fetchFirstColumn('SELECT blobcolumn FROM blob_table');

        self::assertCount(1, $rows);

        $blobValue = Type::getType('blob')->convertToPHPValue($rows[0], $this->connection->getDatabasePlatform());

        self::assertIsResource($blobValue);
        self::assertEquals($text, stream_get_contents($blobValue));
    }
}<|MERGE_RESOLUTION|>--- conflicted
+++ resolved
@@ -31,12 +31,7 @@
         $table->addColumn('blobcolumn', 'blob');
         $table->setPrimaryKey(['id']);
 
-<<<<<<< HEAD
-        $sm = $this->connection->createSchemaManager();
-        $sm->dropAndCreateTable($table);
-=======
         $this->dropAndCreateTable($table);
->>>>>>> e375dfc4
     }
 
     public function testInsert(): void
