<?php

declare(strict_types=1);

namespace Doctrine\DBAL\Tests\Functional;

use Doctrine\DBAL\FetchMode;
use Doctrine\DBAL\Schema\Table;
use Doctrine\DBAL\Tests\FunctionalTestCase;
use LogicException;

use function array_change_key_case;
use function array_map;

use const CASE_LOWER;

class LegacyAPITest extends FunctionalTestCase
{
    protected function setUp(): void
    {
        $table = new Table('legacy_table');
        $table->addColumn('test_int', 'integer');
        $table->addColumn('test_string', 'string', ['length' => 3]);
        $table->setPrimaryKey(['test_int']);

<<<<<<< HEAD
        $sm = $this->connection->createSchemaManager();
        $sm->dropAndCreateTable($table);
=======
        $this->dropAndCreateTable($table);
>>>>>>> e375dfc4

        $this->connection->insert('legacy_table', [
            'test_int' => 1,
            'test_string' => 'foo',
        ]);
    }

    protected function tearDown(): void
    {
        $this->connection->executeStatement('DELETE FROM legacy_table WHERE test_int > 1');
    }

    public function testFetchWithAssociativeMode(): void
    {
        $sql = 'SELECT test_int FROM legacy_table WHERE test_int = 1';

        $stmt = $this->connection->executeQuery($sql);
        $row  = array_change_key_case($stmt->fetch(FetchMode::ASSOCIATIVE), CASE_LOWER);
        self::assertEquals(1, $row['test_int']);
    }

    public function testFetchWithNumericMode(): void
    {
        $sql = 'SELECT test_int FROM legacy_table WHERE test_int = 1';

        $stmt = $this->connection->executeQuery($sql);
        $row  = $stmt->fetch(FetchMode::NUMERIC);
        self::assertEquals(1, $row[0]);
    }

    public function testFetchWithColumnMode(): void
    {
        $sql = 'SELECT test_int FROM legacy_table WHERE test_int = 1';

        $stmt = $this->connection->executeQuery($sql);
        $row  = $stmt->fetch(FetchMode::COLUMN);
        self::assertEquals(1, $row);
    }

    public function testFetchWithTooManyArguments(): void
    {
        $sql = 'SELECT test_int FROM legacy_table WHERE test_int = 1';

        $stmt = $this->connection->executeQuery($sql);

        $this->expectException(LogicException::class);

        $stmt->fetch(FetchMode::COLUMN, 2);
    }

    public function testFetchWithUnsupportedFetchMode(): void
    {
        $sql = 'SELECT test_int FROM legacy_table WHERE test_int = 1';

        $stmt = $this->connection->executeQuery($sql);

        $this->expectException(LogicException::class);

        $stmt->fetch(1);
    }

    public function testFetchAllWithAssociativeModes(): void
    {
        $sql = 'SELECT test_int FROM legacy_table WHERE test_int = 1';

        $stmt = $this->connection->executeQuery($sql);

        $rows = $stmt->fetchAll(FetchMode::ASSOCIATIVE);
        $rows = array_map(static function (array $row): array {
            return array_change_key_case($row, CASE_LOWER);
        }, $rows);

        self::assertEquals([['test_int' => 1]], $rows);
    }

    public function testFetchAllWithNumericModes(): void
    {
        $sql = 'SELECT test_int FROM legacy_table WHERE test_int = 1';

        $stmt = $this->connection->executeQuery($sql);
        $rows = $stmt->fetchAll(FetchMode::NUMERIC);
        self::assertEquals([[0 => 1]], $rows);
    }

    public function testFetchAllWithColumnMode(): void
    {
        $sql = 'SELECT test_int FROM legacy_table WHERE test_int = 1';

        $stmt = $this->connection->executeQuery($sql);
        $rows = $stmt->fetchAll(FetchMode::COLUMN);
        self::assertEquals([1], $rows);
    }

    public function testFetchAllWithTooManyArguments(): void
    {
        $sql = 'SELECT test_int FROM legacy_table WHERE test_int = 1';

        $stmt = $this->connection->executeQuery($sql);

        $this->expectException(LogicException::class);

        $stmt->fetchAll(FetchMode::COLUMN, 2);
    }

    public function testFetchAllWithUnsupportedFetchMode(): void
    {
        $sql = 'SELECT test_int FROM legacy_table WHERE test_int = 1';

        $stmt = $this->connection->executeQuery($sql);

        $this->expectException(LogicException::class);

        $stmt->fetchAll(1);
    }

    public function testExecuteUpdate(): void
    {
        $this->connection->executeUpdate(
            'INSERT INTO legacy_table (test_int, test_string) VALUES (?, ?)',
            [2, 'bar'],
            ['integer', 'string']
        );

        $sql = 'SELECT test_string FROM legacy_table';

        $stmt = $this->connection->executeQuery($sql);
        $rows = $stmt->fetchAll(FetchMode::COLUMN);
        self::assertEquals(['foo', 'bar'], $rows);
    }

    public function testQuery(): void
    {
        $stmt = $this->connection->query('SELECT test_string FROM legacy_table WHERE test_int = 1');

        self::assertEquals('foo', $stmt->fetchOne());
    }

    public function testExec(): void
    {
        $this->connection->insert('legacy_table', [
            'test_int' => 2,
            'test_string' => 'bar',
        ]);

        $count = $this->connection->exec('DELETE FROM legacy_table WHERE test_int > 1');

        self::assertEquals(1, $count);
    }
}<|MERGE_RESOLUTION|>--- conflicted
+++ resolved
@@ -23,12 +23,7 @@
         $table->addColumn('test_string', 'string', ['length' => 3]);
         $table->setPrimaryKey(['test_int']);
 
-<<<<<<< HEAD
-        $sm = $this->connection->createSchemaManager();
-        $sm->dropAndCreateTable($table);
-=======
         $this->dropAndCreateTable($table);
->>>>>>> e375dfc4
 
         $this->connection->insert('legacy_table', [
             'test_int' => 1,
