<?php

declare(strict_types=1);

namespace Doctrine\DBAL\Tests\Functional;

use Doctrine\DBAL\Driver\AbstractSQLServerDriver;
use Doctrine\DBAL\Driver\IBMDB2;
use Doctrine\DBAL\Driver\ServerInfoAwareConnection;
use Doctrine\DBAL\DriverManager;
use Doctrine\DBAL\Exception;
use Doctrine\DBAL\Platforms\MySQLPlatform;
use Doctrine\DBAL\Platforms\SqlitePlatform;
use Doctrine\DBAL\Schema\Schema;
use Doctrine\DBAL\Schema\Table;
use Doctrine\DBAL\Tests\FunctionalTestCase;

use function array_merge;
use function assert;
use function chmod;
use function exec;
use function extension_loaded;
use function file_exists;
use function posix_geteuid;
use function sprintf;
use function sys_get_temp_dir;
use function touch;
use function unlink;
use function version_compare;

use const PHP_OS_FAMILY;

/**
 * @psalm-import-type Params from DriverManager
 */
class ExceptionTest extends FunctionalTestCase
{
    protected function setUp(): void
    {
        parent::setUp();

        $driver = $this->connection->getDriver();

        if ($driver instanceof IBMDB2\Driver) {
            self::markTestSkipped("The IBM DB2 driver currently doesn't instantiate specialized exceptions");
        }

        if (! $driver instanceof AbstractSQLServerDriver) {
            return;
        }

        self::markTestSkipped("The SQL Server drivers currently don't instantiate specialized exceptions");
    }

    public function testPrimaryConstraintViolationException(): void
    {
        $table = new Table('duplicatekey_table');
        $table->addColumn('id', 'integer', []);
        $table->setPrimaryKey(['id']);

        $this->connection->createSchemaManager()->createTable($table);

        $this->connection->insert('duplicatekey_table', ['id' => 1]);

        $this->expectException(Exception\UniqueConstraintViolationException::class);
        $this->connection->insert('duplicatekey_table', ['id' => 1]);
    }

    public function testTableNotFoundException(): void
    {
        $sql = 'SELECT * FROM unknown_table';

        $this->expectException(Exception\TableNotFoundException::class);
        $this->connection->executeQuery($sql);
    }

    public function testTableExistsException(): void
    {
        $schemaManager = $this->connection->createSchemaManager();
        $table         = new Table('alreadyexist_table');
        $table->addColumn('id', 'integer', []);
        $table->setPrimaryKey(['id']);

        $this->expectException(Exception\TableExistsException::class);
        $schemaManager->createTable($table);
        $schemaManager->createTable($table);
    }

    public function testNotNullConstraintViolationException(): void
    {
        $schema = new Schema();

        $table = $schema->createTable('notnull_table');
        $table->addColumn('id', 'integer', []);
        $table->addColumn('value', 'integer', ['notnull' => true]);
        $table->setPrimaryKey(['id']);

        foreach ($schema->toSql($this->connection->getDatabasePlatform()) as $sql) {
            $this->connection->executeStatement($sql);
        }

        $this->expectException(Exception\NotNullConstraintViolationException::class);
        $this->connection->insert('notnull_table', ['id' => 1, 'value' => null]);
    }

    public function testInvalidFieldNameException(): void
    {
        $schema = new Schema();

        $table = $schema->createTable('bad_columnname_table');
        $table->addColumn('id', 'integer', []);

        foreach ($schema->toSql($this->connection->getDatabasePlatform()) as $sql) {
            $this->connection->executeStatement($sql);
        }

        $this->expectException(Exception\InvalidFieldNameException::class);
        $this->connection->insert('bad_columnname_table', ['name' => 5]);
    }

    public function testNonUniqueFieldNameException(): void
    {
        $schema = new Schema();

        $table = $schema->createTable('ambiguous_list_table');
        $table->addColumn('id', 'integer');

        $table2 = $schema->createTable('ambiguous_list_table_2');
        $table2->addColumn('id', 'integer');

        foreach ($schema->toSql($this->connection->getDatabasePlatform()) as $sql) {
            $this->connection->executeStatement($sql);
        }

        $sql = 'SELECT id FROM ambiguous_list_table, ambiguous_list_table_2';
        $this->expectException(Exception\NonUniqueFieldNameException::class);
        $this->connection->executeQuery($sql);
    }

    public function testUniqueConstraintViolationException(): void
    {
        $schema = new Schema();

        $table = $schema->createTable('unique_column_table');
        $table->addColumn('id', 'integer');
        $table->addUniqueIndex(['id']);

        foreach ($schema->toSql($this->connection->getDatabasePlatform()) as $sql) {
            $this->connection->executeStatement($sql);
        }

        $this->connection->insert('unique_column_table', ['id' => 5]);
        $this->expectException(Exception\UniqueConstraintViolationException::class);
        $this->connection->insert('unique_column_table', ['id' => 5]);
    }

    public function testSyntaxErrorException(): void
    {
        $table = new Table('syntax_error_table');
        $table->addColumn('id', 'integer', []);
        $table->setPrimaryKey(['id']);

        $this->connection->createSchemaManager()->createTable($table);

        $sql = 'SELECT id FRO syntax_error_table';
        $this->expectException(Exception\SyntaxErrorException::class);
        $this->connection->executeQuery($sql);
    }

    public function testConnectionExceptionSqLite(): void
    {
        if (! ($this->connection->getDatabasePlatform() instanceof SqlitePlatform)) {
            self::markTestSkipped('Only fails this way on sqlite');
        }

        // mode 0 is considered read-only on Windows
        $mode = PHP_OS_FAMILY !== 'Windows' ? 0444 : 0000;

        $filename = sprintf('%s/%s', sys_get_temp_dir(), 'doctrine_failed_connection_' . $mode . '.db');

        if (file_exists($filename)) {
            $this->cleanupReadOnlyFile($filename);
        }

        touch($filename);
        chmod($filename, $mode);

        if ($this->isPosixSuperUser()) {
            exec(sprintf('chattr +i %s', $filename));
        }

        $params = [
            'driver' => 'pdo_sqlite',
            'path'   => $filename,
        ];
        $conn   = DriverManager::getConnection($params);

        $schema = new Schema();
        $table  = $schema->createTable('no_connection');
        $table->addColumn('id', 'integer');

        $this->expectException(Exception\ReadOnlyException::class);
        $this->expectExceptionMessage(
            'An exception occurred while executing a query: SQLSTATE[HY000]: ' .
            'General error: 8 attempt to write a readonly database'
        );

        try {
            foreach ($schema->toSql($conn->getDatabasePlatform()) as $sql) {
                $conn->executeStatement($sql);
            }
        } finally {
            $this->cleanupReadOnlyFile($filename);
        }
    }

    /**
     * @param array<string, mixed> $params
     * @psalm-param Params $params
     *
     * @dataProvider getConnectionParams
<<<<<<< HEAD
     *
     * @phpstan-param array<string,mixed> $params
     * @psalm-param Params $params
=======
>>>>>>> c6362a71
     */
    public function testConnectionException(array $params): void
    {
        $platform = $this->connection->getDatabasePlatform();

        if ($platform instanceof SqlitePlatform) {
            self::markTestSkipped('Only skipped if platform is not sqlite');
        }

        if ($platform instanceof MySQLPlatform && isset($params['user'])) {
            $wrappedConnection = $this->connection->getWrappedConnection();
            assert($wrappedConnection instanceof ServerInfoAwareConnection);

            if (version_compare($wrappedConnection->getServerVersion(), '8', '>=')) {
                self::markTestIncomplete('PHP currently does not completely support MySQL 8');
            }
        }

        $defaultParams = $this->connection->getParams();
        $params        = array_merge($defaultParams, $params);

        $conn = DriverManager::getConnection($params);

        $schema = new Schema();
        $table  = $schema->createTable('no_connection');
        $table->addColumn('id', 'integer');

        $this->expectException(Exception\ConnectionException::class);

        foreach ($schema->toSql($conn->getDatabasePlatform()) as $sql) {
            $conn->executeStatement($sql);
        }
    }

    /**
     * @return array<int, array<int, mixed>>
     */
    public static function getConnectionParams(): iterable
    {
        return [
            [['user' => 'not_existing']],
            [['password' => 'really_not']],
            [['host' => 'localnope']],
        ];
    }

    private function isPosixSuperUser(): bool
    {
        return extension_loaded('posix') && posix_geteuid() === 0;
    }

    private function cleanupReadOnlyFile(string $filename): void
    {
        if ($this->isPosixSuperUser()) {
            exec(sprintf('chattr -i %s', $filename));
        }

        chmod($filename, 0200); // make the file writable again, so it can be removed on Windows
        unlink($filename);
    }
}<|MERGE_RESOLUTION|>--- conflicted
+++ resolved
@@ -217,14 +217,9 @@
     /**
      * @param array<string, mixed> $params
      * @psalm-param Params $params
+     * @phpstan-param array<string,mixed> $params
      *
      * @dataProvider getConnectionParams
-<<<<<<< HEAD
-     *
-     * @phpstan-param array<string,mixed> $params
-     * @psalm-param Params $params
-=======
->>>>>>> c6362a71
      */
     public function testConnectionException(array $params): void
     {
