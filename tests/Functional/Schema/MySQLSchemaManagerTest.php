--- conflicted
+++ resolved
@@ -26,16 +26,6 @@
         Type::addType('point', PointType::class);
     }
 
-<<<<<<< HEAD
-    protected function tearDown(): void
-    {
-        parent::tearDown();
-
-        $this->markConnectionNotReusable();
-    }
-
-=======
->>>>>>> 0edd213b
     protected function supportsPlatform(AbstractPlatform $platform): bool
     {
         return $platform instanceof MySQLPlatform;
