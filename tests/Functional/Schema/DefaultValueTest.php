<?php

declare(strict_types=1);

namespace Doctrine\DBAL\Tests\Functional\Schema;

use Doctrine\DBAL\Schema\Table;
use Doctrine\DBAL\Tests\FunctionalTestCase;

use function sprintf;

class DefaultValueTest extends FunctionalTestCase
{
<<<<<<< HEAD
    private static bool $initialized = false;

=======
>>>>>>> 46e8c835
    protected function setUp(): void
    {
        $table = new Table('default_value');
        $table->addColumn('id', 'integer');

        foreach (self::columnProvider() as [$name, $default]) {
            $table->addColumn($name, 'string', [
                'length' => 32,
                'default' => $default,
                'notnull' => false,
            ]);
        }

        $this->connection->createSchemaManager()
            ->dropAndCreateTable($table);

        $this->connection->insert('default_value', ['id' => 1]);
    }

    /**
     * @dataProvider columnProvider
     */
    public function testEscapedDefaultValueCanBeIntrospected(string $name, ?string $expectedDefault): void
    {
        self::assertSame(
            $expectedDefault,
            $this->connection
                ->createSchemaManager()
                ->listTableDetails('default_value')
                ->getColumn($name)
                ->getDefault()
        );
    }

    /**
     * @dataProvider columnProvider
     */
    public function testEscapedDefaultValueCanBeInserted(string $name, ?string $expectedDefault): void
    {
        $value = $this->connection->fetchOne(
            sprintf('SELECT %s FROM default_value', $name)
        );

        self::assertSame($expectedDefault, $value);
    }

    /**
     * Returns potential escaped literals from all platforms combined.
     *
     * @see https://dev.mysql.com/doc/refman/5.7/en/string-literals.html
     * @see http://www.sqlite.org/lang_expr.html
     * @see https://www.postgresql.org/docs/9.6/static/sql-syntax-lexical.html#SQL-SYNTAX-STRINGS-ESCAPE
     *
     * @return mixed[][]
     */
    public static function columnProvider(): iterable
    {
        return [
            'Single quote' => [
                'single_quote',
                "foo'bar",
            ],
            'Single quote, doubled' => [
                'single_quote_doubled',
                "foo''bar",
            ],
            'Double quote' => [
                'double_quote',
                'foo"bar',
            ],
            'Double quote, doubled' => [
                'double_quote_doubled',
                'foo""bar',
            ],
            'Backspace' => [
                'backspace',
                "foo\x08bar",
            ],
            'New line' => [
                'new_line',
                "foo\nbar",
            ],
            'Carriage return' => [
                'carriage_return',
                "foo\rbar",
            ],
            'Tab' => [
                'tab',
                "foo\tbar",
            ],
            'Substitute' => [
                'substitute',
                "foo\x1abar",
            ],
            'Backslash' => [
                'backslash',
                'foo\\bar',
            ],
            'Backslash, doubled' => [
                'backslash_doubled',
                'foo\\\\bar',
            ],
            'Percent' => [
                'percent_sign',
                'foo%bar',
            ],
            'Underscore' => [
                'underscore',
                'foo_bar',
            ],
            'NULL string' => [
                'null_string',
                'NULL',
            ],
            'NULL value' => [
                'null_value',
                null,
            ],
            'SQL expression' => [
                'sql_expression',
                "'; DROP DATABASE doctrine --",
            ],
            'No double conversion' => [
                'no_double_conversion',
                "\\'",
            ],
        ];
    }
}<|MERGE_RESOLUTION|>--- conflicted
+++ resolved
@@ -11,11 +11,6 @@
 
 class DefaultValueTest extends FunctionalTestCase
 {
-<<<<<<< HEAD
-    private static bool $initialized = false;
-
-=======
->>>>>>> 46e8c835
     protected function setUp(): void
     {
         $table = new Table('default_value');
