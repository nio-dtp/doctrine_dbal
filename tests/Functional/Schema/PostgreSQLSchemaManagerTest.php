<?php

declare(strict_types=1);

namespace Doctrine\DBAL\Tests\Functional\Schema;

use Doctrine\DBAL\Platforms\AbstractPlatform;
use Doctrine\DBAL\Platforms\PostgreSQLPlatform;
use Doctrine\DBAL\Schema\ForeignKeyConstraint;
use Doctrine\DBAL\Schema\Schema;
use Doctrine\DBAL\Schema\Table;
use Doctrine\DBAL\Schema\View;
use Doctrine\DBAL\Types\BlobType;
use Doctrine\DBAL\Types\DecimalType;
use Doctrine\DBAL\Types\IntegerType;
use Doctrine\DBAL\Types\JsonType;
use Doctrine\DBAL\Types\TextType;
use Doctrine\DBAL\Types\Type;
use Doctrine\DBAL\Types\Types;
use PHPUnit\Framework\Attributes\DataProvider;

use function array_map;
use function array_pop;
use function count;
use function sprintf;
use function strtolower;
use function version_compare;

class PostgreSQLSchemaManagerTest extends SchemaManagerFunctionalTestCase
{
    protected function supportsPlatform(AbstractPlatform $platform): bool
    {
        return $platform instanceof PostgreSQLPlatform;
    }

    public function testGetSchemaNames(): void
    {
        $names = $this->schemaManager->listSchemaNames();

        self::assertContains('public', $names, 'The public schema should be found.');
    }

    public function testSupportDomainTypeFallback(): void
    {
        $createDomainTypeSQL = 'CREATE DOMAIN MyMoney AS DECIMAL(18,2)';
        $this->connection->executeStatement($createDomainTypeSQL);

        $createTableSQL = 'CREATE TABLE domain_type_test (id INT PRIMARY KEY, value MyMoney)';
        $this->connection->executeStatement($createTableSQL);

        $table = $this->connection->createSchemaManager()->introspectTable('domain_type_test');
        self::assertInstanceOf(DecimalType::class, $table->getColumn('value')->getType());

        Type::addType('MyMoney', MoneyType::class);
        $this->connection->getDatabasePlatform()->registerDoctrineTypeMapping('MyMoney', 'MyMoney');

        $table = $this->connection->createSchemaManager()->introspectTable('domain_type_test');
        self::assertInstanceOf(MoneyType::class, $table->getColumn('value')->getType());
    }

    public function testDetectsAutoIncrement(): void
    {
        $autoincTable = new Table('autoinc_table');
        $column       = $autoincTable->addColumn('id', Types::INTEGER);
        $column->setAutoincrement(true);
        $this->dropAndCreateTable($autoincTable);
        $autoincTable = $this->schemaManager->introspectTable('autoinc_table');

        self::assertTrue($autoincTable->getColumn('id')->getAutoincrement());
    }

    public function testAlterTableAutoIncrementAdd(): void
    {
        $tableFrom = new Table('autoinc_table_add');
        $tableFrom->addColumn('id', Types::INTEGER);
        $this->dropAndCreateTable($tableFrom);
        $tableFrom = $this->schemaManager->introspectTable('autoinc_table_add');
        self::assertFalse($tableFrom->getColumn('id')->getAutoincrement());

        $tableTo = new Table('autoinc_table_add');
        $column  = $tableTo->addColumn('id', Types::INTEGER);
        $column->setAutoincrement(true);

        $platform = $this->connection->getDatabasePlatform();
        $diff     = $this->schemaManager->createComparator()
            ->compareTables($tableFrom, $tableTo);

        $sql = $platform->getAlterTableSQL($diff);
        self::assertEquals(['ALTER TABLE autoinc_table_add ALTER id ADD GENERATED BY DEFAULT AS IDENTITY'], $sql);

        $this->schemaManager->alterTable($diff);
        $tableFinal = $this->schemaManager->introspectTable('autoinc_table_add');
        self::assertTrue($tableFinal->getColumn('id')->getAutoincrement());
    }

    public function testAlterTableAutoIncrementDrop(): void
    {
        $tableFrom = new Table('autoinc_table_drop');
        $column    = $tableFrom->addColumn('id', Types::INTEGER);
        $column->setAutoincrement(true);
        $this->dropAndCreateTable($tableFrom);
        $tableFrom = $this->schemaManager->introspectTable('autoinc_table_drop');
        self::assertTrue($tableFrom->getColumn('id')->getAutoincrement());

        $tableTo = new Table('autoinc_table_drop');
        $tableTo->addColumn('id', Types::INTEGER);

        $platform = $this->connection->getDatabasePlatform();
        $diff     = $this->schemaManager->createComparator()
            ->compareTables($tableFrom, $tableTo);

        self::assertEquals(
            ['ALTER TABLE autoinc_table_drop ALTER id DROP IDENTITY'],
            $platform->getAlterTableSQL($diff),
        );

        $this->schemaManager->alterTable($diff);
        $tableFinal = $this->schemaManager->introspectTable('autoinc_table_drop');
        self::assertFalse($tableFinal->getColumn('id')->getAutoincrement());
    }

    public function testTableWithSchema(): void
    {
        $this->connection->executeStatement('CREATE SCHEMA nested');

        $nestedRelatedTable = new Table('nested.schemarelated');
        $column             = $nestedRelatedTable->addColumn('id', Types::INTEGER);
        $column->setAutoincrement(true);
        $nestedRelatedTable->setPrimaryKey(['id']);

        $nestedSchemaTable = new Table('nested.schematable');
        $column            = $nestedSchemaTable->addColumn('id', Types::INTEGER);
        $column->setAutoincrement(true);
        $nestedSchemaTable->setPrimaryKey(['id']);
        $nestedSchemaTable->addForeignKeyConstraint($nestedRelatedTable->getName(), ['id'], ['id']);

        $this->schemaManager->createTable($nestedRelatedTable);
        $this->schemaManager->createTable($nestedSchemaTable);

        $tableNames = $this->schemaManager->listTableNames();
        self::assertContains('nested.schematable', $tableNames);

        $tables = $this->schemaManager->listTables();
        self::assertNotNull($this->findTableByName($tables, 'nested.schematable'));

        $nestedSchemaTable = $this->schemaManager->introspectTable('nested.schematable');
        self::assertTrue($nestedSchemaTable->hasColumn('id'));

        $primaryKey = $nestedSchemaTable->getPrimaryKey();
        self::assertNotNull($primaryKey);
        self::assertEquals(['id'], $primaryKey->getColumns());

        $relatedFks = $nestedSchemaTable->getForeignKeys();
        self::assertCount(1, $relatedFks);
        $relatedFk = array_pop($relatedFks);
        self::assertNotNull($relatedFk);
        self::assertEquals('nested.schemarelated', $relatedFk->getForeignTableName());
    }

    public function testListSameTableNameColumnsWithDifferentSchema(): void
    {
        $this->connection->executeStatement('CREATE SCHEMA another');
        $table = new Table('table');
        $table->addColumn('id', Types::INTEGER);
        $table->addColumn('name', Types::TEXT);
        $this->schemaManager->createTable($table);

        $anotherSchemaTable = new Table('another.table');
        $anotherSchemaTable->addColumn('id', Types::TEXT);
        $anotherSchemaTable->addColumn('email', Types::TEXT);
        $this->schemaManager->createTable($anotherSchemaTable);

        $table = $this->schemaManager->introspectTable('table');
        self::assertCount(2, $table->getColumns());
        self::assertTrue($table->hasColumn('id'));
        self::assertInstanceOf(IntegerType::class, $table->getColumn('id')->getType());
        self::assertTrue($table->hasColumn('name'));

        $anotherSchemaTable = $this->schemaManager->introspectTable('another.table');
        self::assertCount(2, $anotherSchemaTable->getColumns());
        self::assertTrue($anotherSchemaTable->hasColumn('id'));
        self::assertInstanceOf(TextType::class, $anotherSchemaTable->getColumn('id')->getType());
        self::assertTrue($anotherSchemaTable->hasColumn('email'));
    }

    public function testReturnQuotedAssets(): void
    {
        $this->connection->executeStatement('DROP TABLE IF EXISTS dbal91_something');

        $sql = 'create table dbal91_something'
            . ' (id integer CONSTRAINT id_something PRIMARY KEY NOT NULL, "table" integer)';
        $this->connection->executeStatement($sql);

        $sql = 'ALTER TABLE dbal91_something ADD CONSTRAINT something_input'
            . ' FOREIGN KEY( "table" ) REFERENCES dbal91_something ON UPDATE CASCADE;';
        $this->connection->executeStatement($sql);

        $table = $this->schemaManager->introspectTable('dbal91_something');

        self::assertEquals(
            [
                'CREATE TABLE dbal91_something (id INT NOT NULL, "table" INT DEFAULT NULL, PRIMARY KEY(id))',
                'CREATE INDEX IDX_A9401304ECA7352B ON dbal91_something ("table")',
                'ALTER TABLE dbal91_something ADD CONSTRAINT something_input FOREIGN KEY ("table")'
                    . ' REFERENCES dbal91_something (id) ON UPDATE CASCADE NOT DEFERRABLE INITIALLY IMMEDIATE',
            ],
            $this->connection->getDatabasePlatform()->getCreateTableSQL($table),
        );
    }

    public function testListForeignKeys(): void
    {
        $fkOptions   = ['SET NULL', 'SET DEFAULT', 'NO ACTION', 'CASCADE', 'RESTRICT'];
        $foreignKeys = [];
        $fkTable     = $this->getTestTable('test_create_fk1');
        foreach ($fkOptions as $i => $fkOption) {
            $fkTable->addColumn('foreign_key_test' . $i, Types::INTEGER);
            $foreignKeys[] = new ForeignKeyConstraint(
                ['foreign_key_test' . $i],
                'test_create_fk2',
                ['id'],
                'foreign_key_test' . $i . '_fk',
                ['onDelete' => $fkOption],
            );
        }

        $this->dropAndCreateTable($fkTable);
        $this->createTestTable('test_create_fk2');

        foreach ($foreignKeys as $foreignKey) {
            $this->schemaManager->createForeignKey($foreignKey, 'test_create_fk1');
        }

        $fkeys = $this->schemaManager->listTableForeignKeys('test_create_fk1');
        self::assertEquals(count($foreignKeys), count($fkeys));

        for ($i = 0; $i < count($fkeys); $i++) {
            self::assertEquals(['foreign_key_test' . $i], array_map('strtolower', $fkeys[$i]->getLocalColumns()));
            self::assertEquals(['id'], array_map('strtolower', $fkeys[$i]->getForeignColumns()));
            self::assertEquals('test_create_fk2', strtolower($fkeys[0]->getForeignTableName()));
            if ($foreignKeys[$i]->getOption('onDelete') === 'NO ACTION') {
                self::assertFalse($fkeys[$i]->hasOption('onDelete'));
            } else {
                self::assertEquals($foreignKeys[$i]->getOption('onDelete'), $fkeys[$i]->getOption('onDelete'));
            }
        }
    }

    public function testDefaultValueCharacterVarying(): void
    {
        $testTable = new Table('dbal511_default');
        $testTable->addColumn('id', Types::INTEGER);
        $testTable->addColumn('def', Types::STRING, ['default' => 'foo']);
        $testTable->setPrimaryKey(['id']);
        $this->dropAndCreateTable($testTable);

        $databaseTable = $this->schemaManager->introspectTable($testTable->getName());

        self::assertEquals('foo', $databaseTable->getColumn('def')->getDefault());
    }

<<<<<<< HEAD
    public function testBooleanDefault(): void
=======
    public function testJsonDefaultValue(): void
    {
        $testTable = new Table('test_json');
        $testTable
            ->addColumn('foo', Types::JSON)
            ->setDefault('{"key": "value with a single quote \' in string value"}');
        $this->dropAndCreateTable($testTable);

        $columns = $this->schemaManager->listTableColumns('test_json');

        self::assertSame(Type::getType(Types::JSON), $columns['foo']->getType());
        self::assertSame('{"key": "value with a single quote \' in string value"}', $columns['foo']->getDefault());
    }

    /**
     * @param callable(AbstractSchemaManager):Comparator $comparatorFactory
     *
     * @dataProvider \Doctrine\DBAL\Tests\Functional\Schema\ComparatorTestUtils::comparatorProvider
     */
    public function testBooleanDefault(callable $comparatorFactory): void
>>>>>>> edbf3076
    {
        $table = new Table('ddc2843_bools');
        $table->addColumn('id', Types::INTEGER);
        $table->addColumn('checked', Types::BOOLEAN, ['default' => false]);

        $this->dropAndCreateTable($table);

        $databaseTable = $this->schemaManager->introspectTable($table->getName());

        self::assertTrue(
            $this->schemaManager->createComparator()
                ->compareTables($table, $databaseTable)
                ->isEmpty(),
        );
    }

    /**
     * PostgreSQL stores BINARY columns as BLOB
     */
    protected function assertBinaryColumnIsValid(Table $table, string $columnName, int $expectedLength): void
    {
        self::assertInstanceOf(BlobType::class, $table->getColumn($columnName)->getType());
    }

    /**
     * PostgreSQL stores VARBINARY columns as BLOB
     */
    protected function assertVarBinaryColumnIsValid(Table $table, string $columnName, int $expectedLength): void
    {
        self::assertInstanceOf(BlobType::class, $table->getColumn($columnName)->getType());
    }

    /**
     * Although this test would pass in isolation on any platform, we keep it here for the following reasons:
     *
     * 1. The DBAL currently doesn't properly drop tables in the namespaces that need to be quoted
     *    (@see testListTableDetailsWhenCurrentSchemaNameQuoted()).
     * 2. The schema returned by {@see AbstractSchemaManager::introspectSchema()} doesn't contain views, so
     *    {@see AbstractSchemaManager::dropSchemaObjects()} cannot drop the tables that have dependent views
     *    (@see testListTablesExcludesViews()).
     * 3. In the case of inheritance, PHPUnit runs the tests declared immediately in the test class
     *    and then runs the tests declared in the parent.
     *
     * This test needs to be executed before the ones it conflicts with, so it has to be declared in the same class.
     */
    public function testDropWithAutoincrement(): void
    {
        $this->dropTableIfExists('test_autoincrement');

        $schema = new Schema();
        $table  = $schema->createTable('test_autoincrement');
        $table->addColumn('id', Types::INTEGER, [
            'notnull' => true,
            'autoincrement' => true,
        ]);
        $table->setPrimaryKey(['id']);

        $schemaManager = $this->connection->createSchemaManager();
        $schemaManager->createSchemaObjects($schema);

        $schema = $schemaManager->introspectSchema();
        $schemaManager->dropSchemaObjects($schema);

        self::assertFalse($schemaManager->tablesExist(['test_autoincrement']));
    }

    public function testListTableDetailsWhenCurrentSchemaNameQuoted(): void
    {
        $this->connection->executeStatement('CREATE SCHEMA "001_test"');
        $this->connection->executeStatement('SET search_path TO "001_test"');
        $this->markConnectionNotReusable();

        $this->testIntrospectReservedKeywordTableViaListTableDetails();
    }

    public function testListTablesExcludesViews(): void
    {
        $this->createTestTable('list_tables_excludes_views');

        $name = 'list_tables_excludes_views_test_view';
        $sql  = 'SELECT * from list_tables_excludes_views';

        $view = new View($name, $sql);

        $this->schemaManager->createView($view);

        $tables = $this->schemaManager->listTables();

        $foundTable = false;
        foreach ($tables as $table) {
            if (strtolower($table->getName()) !== 'list_tables_excludes_views_test_view') {
                continue;
            }

            $foundTable = true;
        }

        self::assertFalse($foundTable, 'View "list_tables_excludes_views_test_view" must not be found in table list');
    }

    public function testPartialIndexes(): void
    {
        $offlineTable = new Table('person');
        $offlineTable->addColumn('id', Types::INTEGER);
        $offlineTable->addColumn('name', Types::STRING);
        $offlineTable->addColumn('email', Types::STRING);
        $offlineTable->addUniqueIndex(['id', 'name'], 'simple_partial_index', ['where' => '(id IS NULL)']);

        $this->dropAndCreateTable($offlineTable);

        $onlineTable = $this->schemaManager->introspectTable('person');

        self::assertTrue(
            $this->schemaManager->createComparator()
                ->compareTables($offlineTable, $onlineTable)
                ->isEmpty(),
        );
        self::assertTrue($onlineTable->hasIndex('simple_partial_index'));
        self::assertTrue($onlineTable->getIndex('simple_partial_index')->hasOption('where'));
        self::assertSame('(id IS NULL)', $onlineTable->getIndex('simple_partial_index')->getOption('where'));
    }

    public function testJsonbColumn(): void
    {
        $table = new Table('test_jsonb');
        $table->addColumn('foo', Types::JSON)->setPlatformOption('jsonb', true);
        $this->dropAndCreateTable($table);

        $columns = $this->schemaManager->listTableColumns('test_jsonb');

        self::assertInstanceOf(JsonType::class, $columns['foo']->getType());
        self::assertTrue($columns['foo']->getPlatformOption('jsonb'));
    }

    public function testListNegativeColumnDefaultValue(): void
    {
        $table = new Table('test_default_negative');
        $table->addColumn('col_smallint', Types::SMALLINT, ['default' => -1]);
        $table->addColumn('col_integer', Types::INTEGER, ['default' => -1]);
        $table->addColumn('col_bigint', Types::BIGINT, ['default' => -1]);
        $table->addColumn('col_float', Types::FLOAT, ['default' => -1.1]);
        $table->addColumn('col_decimal', Types::DECIMAL, [
            'precision' => 2,
            'scale' => 1,
            'default' => -1.1,
        ]);
        $table->addColumn('col_string', Types::STRING, ['default' => '(-1)']);

        $this->dropAndCreateTable($table);

        $columns = $this->schemaManager->listTableColumns('test_default_negative');

        self::assertEquals(-1, $columns['col_smallint']->getDefault());
        self::assertEquals(-1, $columns['col_integer']->getDefault());
        self::assertEquals(-1, $columns['col_bigint']->getDefault());
        self::assertEquals(-1.1, $columns['col_float']->getDefault());
        self::assertEquals(-1.1, $columns['col_decimal']->getDefault());
        self::assertEquals('(-1)', $columns['col_string']->getDefault());
    }

    /** @return mixed[][] */
    public static function serialTypes(): iterable
    {
        return [
            [Types::INTEGER],
            [Types::BIGINT],
        ];
    }

    #[DataProvider('serialTypes')]
    public function testAutoIncrementCreatesSerialDataTypesWithoutADefaultValue(string $type): void
    {
        $tableName = 'test_serial_type_' . $type;

        $table = new Table($tableName);
        $table->addColumn('id', $type, ['autoincrement' => true, 'notnull' => false]);

        $this->dropAndCreateTable($table);

        $columns = $this->schemaManager->listTableColumns($tableName);

        self::assertNull($columns['id']->getDefault());
    }

    #[DataProvider('serialTypes')]
    public function testAutoIncrementCreatesSerialDataTypesWithoutADefaultValueEvenWhenDefaultIsSet(string $type): void
    {
        $tableName = 'test_serial_type_with_default_' . $type;

        $table = new Table($tableName);
        $table->addColumn('id', $type, ['autoincrement' => true, 'notnull' => false, 'default' => 1]);

        $this->dropAndCreateTable($table);

        $columns = $this->schemaManager->listTableColumns($tableName);

        self::assertNull($columns['id']->getDefault());
    }

    #[DataProvider('autoIncrementTypeMigrations')]
    public function testAlterTableAutoIncrementIntToBigInt(string $from, string $to, string $expected): void
    {
        $table  = new Table('autoinc_type_modification');
        $column = $table->addColumn('id', $from);
        $column->setAutoincrement(true);
        $this->dropAndCreateTable($table);

        $oldTable = $this->schemaManager->introspectTable('autoinc_type_modification');
        self::assertTrue($oldTable->getColumn('id')->getAutoincrement());

        $newTable = new Table('autoinc_type_modification');
        $column   = $newTable->addColumn('id', $to);
        $column->setAutoincrement(true);

        $diff = $this->schemaManager->createComparator()
            ->compareTables($oldTable, $newTable);

        self::assertSame(
            ['ALTER TABLE autoinc_type_modification ALTER id TYPE ' . $expected],
            $this->connection->getDatabasePlatform()->getAlterTableSQL($diff),
        );

        $this->schemaManager->alterTable($diff);
        $tableFinal = $this->schemaManager->introspectTable('autoinc_type_modification');
        self::assertTrue($tableFinal->getColumn('id')->getAutoincrement());
    }

    public function testListTableColumnsOidConflictWithNonTableObject(): void
    {
        if (version_compare($this->connection->getServerVersion(), '12.0', '<')) {
            self::markTestSkipped('Manually setting the Oid is not supported in Postgres 11 and earlier');
        }

        $table = 'test_list_table_columns_oid_conflicts';
        $this->connection->executeStatement(sprintf('CREATE TABLE IF NOT EXISTS %s(id INT NOT NULL)', $table));
        $beforeColumns = $this->schemaManager->listTableColumns($table);
        self::assertArrayHasKey('id', $beforeColumns);

        $this->connection->executeStatement('CREATE EXTENSION IF NOT EXISTS pg_prewarm');
        $originalTableOid = $this->connection->fetchOne(
            'SELECT oid FROM pg_class WHERE pg_class.relname = ?',
            [$table],
        );

        $getConflictingOidSql = <<<'SQL'
SELECT objid
FROM pg_depend
JOIN pg_extension as ex on ex.oid = pg_depend.refobjid
WHERE ex.extname = 'pg_prewarm'
ORDER BY objid
LIMIT 1
SQL;
        $conflictingOid       = $this->connection->fetchOne($getConflictingOidSql);

        $this->connection->executeStatement(
            'UPDATE pg_attribute SET attrelid = ? WHERE attrelid = ?',
            [$conflictingOid, $originalTableOid],
        );
        $this->connection->executeStatement(
            'UPDATE pg_description SET objoid = ? WHERE objoid = ?',
            [$conflictingOid, $originalTableOid],
        );
        $this->connection->executeStatement(
            'UPDATE pg_class SET oid = ? WHERE oid = ?',
            [$conflictingOid, $originalTableOid],
        );

        $afterColumns = $this->schemaManager->listTableColumns($table);

        // revert to the database to original state prior to asserting result
        $this->connection->executeStatement(
            'UPDATE pg_attribute SET attrelid = ? WHERE attrelid = ?',
            [$originalTableOid, $conflictingOid],
        );
        $this->connection->executeStatement(
            'UPDATE pg_description SET objoid = ? WHERE objoid = ?',
            [$originalTableOid, $conflictingOid],
        );
        $this->connection->executeStatement(
            'UPDATE pg_class SET oid = ? WHERE oid = ?',
            [$originalTableOid, $conflictingOid],
        );
        $this->connection->executeStatement(sprintf('DROP TABLE IF EXISTS %s', $table));
        $this->connection->executeStatement('DROP EXTENSION IF EXISTS pg_prewarm');

        self::assertArrayHasKey('id', $afterColumns);
    }

    /** @return iterable<mixed[]> */
    public static function autoIncrementTypeMigrations(): iterable
    {
        return [
            'int->bigint' => ['integer', 'bigint', 'BIGINT'],
            'bigint->int' => ['bigint', 'integer', 'INT'],
        ];
    }
}

class MoneyType extends Type
{
    /**
     * {@inheritDoc}
     */
    public function getSQLDeclaration(array $column, AbstractPlatform $platform): string
    {
        return 'MyMoney';
    }
}<|MERGE_RESOLUTION|>--- conflicted
+++ resolved
@@ -259,9 +259,6 @@
         self::assertEquals('foo', $databaseTable->getColumn('def')->getDefault());
     }
 
-<<<<<<< HEAD
-    public function testBooleanDefault(): void
-=======
     public function testJsonDefaultValue(): void
     {
         $testTable = new Table('test_json');
@@ -276,13 +273,7 @@
         self::assertSame('{"key": "value with a single quote \' in string value"}', $columns['foo']->getDefault());
     }
 
-    /**
-     * @param callable(AbstractSchemaManager):Comparator $comparatorFactory
-     *
-     * @dataProvider \Doctrine\DBAL\Tests\Functional\Schema\ComparatorTestUtils::comparatorProvider
-     */
-    public function testBooleanDefault(callable $comparatorFactory): void
->>>>>>> edbf3076
+    public function testBooleanDefault(): void
     {
         $table = new Table('ddc2843_bools');
         $table->addColumn('id', Types::INTEGER);
