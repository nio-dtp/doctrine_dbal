--- conflicted
+++ resolved
@@ -19,23 +19,14 @@
         }
 
         $table = new Table('test_rename');
-<<<<<<< HEAD
-        $table->addColumn('c1', 'string', ['length' => 16]);
-=======
-        $table->addColumn($columnName, 'string');
->>>>>>> 06d20af1
+        $table->addColumn($columnName, 'string', ['length' => 16]);
         $table->addColumn('c2', 'integer');
 
         $sm = $this->connection->createSchemaManager();
         $sm->dropAndCreateTable($table);
 
-<<<<<<< HEAD
-        $table->dropColumn('c1')
+        $table->dropColumn($columnName)
             ->addColumn('c1_x', 'string', ['length' => 16]);
-=======
-        $table->dropColumn($columnName)
-            ->addColumn('c1_x', 'string');
->>>>>>> 06d20af1
 
         $diff = $sm->createComparator()
             ->diffTable($sm->listTableDetails('test_rename'), $table);
