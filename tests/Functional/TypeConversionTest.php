--- conflicted
+++ resolved
@@ -9,11 +9,7 @@
 use Doctrine\DBAL\Tests\FunctionalTestCase;
 use Doctrine\DBAL\Tests\TestUtil;
 use Doctrine\DBAL\Types\Type;
-<<<<<<< HEAD
-=======
 use Doctrine\DBAL\Types\Types;
-use stdClass;
->>>>>>> fd47abd3
 
 use function str_repeat;
 
@@ -21,30 +17,14 @@
 {
     private static int $typeCounter = 0;
 
-    /** @psalm-suppress DeprecatedConstant */
     protected function setUp(): void
     {
         $table = new Table('type_conversion');
-<<<<<<< HEAD
-        $table->addColumn('id', 'integer', ['notnull' => false]);
-        $table->addColumn('test_string', 'string', [
+        $table->addColumn('id', Types::INTEGER, ['notnull' => false]);
+        $table->addColumn('test_string', Types::STRING, [
             'length' => 16,
             'notnull' => false,
         ]);
-        $table->addColumn('test_boolean', 'boolean', ['notnull' => false]);
-        $table->addColumn('test_bigint', 'bigint', ['notnull' => false]);
-        $table->addColumn('test_smallint', 'bigint', ['notnull' => false]);
-        $table->addColumn('test_datetime', 'datetime', ['notnull' => false]);
-        $table->addColumn('test_datetimetz', 'datetimetz', ['notnull' => false]);
-        $table->addColumn('test_date', 'date', ['notnull' => false]);
-        $table->addColumn('test_time', 'time', ['notnull' => false]);
-        $table->addColumn('test_text', 'text', ['notnull' => false]);
-        $table->addColumn('test_json', 'json', ['notnull' => false]);
-        $table->addColumn('test_float', 'float', ['notnull' => false]);
-        $table->addColumn('test_decimal', 'decimal', ['notnull' => false, 'scale' => 2, 'precision' => 10]);
-=======
-        $table->addColumn('id', Types::INTEGER, ['notnull' => false]);
-        $table->addColumn('test_string', Types::STRING, ['notnull' => false]);
         $table->addColumn('test_boolean', Types::BOOLEAN, ['notnull' => false]);
         $table->addColumn('test_bigint', Types::BIGINT, ['notnull' => false]);
         $table->addColumn('test_smallint', Types::BIGINT, ['notnull' => false]);
@@ -53,12 +33,9 @@
         $table->addColumn('test_date', Types::DATE_MUTABLE, ['notnull' => false]);
         $table->addColumn('test_time', Types::TIME_MUTABLE, ['notnull' => false]);
         $table->addColumn('test_text', Types::TEXT, ['notnull' => false]);
-        $table->addColumn('test_array', Types::ARRAY, ['notnull' => false]);
         $table->addColumn('test_json', Types::JSON, ['notnull' => false]);
-        $table->addColumn('test_object', Types::OBJECT, ['notnull' => false]);
         $table->addColumn('test_float', Types::FLOAT, ['notnull' => false]);
         $table->addColumn('test_decimal', Types::DECIMAL, ['notnull' => false, 'scale' => 2, 'precision' => 10]);
->>>>>>> fd47abd3
         $table->setPrimaryKey(['id']);
 
         $this->dropAndCreateTable($table);
@@ -140,65 +117,9 @@
         ];
     }
 
-<<<<<<< HEAD
     public function testIdempotentConversionToArray(): void
     {
         self::assertEquals(['foo' => 'bar'], $this->processValue('json', ['foo' => 'bar']));
-=======
-    /**
-     * @param mixed $originalValue
-     *
-     * @dataProvider toArrayProvider
-     */
-    public function testIdempotentConversionToArray(string $type, $originalValue): void
-    {
-        $dbValue = $this->processValue($type, $originalValue);
-
-        self::assertIsArray($dbValue);
-        self::assertEquals($originalValue, $dbValue);
-    }
-
-    /**
-     * @return mixed[][]
-     *
-     * @psalm-suppress DeprecatedConstant
-     */
-    public static function toArrayProvider(): iterable
-    {
-        return [
-            'array' => [Types::ARRAY, ['foo' => 'bar']],
-            'json' => [Types::JSON, ['foo' => 'bar']],
-        ];
-    }
-
-    /**
-     * @param mixed $originalValue
-     *
-     * @dataProvider toObjectProvider
-     */
-    public function testIdempotentConversionToObject(string $type, $originalValue): void
-    {
-        $dbValue = $this->processValue($type, $originalValue);
-
-        self::assertIsObject($dbValue);
-        self::assertEquals($originalValue, $dbValue);
-    }
-
-    /**
-     * @return mixed[][]
-     *
-     * @psalm-suppress DeprecatedConstant
-     */
-    public static function toObjectProvider(): iterable
-    {
-        $obj      = new stdClass();
-        $obj->foo = 'bar';
-        $obj->bar = 'baz';
-
-        return [
-            'object' => [Types::OBJECT, $obj],
-        ];
->>>>>>> fd47abd3
     }
 
     /** @dataProvider toDateTimeProvider */
