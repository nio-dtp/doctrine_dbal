<?php

declare(strict_types=1);

namespace Doctrine\DBAL\Tests\Driver;

use Doctrine\DBAL\Connection;
use Doctrine\DBAL\Connection\StaticServerVersionProvider;
use Doctrine\DBAL\Driver;
use Doctrine\DBAL\Driver\API\ExceptionConverter;
use Doctrine\DBAL\Platforms\AbstractPlatform;
use Doctrine\DBAL\Schema\AbstractSchemaManager;
use PHPUnit\Framework\MockObject\MockObject;
use PHPUnit\Framework\TestCase;

/** @template P of AbstractPlatform */
abstract class AbstractDriverTest extends TestCase
{
    /**
     * The driver mock under test.
     */
    protected Driver $driver;

    protected function setUp(): void
    {
        $this->driver = $this->createDriver();
    }

    /** @dataProvider platformVersionProvider */
    public function testCreatesDatabasePlatformForVersion(string $version, string $expectedClass): void
    {
        $platform = $this->driver->getDatabasePlatform(
            new StaticServerVersionProvider($version),
        );

        self::assertSame($expectedClass, $platform::class);
    }

<<<<<<< HEAD
    public function testThrowsExceptionOnCreatingDatabasePlatformsForInvalidVersion(): void
    {
        $this->expectException(Exception::class);
        $this->driver->getDatabasePlatform(
            new StaticServerVersionProvider('foo'),
=======
    public function testReturnsDatabasePlatform(): void
    {
        self::assertEquals($this->createPlatform(), $this->driver->getDatabasePlatform());
    }

    public function testReturnsSchemaManager(): void
    {
        $connection    = $this->getConnectionMock();
        $schemaManager = $this->driver->getSchemaManager(
            $connection,
            $this->createPlatform(),
>>>>>>> b66f55c7
        );
    }

    public function testReturnsExceptionConverter(): void
    {
        self::assertEquals($this->createExceptionConverter(), $this->driver->getExceptionConverter());
    }

    /**
     * Factory method for creating the driver instance under test.
     */
    abstract protected function createDriver(): Driver;

    /**
     * Factory method for creating the the platform instance return by the driver under test.
     *
     * The platform instance returned by this method must be the same as returned by
     * the driver's getDatabasePlatform() method.
     *
     * @return P
     */
    abstract protected function createPlatform(): AbstractPlatform;

    /**
     * Factory method for creating the the schema manager instance return by the driver under test.
     *
     * The schema manager instance returned by this method must be the same as returned by
     * the driver's getSchemaManager() method.
     *
     * @param Connection $connection The underlying connection to use.
     */
    abstract protected function createSchemaManager(Connection $connection): AbstractSchemaManager;

    abstract protected function createExceptionConverter(): ExceptionConverter;

    /** @return Connection&MockObject */
    protected function getConnectionMock(): Connection
    {
        return $this->createMock(Connection::class);
    }

    /** @return array<int, array<int, string>> */
    abstract public static function platformVersionProvider(): array;
}<|MERGE_RESOLUTION|>--- conflicted
+++ resolved
@@ -34,28 +34,6 @@
         );
 
         self::assertSame($expectedClass, $platform::class);
-    }
-
-<<<<<<< HEAD
-    public function testThrowsExceptionOnCreatingDatabasePlatformsForInvalidVersion(): void
-    {
-        $this->expectException(Exception::class);
-        $this->driver->getDatabasePlatform(
-            new StaticServerVersionProvider('foo'),
-=======
-    public function testReturnsDatabasePlatform(): void
-    {
-        self::assertEquals($this->createPlatform(), $this->driver->getDatabasePlatform());
-    }
-
-    public function testReturnsSchemaManager(): void
-    {
-        $connection    = $this->getConnectionMock();
-        $schemaManager = $this->driver->getSchemaManager(
-            $connection,
-            $this->createPlatform(),
->>>>>>> b66f55c7
-        );
     }
 
     public function testReturnsExceptionConverter(): void
