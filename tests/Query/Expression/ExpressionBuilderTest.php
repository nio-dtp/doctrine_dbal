--- conflicted
+++ resolved
@@ -16,17 +16,12 @@
 
     protected function setUp(): void
     {
-        $conn = $this->createStub(Connection::class);
+        $conn = self::createStub(Connection::class);
 
         $this->expr = new ExpressionBuilder($conn);
 
-<<<<<<< HEAD
-        $conn->expects(self::any())
+        $conn
              ->method('createExpressionBuilder')
-=======
-        $conn
-             ->method('getExpressionBuilder')
->>>>>>> b87a89f1
              ->willReturn($this->expr);
     }
 
