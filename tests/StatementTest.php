<?php

declare(strict_types=1);

namespace Doctrine\DBAL\Tests;

use Doctrine\DBAL\Configuration;
use Doctrine\DBAL\Connection;
use Doctrine\DBAL\Driver;
use Doctrine\DBAL\Driver\Exception as DriverException;
use Doctrine\DBAL\Driver\Statement as DriverStatement;
use Doctrine\DBAL\Exception;
use Doctrine\DBAL\Logging\SQLLogger;
use Doctrine\DBAL\ParameterType;
use Doctrine\DBAL\Statement;
use PHPUnit\Framework\MockObject\MockObject;
use PHPUnit\Framework\TestCase;

class StatementTest extends TestCase
{
    /** @var Connection&MockObject */
    private $conn;

    /** @var Configuration&MockObject */
    private $configuration;

    /** @var DriverStatement&MockObject */
    private $driverStatement;

    protected function setUp(): void
    {
        $this->driverStatement = $this->createMock(DriverStatement::class);

        $driver = $this->createMock(Driver::class);

        $this->conn = $this->getMockBuilder(Connection::class)
            ->setConstructorArgs([[], $driver])
            ->getMock();

        $this->configuration = $this->createMock(Configuration::class);
        $this->conn->expects(self::any())
                ->method('getConfiguration')
                ->will(self::returnValue($this->configuration));

        $this->conn->expects(self::any())
            ->method('getDriver')
            ->will(self::returnValue($driver));
    }

    public function testExecuteCallsLoggerStartQueryWithParametersWhenValuesBound(): void
    {
        $name   = 'foo';
        $var    = 'bar';
        $type   = ParameterType::STRING;
        $values = [$name => $var];
        $types  = [$name => $type];
        $sql    = '';

        $logger = $this->createMock(SQLLogger::class);
        $logger->expects(self::once())
                ->method('startQuery')
                ->with(self::equalTo($sql), self::equalTo($values), self::equalTo($types));

        $this->configuration->expects(self::once())
                ->method('getSQLLogger')
                ->will(self::returnValue($logger));

        $statement = new Statement($this->conn, $this->driverStatement, $sql);
        $statement->bindValue($name, $var, $type);
        $statement->executeQuery();
    }

    public function testExecuteCallsLoggerStartQueryWithParametersWhenParamsPassedToExecute(): void
    {
        $name   = 'foo';
        $var    = 'bar';
        $values = [$name => $var];
        $types  = [];
        $sql    = '';

        $logger = $this->createMock(SQLLogger::class);
        $logger->expects(self::once())
                ->method('startQuery')
                ->with(self::equalTo($sql), self::equalTo($values), self::equalTo($types));

        $this->configuration->expects(self::once())
                ->method('getSQLLogger')
                ->will(self::returnValue($logger));

<<<<<<< HEAD
        $statement = new Statement($sql, $this->conn);
        $statement->executeQuery($values);
=======
        $statement = new Statement($this->conn, $this->driverStatement, $sql);
        $statement->execute($values);
>>>>>>> 1ee1bf32
    }

    public function testExecuteCallsStartQueryWithTheParametersBoundViaBindParam(): void
    {
        $name   = 'foo';
        $var    = 'bar';
        $values = [$name => $var];
        $types  = [$name => ParameterType::STRING];
        $sql    = '';

        $logger = $this->createMock(SQLLogger::class);
        $logger->expects(self::once())
                ->method('startQuery')
                ->with(self::equalTo($sql), self::equalTo($values), self::equalTo($types));

        $this->configuration->expects(self::once())
                ->method('getSQLLogger')
                ->willReturn($logger);

        $statement = new Statement($this->conn, $this->driverStatement, $sql);
        $statement->bindParam($name, $var);
        $statement->executeQuery();
    }

    public function testExecuteCallsLoggerStopQueryOnException(): void
    {
        $logger = $this->createMock(SQLLogger::class);

        $this->configuration->expects(self::once())
            ->method('getSQLLogger')
            ->will(self::returnValue($logger));

        $logger->expects(self::once())
            ->method('startQuery');

        $logger->expects(self::once())
            ->method('stopQuery');

        $this->driverStatement->expects(self::once())
            ->method('execute')
            ->will(self::throwException(
                $this->createMock(DriverException::class)
            ));

        $statement = new Statement($this->conn, $this->driverStatement, '');

        $this->expectException(Exception::class);

        $statement->executeQuery();
    }
}<|MERGE_RESOLUTION|>--- conflicted
+++ resolved
@@ -87,13 +87,8 @@
                 ->method('getSQLLogger')
                 ->will(self::returnValue($logger));
 
-<<<<<<< HEAD
-        $statement = new Statement($sql, $this->conn);
+        $statement = new Statement($this->conn, $this->driverStatement, $sql);
         $statement->executeQuery($values);
-=======
-        $statement = new Statement($this->conn, $this->driverStatement, $sql);
-        $statement->execute($values);
->>>>>>> 1ee1bf32
     }
 
     public function testExecuteCallsStartQueryWithTheParametersBoundViaBindParam(): void
