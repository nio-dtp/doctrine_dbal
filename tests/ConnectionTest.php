--- conflicted
+++ resolved
@@ -623,48 +623,25 @@
         $connection = DriverManager::getConnection(['driver' => 'sqlite3', 'memory' => true]);
         self::assertInstanceOf(SQLiteSchemaManager::class, $connection->createSchemaManager());
     }
-<<<<<<< HEAD
-=======
 
     public function testItPreservesTheOriginalExceptionOnRollbackFailure(): void
     {
         $connection = new class (['memory' => true], new Driver\SQLite3\Driver()) extends Connection {
             public function rollBack(): void
             {
-                throw new Exception('Rollback exception');
+                throw new ConnectionException('Rollback exception');
             }
         };
 
         try {
             $connection->transactional(static function (): void {
-                throw new Exception('Original exception');
+                throw new ConnectionException('Original exception');
             });
-            self::fail('Exception expected');
-        } catch (Exception $e) {
+            self::fail('Exception expected'); // @phpstan-ignore deadCode.unreachable
+        } catch (ConnectionException $e) {
             self::assertSame('Rollback exception', $e->getMessage());
             self::assertNotNull($e->getPrevious());
             self::assertSame('Original exception', $e->getPrevious()->getMessage());
         }
     }
-}
-
-interface ConnectDispatchEventListener
-{
-    public function postConnect(): void;
-}
-
-interface TransactionBeginDispatchEventListener
-{
-    public function onTransactionBegin(): void;
-}
-
-interface TransactionCommitDispatchEventListener
-{
-    public function onTransactionCommit(): void;
-}
-
-interface TransactionRollBackDispatchEventListener
-{
-    public function onTransactionRollBack(): void;
->>>>>>> c204fe1d
 }