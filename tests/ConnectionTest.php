--- conflicted
+++ resolved
@@ -103,16 +103,6 @@
         $this->connection->isRollbackOnly();
     }
 
-<<<<<<< HEAD
-=======
-    public function testGetConfiguration(): void
-    {
-        $config = $this->connection->getConfiguration();
-
-        self::assertInstanceOf(Configuration::class, $config);
-    }
-
->>>>>>> 4509f271
     public function testGetDriver(): void
     {
         self::assertInstanceOf(\Doctrine\DBAL\Driver\PDOMySql\Driver::class, $this->connection->getDriver());
