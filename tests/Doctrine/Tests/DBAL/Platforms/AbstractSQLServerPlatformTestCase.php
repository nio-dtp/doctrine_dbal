--- conflicted
+++ resolved
@@ -182,11 +182,7 @@
         return 'CREATE UNIQUE INDEX index_name ON test (test, test2) WHERE test IS NOT NULL AND test2 IS NOT NULL';
     }
 
-<<<<<<< HEAD
-    public function getGenerateForeignKeySql(): string
-=======
-    protected function getGenerateForeignKeySql() : string
->>>>>>> 3caae110
+    protected function getGenerateForeignKeySql(): string
     {
         return 'ALTER TABLE test ADD FOREIGN KEY (fk_name_id) REFERENCES other_table (id)';
     }
