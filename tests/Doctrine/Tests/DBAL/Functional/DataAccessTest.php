--- conflicted
+++ resolved
@@ -238,15 +238,10 @@
         self::assertStringStartsWith($datetimeString, $row['test_datetime']);
     }
 
-<<<<<<< HEAD
     /**
-     * @group DBAL-209
      * @dataProvider fetchProvider
      */
     public function testFetchAllWithMissingTypes(callable $fetch): void
-=======
-    public function testFetchAllWithMissingTypes(): void
->>>>>>> 0b482cdf
     {
         if (
             $this->connection->getDriver() instanceof MySQLiDriver ||
@@ -417,30 +412,6 @@
         self::assertStringStartsWith($datetimeString, $column);
     }
 
-<<<<<<< HEAD
-    /**
-     * @group DDC-697
-     */
-=======
-    public function testFetchColumnWithMissingTypes(): void
-    {
-        if (
-            $this->connection->getDriver() instanceof MySQLiDriver ||
-            $this->connection->getDriver() instanceof SQLSrvDriver
-        ) {
-            $this->markTestSkipped('mysqli and sqlsrv actually supports this');
-        }
-
-        $datetimeString = '2010-01-01 10:10:10';
-        $datetime       = new DateTime($datetimeString);
-        $sql            = 'SELECT test_int, test_datetime FROM fetch_table WHERE test_int = ? AND test_datetime = ?';
-
-        $this->expectException(DBALException::class);
-
-        $this->connection->fetchColumn($sql, [1, $datetime], 1);
-    }
-
->>>>>>> 0b482cdf
     public function testExecuteQueryBindDateTimeType(): void
     {
         $sql  = 'SELECT count(*) AS c FROM fetch_table WHERE test_datetime = ?';
@@ -453,14 +424,7 @@
         self::assertEquals(1, $stmt->fetchColumn());
     }
 
-<<<<<<< HEAD
-    /**
-     * @group DDC-697
-     */
     public function testExecuteStatementBindDateTimeType(): void
-=======
-    public function testExecuteUpdateBindDateTimeType(): void
->>>>>>> 0b482cdf
     {
         $datetime = new DateTime('2010-02-02 20:20:20');
 
