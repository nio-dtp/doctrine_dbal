--- conflicted
+++ resolved
@@ -8,11 +8,6 @@
 use Doctrine\Tests\DbalFunctionalTestCase;
 use Doctrine\Tests\TestUtil;
 
-<<<<<<< HEAD
-use function extension_loaded;
-
-=======
->>>>>>> 61a01133
 use const MYSQLI_OPT_CONNECT_TIMEOUT;
 
 /**
@@ -60,11 +55,7 @@
     /**
      * @param mixed[] $driverOptions
      */
-<<<<<<< HEAD
     private function getConnection(array $driverOptions): Connection
-=======
-    private function getConnection(array $driverOptions): MysqliConnection
->>>>>>> 61a01133
     {
         $params = TestUtil::getConnectionParams();
 
