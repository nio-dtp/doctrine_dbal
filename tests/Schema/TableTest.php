--- conflicted
+++ resolved
@@ -16,12 +16,8 @@
 use Doctrine\DBAL\Types\Type;
 use Doctrine\DBAL\Types\Types;
 use PHPUnit\Framework\TestCase;
-<<<<<<< HEAD
+
 use function array_keys;
-=======
-
-use function array_shift;
->>>>>>> 66b1f3d2
 use function current;
 
 class TableTest extends TestCase
@@ -902,7 +898,7 @@
         self::assertEquals('foo', $table->getComment());
     }
 
-    public function testUniqueConstraintWithEmptyName() : void
+    public function testUniqueConstraintWithEmptyName(): void
     {
         $columns = [
             new Column('column1', Type::getType(Types::STRING)),
