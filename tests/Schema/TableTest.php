--- conflicted
+++ resolved
@@ -296,24 +296,7 @@
         $foreignTable = new Table('bar');
         $foreignTable->addColumn('id', Types::INTEGER);
 
-<<<<<<< HEAD
         $table->addForeignKeyConstraint($foreignTable->getName(), ['foo'], ['id']);
-=======
-        $table->addForeignKeyConstraint($foreignTable, ['foo'], ['id']);
-    }
-
-    public function testAddForeignKeyConstraintUnknownForeignColumnThrowsException(): void
-    {
-        $this->expectException(SchemaException::class);
-
-        $table = new Table('foo');
-        $table->addColumn('id', Types::INTEGER);
-
-        $foreignTable = new Table('bar');
-        $foreignTable->addColumn('id', Types::INTEGER);
-
-        $table->addForeignKeyConstraint($foreignTable, ['id'], ['foo']);
->>>>>>> fd47abd3
     }
 
     public function testAddForeignKeyConstraint(): void
@@ -496,13 +479,8 @@
         $foreignTable->addColumn('id', Types::INTEGER);
 
         $localTable = new Table('local');
-<<<<<<< HEAD
-        $localTable->addColumn('id', 'integer');
+        $localTable->addColumn('id', Types::INTEGER);
         $localTable->addForeignKeyConstraint($foreignTable->getName(), ['id'], ['id']);
-=======
-        $localTable->addColumn('id', Types::INTEGER);
-        $localTable->addForeignKeyConstraint($foreignTable, ['id'], ['id']);
->>>>>>> fd47abd3
 
         self::assertCount(1, $localTable->getIndexes());
 
@@ -518,13 +496,8 @@
         $foreignTable->addColumn('id', Types::INTEGER);
 
         $localTable = new Table('local');
-<<<<<<< HEAD
-        $localTable->addColumn('id', 'integer');
+        $localTable->addColumn('id', Types::INTEGER);
         $localTable->addForeignKeyConstraint($foreignTable->getName(), ['id'], ['id']);
-=======
-        $localTable->addColumn('id', Types::INTEGER);
-        $localTable->addForeignKeyConstraint($foreignTable, ['id'], ['id']);
->>>>>>> fd47abd3
 
         self::assertCount(1, $localTable->getIndexes());
 
@@ -540,13 +513,8 @@
         $foreignTable->addColumn('id', Types::INTEGER);
 
         $localTable = new Table('local');
-<<<<<<< HEAD
-        $localTable->addColumn('id', 'integer');
+        $localTable->addColumn('id', Types::INTEGER);
         $localTable->addForeignKeyConstraint($foreignTable->getName(), ['id'], ['id']);
-=======
-        $localTable->addColumn('id', Types::INTEGER);
-        $localTable->addForeignKeyConstraint($foreignTable, ['id'], ['id']);
->>>>>>> fd47abd3
 
         self::assertCount(1, $localTable->getIndexes());
 
@@ -562,13 +530,8 @@
         $foreignTable->addColumn('id', Types::INTEGER);
 
         $localTable = new Table('local');
-<<<<<<< HEAD
-        $localTable->addColumn('id', 'integer');
+        $localTable->addColumn('id', Types::INTEGER);
         $localTable->addForeignKeyConstraint($foreignTable->getName(), ['id'], ['id']);
-=======
-        $localTable->addColumn('id', Types::INTEGER);
-        $localTable->addForeignKeyConstraint($foreignTable, ['id'], ['id']);
->>>>>>> fd47abd3
 
         self::assertCount(1, $localTable->getIndexes());
         self::assertTrue($localTable->hasIndex('IDX_8BD688E8BF396750'));
