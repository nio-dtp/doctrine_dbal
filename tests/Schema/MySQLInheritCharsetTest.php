<?php

declare(strict_types=1);

namespace Doctrine\DBAL\Tests\Schema;

use Doctrine\Common\EventManager;
use Doctrine\DBAL\Configuration;
use Doctrine\DBAL\Connection;
use Doctrine\DBAL\Driver;
use Doctrine\DBAL\Driver\Connection as DriverConnection;
use Doctrine\DBAL\DriverManager;
use Doctrine\DBAL\Platforms\MySQLPlatform;
use Doctrine\DBAL\Schema\Column;
use Doctrine\DBAL\Schema\MySQLSchemaManager;
use Doctrine\DBAL\Schema\Table;
use Doctrine\DBAL\Types\Type;
use PHPUnit\Framework\TestCase;

use function array_merge;

/**
 * @psalm-import-type Params from DriverManager
 */
class MySQLInheritCharsetTest extends TestCase
{
    public function testInheritTableOptionsFromDatabase(): void
    {
        // default, no overrides
        $options = $this->getTableOptionsForOverride();
        self::assertFalse(isset($options['charset']));

        // explicit utf8
        $options = $this->getTableOptionsForOverride(['charset' => 'utf8']);
        self::assertTrue(isset($options['charset']));
        self::assertSame($options['charset'], 'utf8');

        // explicit utf8mb4
        $options = $this->getTableOptionsForOverride(['charset' => 'utf8mb4']);
        self::assertTrue(isset($options['charset']));
        self::assertSame($options['charset'], 'utf8mb4');
    }

    public function testTableOptions(): void
    {
        $platform = new MySQLPlatform();

        // no options
        $table = new Table('foobar', [new Column('aa', Type::getType('integer'))]);
        self::assertSame(
            ['CREATE TABLE foobar (aa INT NOT NULL)'],
            $platform->getCreateTableSQL($table)
        );

        // charset
        $table = new Table('foobar', [new Column('aa', Type::getType('integer'))]);
        $table->addOption('charset', 'utf8');
        self::assertSame(
            ['CREATE TABLE foobar (aa INT NOT NULL) DEFAULT CHARACTER SET utf8'],
            $platform->getCreateTableSQL($table)
        );
    }

    /**
     * @param array<string,mixed> $params
     * @psalm-param Params $params
     *
     * @return string[]
<<<<<<< HEAD
     *
     * @phpstan-param array<string,mixed> $params
     * @psalm-param Params $params
=======
>>>>>>> c6362a71
     */
    private function getTableOptionsForOverride(array $params = []): array
    {
        $eventManager = new EventManager();

        $driverMock = $this->createMock(Driver::class);
        $driverMock->method('connect')
            ->willReturn($this->createMock(DriverConnection::class));

        $platform = new MySQLPlatform();
        $params   = array_merge(['platform' => $platform], $params);
        $conn     = new Connection($params, $driverMock, new Configuration(), $eventManager);
        $manager  = new MySQLSchemaManager($conn, $platform);

        $schemaConfig = $manager->createSchemaConfig();

        return $schemaConfig->getDefaultTableOptions();
    }
}<|MERGE_RESOLUTION|>--- conflicted
+++ resolved
@@ -64,14 +64,9 @@
     /**
      * @param array<string,mixed> $params
      * @psalm-param Params $params
+     * @phpstan-param array<string,mixed> $params
      *
      * @return string[]
-<<<<<<< HEAD
-     *
-     * @phpstan-param array<string,mixed> $params
-     * @psalm-param Params $params
-=======
->>>>>>> c6362a71
      */
     private function getTableOptionsForOverride(array $params = []): array
     {
