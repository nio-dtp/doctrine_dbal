--- conflicted
+++ resolved
@@ -34,18 +34,11 @@
         $platform     = $this->createMock(DB2Platform::class);
         $this->conn   = $this
             ->getMockBuilder(Connection::class)
-<<<<<<< HEAD
             ->onlyMethods(['fetchAllAssociative'])
-            ->setConstructorArgs([['platform' => $platform], $driverMock, new Configuration(), $eventManager])
+            ->setConstructorArgs([[], $driverMock, new Configuration(), $eventManager])
             ->getMock();
 
-        $this->manager = new DB2SchemaManager($this->conn);
-=======
-            ->onlyMethods(['fetchAllAssociative', 'quote'])
-            ->setConstructorArgs([[], $driverMock, new Configuration(), $eventManager])
-            ->getMock();
         $this->manager = new DB2SchemaManager($this->conn, $platform);
->>>>>>> 4cc12da9
     }
 
     /**
