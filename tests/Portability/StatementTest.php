--- conflicted
+++ resolved
@@ -44,12 +44,7 @@
 
         $this->wrappedStmt->expects(self::once())
             ->method('bindParam')
-<<<<<<< HEAD
             ->with($column, $variable, $type, $length);
-=======
-            ->with($column, $variable, $type, $length)
-            ->will(self::returnValue(true));
->>>>>>> 4c258314
 
         $this->stmt->bindParam($column, $variable, $type, $length);
     }
@@ -62,26 +57,15 @@
 
         $this->wrappedStmt->expects(self::once())
             ->method('bindValue')
-<<<<<<< HEAD
             ->with($param, $value, $type);
-=======
-            ->with($param, $value, $type)
-            ->will(self::returnValue(true));
->>>>>>> 4c258314
 
         $this->stmt->bindValue($param, $value, $type);
     }
 
     public function testCloseCursor() : void
     {
-<<<<<<< HEAD
-        $this->wrappedStmt->expects($this->once())
+        $this->wrappedStmt->expects(self::once())
             ->method('closeCursor');
-=======
-        $this->wrappedStmt->expects(self::once())
-            ->method('closeCursor')
-            ->will(self::returnValue(true));
->>>>>>> 4c258314
 
         $this->stmt->closeCursor();
     }
@@ -97,31 +81,6 @@
         self::assertSame($columnCount, $this->stmt->columnCount());
     }
 
-<<<<<<< HEAD
-=======
-    public function testErrorCode() : void
-    {
-        $errorCode = '666';
-
-        $this->wrappedStmt->expects(self::once())
-            ->method('errorCode')
-            ->will(self::returnValue($errorCode));
-
-        self::assertSame($errorCode, $this->stmt->errorCode());
-    }
-
-    public function testErrorInfo() : void
-    {
-        $errorInfo = ['666', 'Evil error.'];
-
-        $this->wrappedStmt->expects(self::once())
-            ->method('errorInfo')
-            ->will(self::returnValue($errorInfo));
-
-        self::assertSame($errorInfo, $this->stmt->errorInfo());
-    }
-
->>>>>>> 4c258314
     public function testExecute() : void
     {
         $params = [
@@ -131,12 +90,7 @@
 
         $this->wrappedStmt->expects(self::once())
             ->method('execute')
-<<<<<<< HEAD
             ->with($params);
-=======
-            ->with($params)
-            ->will(self::returnValue(true));
->>>>>>> 4c258314
 
         $this->stmt->execute($params);
     }
