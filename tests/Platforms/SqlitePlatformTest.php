<?php

declare(strict_types=1);

namespace Doctrine\DBAL\Tests\Platforms;

use Doctrine\DBAL\Exception;
use Doctrine\DBAL\Platforms\AbstractPlatform;
use Doctrine\DBAL\Platforms\SQLite;
use Doctrine\DBAL\Platforms\SqlitePlatform;
use Doctrine\DBAL\Schema\Column;
use Doctrine\DBAL\Schema\Comparator;
use Doctrine\DBAL\Schema\Table;
use Doctrine\DBAL\Schema\TableDiff;
use Doctrine\DBAL\TransactionIsolationLevel;
use Doctrine\DBAL\Types\Type;

/**
 * @extends AbstractPlatformTestCase<SqlitePlatform>
 */
class SqlitePlatformTest extends AbstractPlatformTestCase
{
    public function createPlatform(): AbstractPlatform
    {
        return new SqlitePlatform();
    }

    protected function createComparator(): Comparator
    {
        return new SQLite\Comparator($this->platform);
    }

    public function getGenerateTableSql(): string
    {
        return 'CREATE TABLE test (id INTEGER PRIMARY KEY AUTOINCREMENT NOT NULL, test VARCHAR(255) DEFAULT NULL)';
    }

    /**
     * {@inheritDoc}
     */
    public function getGenerateTableWithMultiColumnUniqueIndexSql(): array
    {
        return [
            'CREATE TABLE test (foo VARCHAR(255) DEFAULT NULL, bar VARCHAR(255) DEFAULT NULL)',
            'CREATE UNIQUE INDEX UNIQ_D87F7E0C8C73652176FF8CAA ON test (foo, bar)',
        ];
    }

    public function testGeneratesSqlSnippets(): void
    {
        self::assertEquals('REGEXP', $this->platform->getRegexpExpression());
        self::assertEquals('SUBSTR(column, 5)', $this->platform->getSubstringExpression('column', '5'));
        self::assertEquals('SUBSTR(column, 0, 5)', $this->platform->getSubstringExpression('column', '0', '5'));
    }

    public function testGeneratesTransactionCommands(): void
    {
        self::assertEquals(
            'PRAGMA read_uncommitted = 0',
            $this->platform->getSetTransactionIsolationSQL(TransactionIsolationLevel::READ_UNCOMMITTED)
        );
        self::assertEquals(
            'PRAGMA read_uncommitted = 1',
            $this->platform->getSetTransactionIsolationSQL(TransactionIsolationLevel::READ_COMMITTED)
        );
        self::assertEquals(
            'PRAGMA read_uncommitted = 1',
            $this->platform->getSetTransactionIsolationSQL(TransactionIsolationLevel::REPEATABLE_READ)
        );
        self::assertEquals(
            'PRAGMA read_uncommitted = 1',
            $this->platform->getSetTransactionIsolationSQL(TransactionIsolationLevel::SERIALIZABLE)
        );
    }

    public function testIgnoresUnsignedIntegerDeclarationForAutoIncrementalIntegers(): void
    {
        self::assertSame(
            'INTEGER PRIMARY KEY AUTOINCREMENT',
            $this->platform->getIntegerTypeDeclarationSQL(['autoincrement' => true, 'unsigned' => true])
        );
    }

    public function testGeneratesTypeDeclarationForTinyIntegers(): void
    {
        self::assertEquals(
            'TINYINT',
            $this->platform->getTinyIntTypeDeclarationSQL([])
        );
        self::assertEquals(
            'INTEGER PRIMARY KEY AUTOINCREMENT',
            $this->platform->getTinyIntTypeDeclarationSQL(['autoincrement' => true])
        );
        self::assertEquals(
            'INTEGER PRIMARY KEY AUTOINCREMENT',
            $this->platform->getTinyIntTypeDeclarationSQL(
                ['autoincrement' => true, 'primary' => true]
            )
        );
        self::assertEquals(
            'TINYINT',
            $this->platform->getTinyIntTypeDeclarationSQL(['unsigned' => false])
        );
        self::assertEquals(
            'TINYINT UNSIGNED',
            $this->platform->getTinyIntTypeDeclarationSQL(['unsigned' => true])
        );
    }

    public function testGeneratesTypeDeclarationForSmallIntegers(): void
    {
        self::assertEquals(
            'SMALLINT',
            $this->platform->getSmallIntTypeDeclarationSQL([])
        );
        self::assertEquals(
            'INTEGER PRIMARY KEY AUTOINCREMENT',
            $this->platform->getSmallIntTypeDeclarationSQL(['autoincrement' => true])
        );
        self::assertEquals(
            'INTEGER PRIMARY KEY AUTOINCREMENT',
            $this->platform->getTinyIntTypeDeclarationSQL(['autoincrement' => true, 'unsigned' => true])
        );
        self::assertEquals(
            'INTEGER PRIMARY KEY AUTOINCREMENT',
            $this->platform->getSmallIntTypeDeclarationSQL(
                ['autoincrement' => true, 'primary' => true]
            )
        );
        self::assertEquals(
            'SMALLINT',
            $this->platform->getSmallIntTypeDeclarationSQL(['unsigned' => false])
        );
        self::assertEquals(
            'SMALLINT UNSIGNED',
            $this->platform->getSmallIntTypeDeclarationSQL(['unsigned' => true])
        );
    }

    public function testGeneratesTypeDeclarationForMediumIntegers(): void
    {
        self::assertEquals(
            'MEDIUMINT',
            $this->platform->getMediumIntTypeDeclarationSQL([])
        );
        self::assertEquals(
            'INTEGER PRIMARY KEY AUTOINCREMENT',
            $this->platform->getMediumIntTypeDeclarationSQL(['autoincrement' => true])
        );
        self::assertEquals(
            'INTEGER PRIMARY KEY AUTOINCREMENT',
            $this->platform->getMediumIntTypeDeclarationSQL(['autoincrement' => true, 'unsigned' => true])
        );
        self::assertEquals(
            'INTEGER PRIMARY KEY AUTOINCREMENT',
            $this->platform->getMediumIntTypeDeclarationSQL(
                ['autoincrement' => true, 'primary' => true]
            )
        );
        self::assertEquals(
            'MEDIUMINT',
            $this->platform->getMediumIntTypeDeclarationSQL(['unsigned' => false])
        );
        self::assertEquals(
            'MEDIUMINT UNSIGNED',
            $this->platform->getMediumIntTypeDeclarationSQL(['unsigned' => true])
        );
    }

    public function testGeneratesTypeDeclarationForIntegers(): void
    {
        self::assertEquals(
            'INTEGER',
            $this->platform->getIntegerTypeDeclarationSQL([])
        );
        self::assertEquals(
            'INTEGER PRIMARY KEY AUTOINCREMENT',
            $this->platform->getIntegerTypeDeclarationSQL(['autoincrement' => true])
        );
        self::assertEquals(
            'INTEGER PRIMARY KEY AUTOINCREMENT',
            $this->platform->getIntegerTypeDeclarationSQL(['autoincrement' => true, 'unsigned' => true])
        );
        self::assertEquals(
            'INTEGER PRIMARY KEY AUTOINCREMENT',
            $this->platform->getIntegerTypeDeclarationSQL(
                ['autoincrement' => true, 'primary' => true]
            )
        );
        self::assertEquals(
            'INTEGER',
            $this->platform->getIntegerTypeDeclarationSQL(['unsigned' => false])
        );
        self::assertEquals(
            'INTEGER UNSIGNED',
            $this->platform->getIntegerTypeDeclarationSQL(['unsigned' => true])
        );
    }

    public function testGeneratesTypeDeclarationForBigIntegers(): void
    {
        self::assertEquals(
            'BIGINT',
            $this->platform->getBigIntTypeDeclarationSQL([])
        );
        self::assertEquals(
            'INTEGER PRIMARY KEY AUTOINCREMENT',
            $this->platform->getBigIntTypeDeclarationSQL(['autoincrement' => true])
        );
        self::assertEquals(
            'INTEGER PRIMARY KEY AUTOINCREMENT',
            $this->platform->getBigIntTypeDeclarationSQL(['autoincrement' => true, 'unsigned' => true])
        );
        self::assertEquals(
            'INTEGER PRIMARY KEY AUTOINCREMENT',
            $this->platform->getBigIntTypeDeclarationSQL(
                ['autoincrement' => true, 'primary' => true]
            )
        );
        self::assertEquals(
            'BIGINT',
            $this->platform->getBigIntTypeDeclarationSQL(['unsigned' => false])
        );
        self::assertEquals(
            'BIGINT UNSIGNED',
            $this->platform->getBigIntTypeDeclarationSQL(['unsigned' => true])
        );
    }

    public function getGenerateIndexSql(): string
    {
        return 'CREATE INDEX my_idx ON mytable (user_name, last_login)';
    }

    public function getGenerateUniqueIndexSql(): string
    {
        return 'CREATE UNIQUE INDEX index_name ON test (test, test2)';
    }

    public function testGeneratesForeignKeyCreationSql(): void
    {
        $this->expectException(Exception::class);

        parent::testGeneratesForeignKeyCreationSql();
    }

    protected function getGenerateForeignKeySql(): string
    {
        self::fail('Foreign key constraints are not yet supported for SQLite.');
    }

    public function testModifyLimitQuery(): void
    {
        $sql = $this->platform->modifyLimitQuery('SELECT * FROM user', 10, 0);
        self::assertEquals('SELECT * FROM user LIMIT 10', $sql);
    }

    public function testModifyLimitQueryWithEmptyOffset(): void
    {
        $sql = $this->platform->modifyLimitQuery('SELECT * FROM user', 10);
        self::assertEquals('SELECT * FROM user LIMIT 10', $sql);
    }

    public function testModifyLimitQueryWithOffsetAndEmptyLimit(): void
    {
        $sql = $this->platform->modifyLimitQuery('SELECT * FROM user', null, 10);
        self::assertEquals('SELECT * FROM user LIMIT -1 OFFSET 10', $sql);
    }

    /**
     * {@inheritDoc}
     */
    public function getGenerateAlterTableSql(): array
    {
        return [
            'CREATE TEMPORARY TABLE __temp__mytable AS SELECT id, bar, bloo FROM mytable',
            'DROP TABLE mytable',
            'CREATE TABLE mytable (id INTEGER PRIMARY KEY AUTOINCREMENT NOT NULL, '
                . "baz VARCHAR(255) DEFAULT 'def' NOT NULL, "
                . 'bloo BOOLEAN DEFAULT 0 NOT NULL, '
                . 'quota INTEGER DEFAULT NULL)',
            'INSERT INTO mytable (id, baz, bloo) SELECT id, bar, bloo FROM __temp__mytable',
            'DROP TABLE __temp__mytable',
            'ALTER TABLE mytable RENAME TO userlist',
        ];
    }

    public function testGenerateTableSqlShouldNotAutoQuotePrimaryKey(): void
    {
        $table = new Table('test');
        $table->addColumn('"like"', 'integer', ['notnull' => true, 'autoincrement' => true]);
        $table->setPrimaryKey(['"like"']);

        $createTableSQL = $this->platform->getCreateTableSQL($table);
        self::assertEquals(
            'CREATE TABLE test ("like" INTEGER PRIMARY KEY AUTOINCREMENT NOT NULL)',
            $createTableSQL[0]
        );
    }

    public function testAlterTableAddColumns(): void
    {
        $diff = new TableDiff('user');

        $diff->addedColumns['foo']   = new Column('foo', Type::getType('string'));
        $diff->addedColumns['count'] = new Column('count', Type::getType('integer'), [
            'notnull' => false,
            'default' => 1,
        ]);

        $expected = [
            'ALTER TABLE user ADD COLUMN foo VARCHAR NOT NULL',
            'ALTER TABLE user ADD COLUMN count INTEGER DEFAULT 1',
        ];

        self::assertEquals($expected, $this->platform->getAlterTableSQL($diff));
    }

    /**
     * @dataProvider complexDiffProvider
     */
    public function testAlterTableAddComplexColumns(TableDiff $diff): void
    {
        $this->expectException(Exception::class);

        $this->platform->getAlterTableSQL($diff);
    }

    public function testRenameNonExistingColumn(): void
    {
        $table = new Table('test');
        $table->addColumn('id', 'integer');

        $tableDiff                          = new TableDiff('test');
        $tableDiff->fromTable               = $table;
        $tableDiff->renamedColumns['value'] = new Column('data', Type::getType('string'));

        $this->expectException(Exception::class);
        $this->platform->getAlterTableSQL($tableDiff);
    }

    /**
     * @return mixed[][]
     */
    public static function complexDiffProvider(): iterable
    {
        $date                       = new TableDiff('user');
        $date->addedColumns['time'] = new Column('time', Type::getType('date'), ['default' => 'CURRENT_DATE']);

        $id                     = new TableDiff('user');
        $id->addedColumns['id'] = new Column('id', Type::getType('integer'), ['autoincrement' => true]);

        return [
            'date column with default value' => [$date],
            'id column with auto increment'  => [$id],
        ];
    }

    public function testCreateTableWithDeferredForeignKeys(): void
    {
        $table = new Table('user');
        $table->addColumn('id', 'integer');
        $table->addColumn('article', 'integer');
        $table->addColumn('post', 'integer');
        $table->addColumn('parent', 'integer');
        $table->setPrimaryKey(['id']);
        $table->addForeignKeyConstraint('article', ['article'], ['id'], ['deferrable' => true]);
        $table->addForeignKeyConstraint('post', ['post'], ['id'], ['deferred' => true]);
        $table->addForeignKeyConstraint('user', ['parent'], ['id'], ['deferrable' => true, 'deferred' => true]);

        $sql = [
            'CREATE TABLE user ('
                . 'id INTEGER NOT NULL, article INTEGER NOT NULL, post INTEGER NOT NULL, parent INTEGER NOT NULL'
                . ', PRIMARY KEY(id)'
                . ', CONSTRAINT FK_8D93D64923A0E66 FOREIGN KEY (article)'
                . ' REFERENCES article (id) DEFERRABLE INITIALLY IMMEDIATE'
                . ', CONSTRAINT FK_8D93D6495A8A6C8D FOREIGN KEY (post)'
                . ' REFERENCES post (id) NOT DEFERRABLE INITIALLY DEFERRED'
                . ', CONSTRAINT FK_8D93D6493D8E604F FOREIGN KEY (parent)'
                . ' REFERENCES user (id) DEFERRABLE INITIALLY DEFERRED'
                . ')',
            'CREATE INDEX IDX_8D93D64923A0E66 ON user (article)',
            'CREATE INDEX IDX_8D93D6495A8A6C8D ON user (post)',
            'CREATE INDEX IDX_8D93D6493D8E604F ON user (parent)',
        ];

        self::assertEquals($sql, $this->platform->getCreateTableSQL($table));
    }

    public function testAlterTable(): void
    {
        $table = new Table('user');
        $table->addColumn('id', 'integer');
        $table->addColumn('article', 'integer');
        $table->addColumn('post', 'integer');
        $table->addColumn('parent', 'integer');
        $table->setPrimaryKey(['id']);
        $table->addForeignKeyConstraint('article', ['article'], ['id'], ['deferrable' => true]);
        $table->addForeignKeyConstraint('post', ['post'], ['id'], ['deferred' => true]);
        $table->addForeignKeyConstraint('user', ['parent'], ['id'], ['deferrable' => true, 'deferred' => true]);
        $table->addIndex(['article', 'post'], 'index1');

        $diff                           = new TableDiff('user');
        $diff->fromTable                = $table;
        $diff->newName                  = 'client';
        $diff->renamedColumns['id']     = new Column('key', Type::getType('integer'), []);
        $diff->renamedColumns['post']   = new Column('comment', Type::getType('integer'), []);
        $diff->removedColumns['parent'] = new Column('comment', Type::getType('integer'), []);
        $diff->removedIndexes['index1'] = $table->getIndex('index1');

        $sql = [
            'DROP INDEX IDX_8D93D64923A0E66',
            'DROP INDEX IDX_8D93D6495A8A6C8D',
            'DROP INDEX IDX_8D93D6493D8E604F',
            'DROP INDEX index1',
            'CREATE TEMPORARY TABLE __temp__user AS SELECT id, article, post FROM user',
            'DROP TABLE user',
            'CREATE TABLE user ('
                . '"key" INTEGER NOT NULL, article INTEGER NOT NULL, comment INTEGER NOT NULL'
                . ', PRIMARY KEY("key")'
                . ', CONSTRAINT FK_8D93D64923A0E66 FOREIGN KEY (article)'
                . ' REFERENCES article (id) DEFERRABLE INITIALLY IMMEDIATE'
                . ', CONSTRAINT FK_8D93D6495A8A6C8D FOREIGN KEY (comment)'
                . ' REFERENCES post (id) NOT DEFERRABLE INITIALLY DEFERRED'
                . ')',
            'INSERT INTO user ("key", article, comment) SELECT id, article, post FROM __temp__user',
            'DROP TABLE __temp__user',
            'ALTER TABLE user RENAME TO client',
            'CREATE INDEX IDX_8D93D64923A0E66 ON client (article)',
            'CREATE INDEX IDX_8D93D6495A8A6C8D ON client (comment)',
        ];

        self::assertEquals($sql, $this->platform->getAlterTableSQL($diff));
    }

    /**
     * {@inheritDoc}
     */
    protected function getQuotedColumnInPrimaryKeySQL(): array
    {
        return ['CREATE TABLE "quoted" ("create" VARCHAR(255) NOT NULL, PRIMARY KEY("create"))'];
    }

    /**
     * {@inheritDoc}
     */
    protected function getQuotedColumnInIndexSQL(): array
    {
        return [
            'CREATE TABLE "quoted" ("create" VARCHAR(255) NOT NULL)',
            'CREATE INDEX IDX_22660D028FD6E0FB ON "quoted" ("create")',
        ];
    }

    /**
     * {@inheritDoc}
     */
    protected function getQuotedNameInIndexSQL(): array
    {
        return [
            'CREATE TABLE test (column1 VARCHAR(255) NOT NULL)',
            'CREATE INDEX "key" ON test (column1)',
        ];
    }

    /**
     * {@inheritDoc}
     */
    protected function getQuotedColumnInForeignKeySQL(): array
    {
        return [
            'CREATE TABLE "quoted" (' .
            '"create" VARCHAR(255) NOT NULL, foo VARCHAR(255) NOT NULL, "bar" VARCHAR(255) NOT NULL, ' .
            'CONSTRAINT FK_WITH_RESERVED_KEYWORD FOREIGN KEY ("create", foo, "bar") ' .
            'REFERENCES "foreign" ("create", bar, "foo-bar") NOT DEFERRABLE INITIALLY IMMEDIATE, ' .
            'CONSTRAINT FK_WITH_NON_RESERVED_KEYWORD FOREIGN KEY ("create", foo, "bar") ' .
            'REFERENCES foo ("create", bar, "foo-bar") NOT DEFERRABLE INITIALLY IMMEDIATE, ' .
            'CONSTRAINT FK_WITH_INTENDED_QUOTATION FOREIGN KEY ("create", foo, "bar") ' .
            'REFERENCES "foo-bar" ("create", bar, "foo-bar") NOT DEFERRABLE INITIALLY IMMEDIATE)',
        ];
    }

    public function getExpectedFixedLengthBinaryTypeDeclarationSQLNoLength(): string
    {
        return 'BLOB';
    }

    public function getExpectedFixedLengthBinaryTypeDeclarationSQLWithLength(): string
    {
        return 'BLOB';
    }

    public function getExpectedVariableLengthBinaryTypeDeclarationSQLNoLength(): string
    {
        return 'BLOB';
    }

    public function getExpectedVariableLengthBinaryTypeDeclarationSQLWithLength(): string
    {
        return 'BLOB';
    }

    /**
     * {@inheritDoc}
     */
    protected function getAlterTableRenameIndexSQL(): array
    {
        return [
            'CREATE TEMPORARY TABLE __temp__mytable AS SELECT id FROM mytable',
            'DROP TABLE mytable',
            'CREATE TABLE mytable (id INTEGER NOT NULL, PRIMARY KEY(id))',
            'INSERT INTO mytable (id) SELECT id FROM __temp__mytable',
            'DROP TABLE __temp__mytable',
            'CREATE INDEX idx_bar ON mytable (id)',
        ];
    }

    /**
     * {@inheritDoc}
     */
    protected function getQuotedAlterTableRenameIndexSQL(): array
    {
        return [
            'CREATE TEMPORARY TABLE __temp__table AS SELECT id FROM "table"',
            'DROP TABLE "table"',
            'CREATE TABLE "table" (id INTEGER NOT NULL, PRIMARY KEY(id))',
            'INSERT INTO "table" (id) SELECT id FROM __temp__table',
            'DROP TABLE __temp__table',
            'CREATE INDEX "select" ON "table" (id)',
            'CREATE INDEX "bar" ON "table" (id)',
        ];
    }

    /**
     * {@inheritdoc}
     */
    protected function getQuotedAlterTableRenameColumnSQL(): array
    {
        return [
            'CREATE TEMPORARY TABLE __temp__mytable AS SELECT unquoted1, unquoted2, unquoted3, '
                . '"create", "table", "select", "quoted1", "quoted2", "quoted3" FROM mytable',
            'DROP TABLE mytable',
            'CREATE TABLE mytable (unquoted INTEGER NOT NULL --Unquoted 1
, "where" INTEGER NOT NULL --Unquoted 2
, "foo" INTEGER NOT NULL --Unquoted 3
, reserved_keyword INTEGER NOT NULL --Reserved keyword 1
, "from" INTEGER NOT NULL --Reserved keyword 2
, "bar" INTEGER NOT NULL --Reserved keyword 3
, quoted INTEGER NOT NULL --Quoted 1
, "and" INTEGER NOT NULL --Quoted 2
, "baz" INTEGER NOT NULL --Quoted 3
)',
            'INSERT INTO mytable (unquoted, "where", "foo", reserved_keyword, "from", "bar", quoted, "and", "baz") '
                . 'SELECT unquoted1, unquoted2, unquoted3, "create", "table", "select", '
                . '"quoted1", "quoted2", "quoted3" FROM __temp__mytable',
            'DROP TABLE __temp__mytable',
        ];
    }

    /**
     * {@inheritdoc}
     */
    protected function getQuotedAlterTableChangeColumnLengthSQL(): array
    {
        return [
            'CREATE TEMPORARY TABLE __temp__mytable AS SELECT unquoted1, unquoted2, unquoted3, '
                . '"create", "table", "select" FROM mytable',
            'DROP TABLE mytable',
            'CREATE TABLE mytable (unquoted1 VARCHAR(255) NOT NULL --Unquoted 1
, unquoted2 VARCHAR(255) NOT NULL --Unquoted 2
, unquoted3 VARCHAR(255) NOT NULL --Unquoted 3
, "create" VARCHAR(255) NOT NULL --Reserved keyword 1
, "table" VARCHAR(255) NOT NULL --Reserved keyword 2
, "select" VARCHAR(255) NOT NULL --Reserved keyword 3
)',
            'INSERT INTO mytable (unquoted1, unquoted2, unquoted3, "create", "table", "select") '
                . 'SELECT unquoted1, unquoted2, unquoted3, "create", "table", "select" FROM __temp__mytable',
            'DROP TABLE __temp__mytable',
        ];
    }

    public function testAlterTableRenameIndexInSchema(): void
    {
        self::markTestIncomplete(
            'Test currently produces broken SQL due to SQLitePlatform::getAlterTable() being broken ' .
            'when used with schemas.'
        );
    }

    public function testQuotesAlterTableRenameIndexInSchema(): void
    {
        self::markTestIncomplete(
            'Test currently produces broken SQL due to SQLitePlatform::getAlterTable() being broken ' .
            'when used with schemas.'
        );
    }

    public function testReturnsGuidTypeDeclarationSQL(): void
    {
        self::assertSame('CHAR(36)', $this->platform->getGuidTypeDeclarationSQL([]));
    }

    /**
     * {@inheritdoc}
     */
    public function getAlterTableRenameColumnSQL(): array
    {
        return [
            'CREATE TEMPORARY TABLE __temp__foo AS SELECT bar FROM foo',
            'DROP TABLE foo',
            'CREATE TABLE foo (baz INTEGER DEFAULT 666 NOT NULL --rename test
)',
            'INSERT INTO foo (baz) SELECT bar FROM __temp__foo',
            'DROP TABLE __temp__foo',
        ];
    }

    /**
     * {@inheritdoc}
     */
    protected function getQuotesTableIdentifiersInAlterTableSQL(): array
    {
        return [
            'DROP INDEX IDX_8C736521A81E660E',
            'DROP INDEX IDX_8C736521FDC58D6C',
            'CREATE TEMPORARY TABLE __temp__foo AS SELECT id, fk, fk2, fk3, bar FROM "foo"',
            'DROP TABLE "foo"',
            'CREATE TABLE "foo" (war INTEGER NOT NULL, fk INTEGER NOT NULL, fk2 INTEGER NOT NULL, ' .
            'fk3 INTEGER NOT NULL, bar INTEGER DEFAULT NULL, bloo INTEGER NOT NULL, ' .
            'CONSTRAINT fk2 FOREIGN KEY (fk2) REFERENCES fk_table2 (id) NOT DEFERRABLE INITIALLY IMMEDIATE, ' .
            'CONSTRAINT fk_add FOREIGN KEY (fk3) REFERENCES fk_table (id) NOT DEFERRABLE INITIALLY IMMEDIATE)',
            'INSERT INTO "foo" (war, fk, fk2, fk3, bar) SELECT id, fk, fk2, fk3, bar FROM __temp__foo',
            'DROP TABLE __temp__foo',
            'ALTER TABLE "foo" RENAME TO "table"',
            'CREATE INDEX IDX_8C736521A81E660E ON "table" (fk)',
            'CREATE INDEX IDX_8C736521FDC58D6C ON "table" (fk2)',
        ];
    }

    /**
     * {@inheritdoc}
     */
    protected function getCommentOnColumnSQL(): array
    {
        return [
            'COMMENT ON COLUMN foo.bar IS \'comment\'',
            'COMMENT ON COLUMN "Foo"."BAR" IS \'comment\'',
            'COMMENT ON COLUMN "select"."from" IS \'comment\'',
        ];
    }

    protected static function getInlineColumnCommentDelimiter(): string
    {
        return "\n";
    }

    protected static function getInlineColumnRegularCommentSQL(): string
    {
        return "--Regular comment\n";
    }

    protected static function getInlineColumnCommentRequiringEscapingSQL(): string
    {
        return "--Using inline comment delimiter \n-- works\n";
    }

    protected static function getInlineColumnEmptyCommentSQL(): string
    {
        return '';
    }

    protected function getQuotesReservedKeywordInUniqueConstraintDeclarationSQL(): string
    {
        return 'CONSTRAINT "select" UNIQUE (foo)';
    }

    protected function getQuotesReservedKeywordInIndexDeclarationSQL(): string
    {
        return 'INDEX "select" (foo)';
    }

    protected function getQuotesReservedKeywordInTruncateTableSQL(): string
    {
        return 'DELETE FROM "select"';
    }

    /**
     * {@inheritdoc}
     */
    protected function getAlterStringToFixedStringSQL(): array
    {
        return [
            'CREATE TEMPORARY TABLE __temp__mytable AS SELECT name FROM mytable',
            'DROP TABLE mytable',
            'CREATE TABLE mytable (name CHAR(2) NOT NULL)',
            'INSERT INTO mytable (name) SELECT name FROM __temp__mytable',
            'DROP TABLE __temp__mytable',
        ];
    }

    /**
     * {@inheritdoc}
     */
    protected function getGeneratesAlterTableRenameIndexUsedByForeignKeySQL(): array
    {
        return [
            'DROP INDEX idx_foo',
            'DROP INDEX idx_bar',
            'CREATE TEMPORARY TABLE __temp__mytable AS SELECT foo, bar, baz FROM mytable',
            'DROP TABLE mytable',
            'CREATE TABLE mytable (foo INTEGER NOT NULL, bar INTEGER NOT NULL, baz INTEGER NOT NULL, '
                . 'CONSTRAINT fk_foo FOREIGN KEY (foo) REFERENCES foreign_table (id)'
                . ' NOT DEFERRABLE INITIALLY IMMEDIATE, '
                . 'CONSTRAINT fk_bar FOREIGN KEY (bar) REFERENCES foreign_table (id)'
                . ' NOT DEFERRABLE INITIALLY IMMEDIATE)',
            'INSERT INTO mytable (foo, bar, baz) SELECT foo, bar, baz FROM __temp__mytable',
            'DROP TABLE __temp__mytable',
            'CREATE INDEX idx_bar ON mytable (bar)',
            'CREATE INDEX idx_foo_renamed ON mytable (foo)',
        ];
    }

<<<<<<< HEAD
=======
    public function testQuotesTableNameInListTableConstraintsSQL(): void
    {
        self::assertStringContainsStringIgnoringCase(
            "'Foo''Bar\\'",
            $this->platform->getListTableConstraintsSQL("Foo'Bar\\")
        );
    }

    public function testQuotesTableNameInListTableColumnsSQL(): void
    {
        self::assertStringContainsStringIgnoringCase(
            "'Foo''Bar\\'",
            $this->platform->getListTableColumnsSQL("Foo'Bar\\")
        );
    }

    public function testQuotesTableNameInListTableIndexesSQL(): void
    {
        self::assertStringContainsStringIgnoringCase(
            "'Foo''Bar\\'",
            $this->platform->getListTableIndexesSQL("Foo'Bar\\")
        );
    }

    public function testQuotesTableNameInListTableForeignKeysSQL(): void
    {
        self::assertStringContainsStringIgnoringCase(
            "'Foo''Bar\\'",
            $this->platform->getListTableForeignKeysSQL("Foo'Bar\\")
        );
    }

    public function testQuotesDropForeignKeySQL(): void
    {
        $this->markTestSkipped('SQLite does not support altering foreign key constraints.');
    }

>>>>>>> a14fb3fe
    public function testDateAddStaticNumberOfDays(): void
    {
        self::assertSame(
            "DATETIME(rentalBeginsOn,'+' || 12 || ' DAY')",
            $this->platform->getDateAddDaysExpression('rentalBeginsOn', '12')
        );
    }

    public function testDateAddNumberOfDaysFromColumn(): void
    {
        self::assertSame(
            "DATETIME(rentalBeginsOn,'+' || duration || ' DAY')",
            $this->platform->getDateAddDaysExpression('rentalBeginsOn', 'duration')
        );
    }

    public function testSupportsColumnCollation(): void
    {
        self::assertTrue($this->platform->supportsColumnCollation());
    }

    public function testColumnCollationDeclarationSQL(): void
    {
        self::assertSame(
            'COLLATE NOCASE',
            $this->platform->getColumnCollationDeclarationSQL('NOCASE')
        );
    }

    public function testGetCreateTableSQLWithColumnCollation(): void
    {
        $table = new Table('foo');
        $table->addColumn('no_collation', 'string', ['length' => 255]);
        $table->addColumn('column_collation', 'string', ['length' => 255])->setPlatformOption('collation', 'NOCASE');

        self::assertSame(
            [
                'CREATE TABLE foo (no_collation VARCHAR(255) NOT NULL, '
                    . 'column_collation VARCHAR(255) NOT NULL COLLATE NOCASE)',
            ],
            $this->platform->getCreateTableSQL($table)
        );
    }
}<|MERGE_RESOLUTION|>--- conflicted
+++ resolved
@@ -720,46 +720,11 @@
         ];
     }
 
-<<<<<<< HEAD
-=======
-    public function testQuotesTableNameInListTableConstraintsSQL(): void
-    {
-        self::assertStringContainsStringIgnoringCase(
-            "'Foo''Bar\\'",
-            $this->platform->getListTableConstraintsSQL("Foo'Bar\\")
-        );
-    }
-
-    public function testQuotesTableNameInListTableColumnsSQL(): void
-    {
-        self::assertStringContainsStringIgnoringCase(
-            "'Foo''Bar\\'",
-            $this->platform->getListTableColumnsSQL("Foo'Bar\\")
-        );
-    }
-
-    public function testQuotesTableNameInListTableIndexesSQL(): void
-    {
-        self::assertStringContainsStringIgnoringCase(
-            "'Foo''Bar\\'",
-            $this->platform->getListTableIndexesSQL("Foo'Bar\\")
-        );
-    }
-
-    public function testQuotesTableNameInListTableForeignKeysSQL(): void
-    {
-        self::assertStringContainsStringIgnoringCase(
-            "'Foo''Bar\\'",
-            $this->platform->getListTableForeignKeysSQL("Foo'Bar\\")
-        );
-    }
-
     public function testQuotesDropForeignKeySQL(): void
     {
-        $this->markTestSkipped('SQLite does not support altering foreign key constraints.');
-    }
-
->>>>>>> a14fb3fe
+        self::markTestSkipped('SQLite does not support altering foreign key constraints.');
+    }
+
     public function testDateAddStaticNumberOfDays(): void
     {
         self::assertSame(
