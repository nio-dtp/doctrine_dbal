--- conflicted
+++ resolved
@@ -521,11 +521,7 @@
         parent::testGetVariableLengthStringTypeDeclarationSQLNoLength();
     }
 
-<<<<<<< HEAD
     public function testGetVariableLengthBinaryTypeDeclarationSQLNoLength(): void
-=======
-    public function testReturnsBinaryTypeLongerThanMaxDeclarationSQL(): void
->>>>>>> 4cc12da9
     {
         $this->expectException(ColumnLengthRequired::class);
 
