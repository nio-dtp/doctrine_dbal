--- conflicted
+++ resolved
@@ -38,20 +38,12 @@
     /** @var DebugStack|null */
     protected $sqlLoggerStack;
 
-<<<<<<< HEAD
-    protected function resetSharedConn(): void
-    {
-        if (self::$sharedConnection === null) {
-            return;
-        }
-=======
     /**
      * Whether the shared connection could be reused by subsequent tests.
      *
      * @var bool
      */
     private $isConnectionReusable = true;
->>>>>>> 7da29b1c
 
     /**
      * Mark shared connection not reusable for subsequent tests.
