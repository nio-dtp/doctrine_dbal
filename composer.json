--- conflicted
+++ resolved
@@ -41,20 +41,12 @@
     "require-dev": {
         "doctrine/coding-standard": "9.0.0",
         "jetbrains/phpstorm-stubs": "2022.1",
-<<<<<<< HEAD
-        "phpstan/phpstan": "1.7.13",
+        "phpstan/phpstan": "1.7.15",
         "phpstan/phpstan-phpunit": "1.1.1",
         "phpstan/phpstan-strict-rules": "1.2.0",
-        "phpunit/phpunit": "9.5.20",
-        "psalm/plugin-phpunit": "0.16.1",
-        "squizlabs/php_codesniffer": "3.7.0",
-=======
-        "phpstan/phpstan": "1.7.15",
-        "phpstan/phpstan-strict-rules": "^1.2",
         "phpunit/phpunit": "9.5.21",
         "psalm/plugin-phpunit": "0.17.0",
         "squizlabs/php_codesniffer": "3.7.1",
->>>>>>> 3be3e53a
         "symfony/cache": "^5.2|^6.0",
         "symfony/console": "^2.7|^3.0|^4.0|^5.0|^6.0",
         "vimeo/psalm": "4.24.0"
