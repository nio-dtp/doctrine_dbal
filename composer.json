{
    "name": "doctrine/dbal",
    "type": "library",
    "description": "Powerful PHP database abstraction layer (DBAL) with many features for database schema introspection and management.",
    "keywords": [
        "abstraction",
        "database",
        "dbal",
        "db2",
        "mariadb",
        "mssql",
        "mysql",
        "pgsql",
        "postgresql",
        "oci8",
        "oracle",
        "pdo",
        "queryobject",
        "sasql",
        "sql",
        "sqlite",
        "sqlserver",
        "sqlsrv"
    ],
    "homepage": "https://www.doctrine-project.org/projects/dbal.html",
    "license": "MIT",
    "authors": [
        {"name": "Guilherme Blanco", "email": "guilhermeblanco@gmail.com"},
        {"name": "Roman Borschel", "email": "roman@code-factory.org"},
        {"name": "Benjamin Eberlei", "email": "kontakt@beberlei.de"},
        {"name": "Jonathan Wage", "email": "jonwage@gmail.com"}
    ],
    "require": {
<<<<<<< HEAD
        "php": "^7.3 || ^8.0",
        "composer/package-versions-deprecated": "^1.11.99",
        "doctrine/cache": "^1.0",
=======
        "php": "^7.1 || ^8",
        "ext-pdo": "*",
        "doctrine/cache": "^1.0|^2.0",
>>>>>>> 35a4071d
        "doctrine/deprecations": "^0.5.3",
        "doctrine/event-manager": "^1.0"
    },
    "require-dev": {
        "doctrine/coding-standard": "8.2.0",
        "jetbrains/phpstorm-stubs": "2020.2",
        "phpstan/phpstan": "0.12.81",
        "phpstan/phpstan-strict-rules": "^0.12.2",
        "phpunit/phpunit": "9.5.0",
        "psalm/plugin-phpunit": "0.13.0",
        "squizlabs/php_codesniffer": "3.6.0",
        "symfony/cache": "^4.4",
        "symfony/console": "^2.0.5|^3.0|^4.0|^5.0",
        "vimeo/psalm": "4.6.4"
    },
    "suggest": {
        "symfony/console": "For helpful console commands such as SQL execution and import of files."
    },
    "bin": ["bin/doctrine-dbal"],
    "config": {
        "platform": {
            "php": "7.3.0"
        },
        "sort-packages": true
    },
    "autoload": {
        "psr-4": { "Doctrine\\DBAL\\": "src" }
    },
    "autoload-dev": {
        "psr-4": { "Doctrine\\DBAL\\Tests\\": "tests" }
    }
}<|MERGE_RESOLUTION|>--- conflicted
+++ resolved
@@ -31,15 +31,9 @@
         {"name": "Jonathan Wage", "email": "jonwage@gmail.com"}
     ],
     "require": {
-<<<<<<< HEAD
         "php": "^7.3 || ^8.0",
         "composer/package-versions-deprecated": "^1.11.99",
-        "doctrine/cache": "^1.0",
-=======
-        "php": "^7.1 || ^8",
-        "ext-pdo": "*",
         "doctrine/cache": "^1.0|^2.0",
->>>>>>> 35a4071d
         "doctrine/deprecations": "^0.5.3",
         "doctrine/event-manager": "^1.0"
     },
@@ -51,7 +45,7 @@
         "phpunit/phpunit": "9.5.0",
         "psalm/plugin-phpunit": "0.13.0",
         "squizlabs/php_codesniffer": "3.6.0",
-        "symfony/cache": "^4.4",
+        "symfony/cache": "^5.2",
         "symfony/console": "^2.0.5|^3.0|^4.0|^5.0",
         "vimeo/psalm": "4.6.4"
     },
