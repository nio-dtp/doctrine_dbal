--- conflicted
+++ resolved
@@ -41,24 +41,15 @@
     "require-dev": {
         "doctrine/coding-standard": "10.0.0",
         "jetbrains/phpstorm-stubs": "2022.2",
-<<<<<<< HEAD
-        "phpstan/phpstan": "1.8.6",
+        "phpstan/phpstan": "1.8.8",
         "phpstan/phpstan-phpunit": "1.1.1",
-=======
-        "phpstan/phpstan": "1.8.8",
->>>>>>> f96b1e81
         "phpstan/phpstan-strict-rules": "^1.4",
         "phpunit/phpunit": "9.5.25",
         "psalm/plugin-phpunit": "0.17.0",
         "squizlabs/php_codesniffer": "3.7.1",
         "symfony/cache": "^5.4|^6.0",
-<<<<<<< HEAD
         "symfony/console": "^4.4.30|^5.4|^6.0",
-        "vimeo/psalm": "4.27.0"
-=======
-        "symfony/console": "^4.4|^5.4|^6.0",
         "vimeo/psalm": "4.28.0"
->>>>>>> f96b1e81
     },
     "suggest": {
         "symfony/console": "For helpful console commands such as SQL execution and import of files."
