--- conflicted
+++ resolved
@@ -100,11 +100,7 @@
     strategy:
       matrix:
         php-version:
-<<<<<<< HEAD
-          - "8.1"
-=======
-          - "7.4"
->>>>>>> d7229924
+          - "8.1"
           - "8.2"
           - "8.3"
         oracle-version:
@@ -160,11 +156,7 @@
     strategy:
       matrix:
         php-version:
-<<<<<<< HEAD
-          - "8.1"
-=======
-          - "7.4"
->>>>>>> d7229924
+          - "8.1"
           - "8.2"
           - "8.3"
         oracle-version:
@@ -229,21 +221,9 @@
           - "pdo_pgsql"
         include:
           - php-version: "8.2"
-<<<<<<< HEAD
-            postgres-version: "15"
-            extension: "pgsql"
-          - php-version: "8.2"
-=======
             postgres-version: "15"
             extension: "pgsql"
           - php-version: "8.3"
-            postgres-version: "15"
-            extension: "pgsql"
-          - php-version: "8.2"
-            postgres-version: "15"
-            extension: "pdo_pgsql"
-          - php-version: "8.3"
->>>>>>> d7229924
             postgres-version: "15"
             extension: "pdo_pgsql"
 
@@ -307,21 +287,6 @@
           - "pdo_mysql"
         include:
           - php-version: "8.2"
-<<<<<<< HEAD
-=======
-            mariadb-version: "10.7"
-            extension: "mysqli"
-          - php-version: "8.2"
-            mariadb-version: "10.7"
-            extension: "pdo_mysql"
-          - php-version: "8.2"
-            mariadb-version: "10.11"
-            extension: "mysqli"
-          - php-version: "8.2"
-            mariadb-version: "10.11"
-            extension: "pdo_mysql"
-          - php-version: "8.3"
->>>>>>> d7229924
             mariadb-version: "10.11"
             extension: "mysqli"
           - php-version: "8.3"
@@ -377,10 +342,6 @@
     strategy:
       matrix:
         php-version:
-<<<<<<< HEAD
-=======
-          - "7.4"
->>>>>>> d7229924
           - "8.1"
         mysql-version:
           - "5.7"
@@ -392,29 +353,12 @@
           - ""
         include:
           - config-file-suffix: "-tls"
-<<<<<<< HEAD
             php-version: "8.1"
-            mysql-version: "8.0"
-            extension: "mysqli"
-          - php-version: "8.2"
-=======
-            php-version: "7.4"
             mysql-version: "8.0"
             extension: "mysqli"
           - php-version: "8.2"
             mysql-version: "8.0"
             extension: "mysqli"
-            custom-entrypoint: >-
-              --entrypoint sh mysql:8 -c "exec docker-entrypoint.sh mysqld --default-authentication-plugin=mysql_native_password"
-          - php-version: "8.2"
-            mysql-version: "8.0"
-            extension: "pdo_mysql"
-            custom-entrypoint: >-
-              --entrypoint sh mysql:8 -c "exec docker-entrypoint.sh mysqld --default-authentication-plugin=mysql_native_password"
-          - php-version: "8.3"
->>>>>>> d7229924
-            mysql-version: "8.0"
-            extension: "mysqli"
           - php-version: "8.3"
             mysql-version: "8.0"
             extension: "pdo_mysql"
@@ -472,11 +416,7 @@
     strategy:
       matrix:
         php-version:
-<<<<<<< HEAD
-          - "8.1"
-=======
-          - "7.4"
->>>>>>> d7229924
+          - "8.1"
           - "8.2"
           - "8.3"
         extension:
@@ -591,6 +531,8 @@
 
       - name: "Install dependencies with Composer"
         uses: "ramsey/composer-install@v2"
+        with:
+          composer-options: "--ignore-platform-req=php+"
 
       - name: "Run PHPUnit"
         run: "vendor/bin/phpunit -c ci/github/phpunit/ibm_db2.xml --coverage-clover=coverage.xml"
